//! Configuration for the iroh CLI.

use std::{
    net::SocketAddr,
    path::{Path, PathBuf},
    sync::Arc,
    time::Duration,
};

use anyhow::Result;
use iroh::{
    net::{RelayMap, RelayNode},
    node::GcPolicy,
};
<<<<<<< HEAD
use iroh_node_util::config::{config_root, env_file_rust_log};
=======
use iroh_node_util::{config::config_root, logging::env_file_rust_log};
>>>>>>> 3ff914da
use serde::Deserialize;

/// BIN_NAME is the name of the binary. This is used in various places, e.g. for the home directory
/// and for environment variables.
pub(crate) const BIN_NAME: &str = "iroh";

/// CONFIG_FILE_NAME is the name of the optional config file located in the iroh home directory
pub(crate) const CONFIG_FILE_NAME: &str = "iroh.config.toml";

#[derive(Debug, Clone, Copy, Eq, PartialEq, strum::AsRefStr, strum::EnumString, strum::Display)]
pub(crate) enum ConsolePaths {
    #[strum(serialize = "current-author")]
    CurrentAuthor,
    #[strum(serialize = "history")]
    History,
}

impl ConsolePaths {
    fn root(iroh_data_dir: impl AsRef<Path>) -> PathBuf {
        PathBuf::from(iroh_data_dir.as_ref()).join("console")
    }
    pub fn with_iroh_data_dir(self, iroh_data_dir: impl AsRef<Path>) -> PathBuf {
        Self::root(iroh_data_dir).join(self.as_ref())
    }
}

/// The configuration for an iroh node.
// Please note that this is documented in the `iroh.computer` repository under
// `src/app/docs/reference/config/page.mdx`.  Any changes to this need to be updated there.
#[derive(PartialEq, Eq, Debug, Deserialize, Clone)]
#[serde(default, deny_unknown_fields)]
pub(crate) struct NodeConfig {
    /// The nodes for relay to use.
    pub(crate) relay_nodes: Vec<RelayNode>,
    /// How often to run garbage collection.
    pub(crate) gc_policy: GcPolicyConfig,
    /// Bind address on which to serve Prometheus metrics
    pub(crate) metrics_addr: Option<SocketAddr>,
    /// Configuration for the logfile.
    pub(crate) file_logs: iroh_node_util::logging::FileLogging,
    /// Path to dump metrics to in CSV format.
    pub(crate) metrics_dump_path: Option<PathBuf>,
}

impl Default for NodeConfig {
    fn default() -> Self {
        let relay_map = iroh::net::endpoint::default_relay_mode().relay_map();
        let relay_nodes = relay_map
            .nodes()
            .map(|v| Arc::unwrap_or_clone(v.clone()))
            .collect();
        Self {
            relay_nodes,
            gc_policy: GcPolicyConfig::default(),
            metrics_addr: None,
            file_logs: Default::default(),
            metrics_dump_path: None,
        }
    }
}

impl NodeConfig {
    /// Creates a config from default config file.
    ///
    /// If the *file* is `Some` the configuration will be read from it.  Otherwise the
    /// default config file will be loaded.  If that is not present the default config will
    /// be used.
    pub(crate) async fn load(file: Option<&Path>) -> Result<NodeConfig> {
        let default_config = config_root(BIN_NAME)?.join(CONFIG_FILE_NAME);

        let config_file = match file {
            Some(file) => Some(file),
            None => {
                if default_config.exists() {
                    Some(default_config.as_ref())
                } else {
                    None
                }
            }
        };
        let mut config = if let Some(file) = config_file {
            let config = tokio::fs::read_to_string(file).await?;
            Self::load_toml(&config)?
        } else {
            Self::default()
        };

        // override from env var
        if let Some(env_filter) = env_file_rust_log(BIN_NAME).transpose()? {
            config.file_logs.rust_log = env_filter;
        }
        Ok(config)
    }

    fn load_toml(s: &str) -> Result<NodeConfig> {
        let config = toml::from_str(s)?;
        Ok(config)
    }

    /// Constructs a `RelayMap` based on the current configuration.
    pub(crate) fn relay_map(&self) -> Result<Option<RelayMap>> {
        if self.relay_nodes.is_empty() {
            return Ok(None);
        }
        Some(RelayMap::from_nodes(self.relay_nodes.iter().cloned())).transpose()
    }
}

/// Serde-compatible configuration for [`GcPolicy`].
///
/// The [`GcPolicy`] struct is not amenable to TOML serialisation, this covers this gap.
#[derive(PartialEq, Eq, Debug, Default, Deserialize, Clone)]
#[serde(default, deny_unknown_fields, rename = "gc_policy")]
pub(crate) struct GcPolicyConfig {
    enabled: bool,
    interval: Option<u64>,
}

impl From<GcPolicyConfig> for GcPolicy {
    fn from(source: GcPolicyConfig) -> Self {
        if source.enabled {
            match source.interval {
                Some(interval) => Self::Interval(Duration::from_secs(interval)),
                None => Self::default(),
            }
        } else {
            Self::Disabled
        }
    }
}

#[cfg(test)]
mod tests {
    use std::{
        net::{Ipv4Addr, Ipv6Addr},
        str::FromStr,
    };

    use iroh_node_util::logging::{EnvFilter, Rotation};
    use url::Url;

    use super::*;

    #[test]
    fn test_toml_invalid_field() {
        let source = r#"
          not_a_field = true
        "#;
        let res = NodeConfig::load_toml(source);
        assert!(res.is_err());
    }

    #[test]
    fn test_toml_relay_nodes() {
        let source = r#"
          [[relay_nodes]]
          url = "https://example.org."
          stun_only = false
          stun_port = 123
        "#;
        let config = NodeConfig::load_toml(source).unwrap();

        let expected = RelayNode {
            url: Url::parse("https://example.org./").unwrap().into(),
            stun_only: false,
            stun_port: 123,
        };
        assert_eq!(config.relay_nodes, vec![expected]);
    }

    #[test]
    fn test_toml_gc_policy() {
        let source = r#"
          [gc_policy]
          enabled = false
        "#;
        let config = NodeConfig::load_toml(source).unwrap();
        assert_eq!(GcPolicy::from(config.gc_policy), GcPolicy::Disabled);

        // Default interval should be used.
        let source = r#"
          [gc_policy]
          enabled = true
        "#;
        let config = NodeConfig::load_toml(source).unwrap();
        let gc_policy = GcPolicy::from(config.gc_policy);
        assert!(matches!(gc_policy, GcPolicy::Interval(_)));
        assert_eq!(gc_policy, GcPolicy::default());

        let source = r#"
          [gc_policy]
          enabled = true
          interval = 1234
        "#;
        let config = NodeConfig::load_toml(source).unwrap();
        assert_eq!(
            GcPolicy::from(config.gc_policy),
            GcPolicy::Interval(Duration::from_secs(1234))
        );

        let source = r#"
            [gc_policy]
            not_a_field = true
        "#;
        let res = NodeConfig::load_toml(source);
        assert!(res.is_err());
    }

    #[test]
    fn test_toml_metrics_addr() {
        let source = r#"
            metrics_addr = "1.2.3.4:1234"
        "#;
        let config = NodeConfig::load_toml(source).unwrap();
        assert_eq!(
            config.metrics_addr,
            Some(SocketAddr::new(Ipv4Addr::new(1, 2, 3, 4).into(), 1234)),
        );

        let source = r#"
            metrics_addr = "[123:456::789:abc]:1234"
        "#;
        let config = NodeConfig::load_toml(source).unwrap();
        assert_eq!(
            config.metrics_addr,
            Some(SocketAddr::new(
                Ipv6Addr::new(0x123, 0x456, 0, 0, 0, 0, 0x789, 0xabc).into(),
                1234
            )),
        );
    }

    #[test]
    fn test_toml_file_logs() {
        let source = r#"
            [file_logs]
            rust_log = "iroh_net=trace"
            max_files = 123
            rotation = "daily"
            dir = "/var/log/iroh"
        "#;
        let config = NodeConfig::load_toml(source).unwrap();
        assert_eq!(
            config.file_logs.rust_log,
            EnvFilter::from_str("iroh_net=trace").unwrap()
        );
        assert_eq!(config.file_logs.max_files, 123);
        assert_eq!(config.file_logs.rotation, Rotation::Daily);
        assert_eq!(config.file_logs.dir, Some(PathBuf::from("/var/log/iroh")));

        let source = r#"
            [file_logs]
            rust_log = "info"
        "#;
        let config = NodeConfig::load_toml(source).unwrap();
        assert_eq!(
            config.file_logs.rust_log,
            EnvFilter::from_str("info").unwrap()
        );
        assert_eq!(config.file_logs.max_files, 4);
        assert_eq!(config.file_logs.rotation, Rotation::Hourly);
        assert_eq!(config.file_logs.dir, None);
    }
}<|MERGE_RESOLUTION|>--- conflicted
+++ resolved
@@ -12,11 +12,7 @@
     net::{RelayMap, RelayNode},
     node::GcPolicy,
 };
-<<<<<<< HEAD
-use iroh_node_util::config::{config_root, env_file_rust_log};
-=======
 use iroh_node_util::{config::config_root, logging::env_file_rust_log};
->>>>>>> 3ff914da
 use serde::Deserialize;
 
 /// BIN_NAME is the name of the binary. This is used in various places, e.g. for the home directory
