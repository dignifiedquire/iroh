//! Tool to get information about the current network environment of a node,
//! and to test connectivity to specific other nodes.
use std::{
    collections::HashMap,
    net::SocketAddr,
    num::NonZeroU16,
    path::PathBuf,
    str::FromStr,
    sync::Arc,
    time::{Duration, Instant},
};

use crate::config::{iroh_data_root, NodeConfig};

use anyhow::Context;
use clap::Subcommand;
use futures::StreamExt;
use indicatif::{HumanBytes, MultiProgress, ProgressBar};
use iroh::{
    base::ticket::Ticket,
    bytes::{
        store::{ReadableStore, Store as _},
        util::progress::{FlumeProgressSender, ProgressSender},
    },
    net::{
        defaults::DEFAULT_RELAY_STUN_PORT,
        discovery::{
            dns::DnsDiscovery, pkarr_publish::PkarrPublisher, ConcurrentDiscovery, Discovery,
        },
        dns::default_resolver,
        key::{PublicKey, SecretKey},
        magic_endpoint,
<<<<<<< HEAD
        magicsock::{ConnectionType, EndpointInfo},
=======
        magicsock::ConnectionInfo,
>>>>>>> 26e45644
        netcheck, portmapper,
        relay::{RelayMap, RelayMode, RelayUrl},
        util::CancelOnDrop,
        MagicEndpoint, NodeAddr, NodeId,
    },
    util::{path::IrohPaths, progress::ProgressWriter},
};
use portable_atomic::AtomicU64;
use postcard::experimental::max_size::MaxSize;
use serde::{Deserialize, Serialize};
use tokio::{io::AsyncWriteExt, sync};

use iroh::net::metrics::MagicsockMetrics;
use iroh_metrics::core::Core;

#[derive(Debug, Clone, derive_more::Display)]
pub enum SecretKeyOption {
    /// Generate random secret key
    Random,
    /// Use local secret key
    Local,
    /// Explicitly specify a secret key
    Hex(String),
}

impl std::str::FromStr for SecretKeyOption {
    type Err = anyhow::Error;

    fn from_str(s: &str) -> Result<Self, Self::Err> {
        let s_lower = s.to_ascii_lowercase();
        Ok(if s_lower == "random" {
            SecretKeyOption::Random
        } else if s_lower == "local" {
            SecretKeyOption::Local
        } else {
            SecretKeyOption::Hex(s.to_string())
        })
    }
}

#[derive(Subcommand, Debug, Clone)]
pub enum Commands {
    /// Report on the current network environment, using either an explicitly provided stun host
    /// or the settings from the config file.
    Report {
        /// Explicitly provided stun host. If provided, this will disable relay and just do stun.
        #[clap(long)]
        stun_host: Option<String>,
        /// The port of the STUN server.
        #[clap(long, default_value_t = DEFAULT_RELAY_STUN_PORT)]
        stun_port: u16,
    },
    /// Wait for incoming requests from iroh doctor connect
    Accept {
        /// Our own secret key, in hex. If not specified, the locally configured key will be used.
        #[clap(long, default_value_t = SecretKeyOption::Local)]
        secret_key: SecretKeyOption,

        /// Number of bytes to send to the remote for each test
        #[clap(long, default_value_t = 1024 * 1024 * 16)]
        size: u64,

        /// Number of iterations to run the test for. If not specified, the test will run forever.
        #[clap(long)]
        iterations: Option<u64>,

        /// Use a local relay
        #[clap(long)]
        local_relay_server: bool,

        /// Do not allow the node to dial and be dialed by id only.
        ///
        /// This disables DNS discovery, which would allow the node to dial other nodes by id only.
        /// And it disables Pkarr Publishing, which would allow the node to announce its address for dns discovery.
        ///
        /// Default is `false`
        #[clap(long, default_value_t = false)]
        disable_discovery: bool,
    },
    /// Connect to an iroh doctor accept node.
    Connect {
        /// hex node id of the node to connect to
        dial: PublicKey,

        /// One or more remote endpoints to use when dialing
        #[clap(long)]
        remote_endpoint: Vec<SocketAddr>,

        /// Our own secret key, in hex. If not specified, a random key will be generated.
        #[clap(long, default_value_t = SecretKeyOption::Random)]
        secret_key: SecretKeyOption,

        /// Use a local relay
        ///
        /// Overrides the `relay_url` field.
        #[clap(long)]
        local_relay_server: bool,

        /// The relay url the peer you are dialing can be found on.
        ///
        /// If `local_relay_server` is true, this field is ignored.
        ///
        /// When `None`, or if attempting to dial an unknown url, no hole punching can occur.
        ///
        /// Default is `None`.
        #[clap(long)]
        relay_url: Option<RelayUrl>,

        /// Do not allow the node to dial and be dialed by id only.
        ///
        /// This disables DNS discovery, which would allow the node to dial other nodes by id only.
        /// And it disables Pkarr Publishing, which would allow the node to announce its address for dns discovery.
        ///
        /// Default is `false`
        #[clap(long, default_value_t = false)]
        disable_discovery: bool,
    },
    /// Probe the port mapping protocols.
    PortMapProbe {
        /// Whether to enable UPnP.
        #[clap(long)]
        enable_upnp: bool,
        /// Whether to enable PCP.
        #[clap(long)]
        enable_pcp: bool,
        /// Whether to enable NAT-PMP.
        #[clap(long)]
        enable_nat_pmp: bool,
    },
    /// Attempt to get a port mapping to the given local port.
    PortMap {
        /// Protocol to use for port mapping. One of ["upnp", "nat_pmp", "pcp"].
        protocol: String,
        /// Local port to get a mapping.
        local_port: NonZeroU16,
        /// How long to wait for an external port to be ready in seconds.
        #[clap(long, default_value_t = 10)]
        timeout_secs: u64,
    },
    /// Get the latencies of the different relay url
    ///
    /// Tests the latencies of the default relay url and nodes. To test custom urls or nodes,
    /// adjust the `Config`.
    RelayUrls {
        /// How often to execute.
        #[clap(long, default_value_t = 5)]
        count: usize,
    },
    /// Inspect a ticket.
    TicketInspect { ticket: String },
    /// Perform a metadata consistency check on a blob store.
    BlobConsistencyCheck {
        /// Path of the blob store to validate. For iroh, this is the blobs subdirectory
        /// in the iroh data directory. But this can also be used for apps that embed
        /// just iroh-bytes.
        path: PathBuf,
        /// Try to get the store into a consistent state by removing orphaned data
        /// and broken entries.
        ///
        /// Caution, this might remove data.
        #[clap(long)]
        repair: bool,
    },
    /// Validate the actual content of a blob store.
    BlobValidate {
        /// Path of the blob store to validate. For iroh, this is the blobs subdirectory
        /// in the iroh data directory. But this can also be used for apps that embed
        /// just iroh-bytes.
        path: PathBuf,
        /// Try to get the store into a consistent state by downgrading entries from
        /// complete to partial if data is missing etc.
        #[clap(long)]
        repair: bool,
    },
}

#[derive(Debug, Serialize, Deserialize, MaxSize)]
enum TestStreamRequest {
    Echo { bytes: u64 },
    Drain { bytes: u64 },
    Send { bytes: u64, block_size: u32 },
}

#[derive(Debug, Clone, Copy)]
struct TestConfig {
    size: u64,
    iterations: Option<u64>,
}

fn update_pb(
    task: &'static str,
    pb: Option<ProgressBar>,
    total_bytes: u64,
    mut updates: sync::mpsc::Receiver<u64>,
) -> tokio::task::JoinHandle<()> {
    if let Some(pb) = pb {
        pb.set_message(task);
        pb.set_position(0);
        pb.set_length(total_bytes);
        tokio::spawn(async move {
            while let Some(position) = updates.recv().await {
                pb.set_position(position);
            }
        })
    } else {
        tokio::spawn(futures::future::ready(()))
    }
}

/// handle a test stream request
async fn handle_test_request(
    mut send: quinn::SendStream,
    mut recv: quinn::RecvStream,
    gui: &Gui,
) -> anyhow::Result<()> {
    let mut buf = [0u8; TestStreamRequest::POSTCARD_MAX_SIZE];
    recv.read_exact(&mut buf).await?;
    let request: TestStreamRequest = postcard::from_bytes(&buf)?;
    let pb = Some(gui.pb.clone());
    match request {
        TestStreamRequest::Echo { bytes } => {
            // copy the stream back
            let (mut send, updates) = ProgressWriter::new(&mut send);
            let t0 = Instant::now();
            let progress = update_pb("echo", pb, bytes, updates);
            tokio::io::copy(&mut recv, &mut send).await?;
            let elapsed = t0.elapsed();
            drop(send);
            progress.await?;
            gui.set_echo(bytes, elapsed);
        }
        TestStreamRequest::Drain { bytes } => {
            // drain the stream
            let (mut send, updates) = ProgressWriter::new(tokio::io::sink());
            let progress = update_pb("recv", pb, bytes, updates);
            let t0 = Instant::now();
            tokio::io::copy(&mut recv, &mut send).await?;
            let elapsed = t0.elapsed();
            drop(send);
            progress.await?;
            gui.set_recv(bytes, elapsed);
        }
        TestStreamRequest::Send { bytes, block_size } => {
            // send the requested number of bytes, in blocks of the requested size
            let (mut send, updates) = ProgressWriter::new(&mut send);
            let progress = update_pb("send", pb, bytes, updates);
            let t0 = Instant::now();
            send_blocks(&mut send, bytes, block_size).await?;
            drop(send);
            let elapsed = t0.elapsed();
            progress.await?;
            gui.set_send(bytes, elapsed);
        }
    }
    send.finish().await?;
    Ok(())
}

async fn send_blocks(
    mut send: impl tokio::io::AsyncWrite + Unpin,
    total_bytes: u64,
    block_size: u32,
) -> anyhow::Result<()> {
    // send the requested number of bytes, in blocks of the requested size
    let buf = vec![0u8; block_size as usize];
    let mut remaining = total_bytes;
    while remaining > 0 {
        let n = remaining.min(block_size as u64);
        send.write_all(&buf[..n as usize]).await?;
        remaining -= n;
    }
    Ok(())
}

async fn report(
    stun_host: Option<String>,
    stun_port: u16,
    config: &NodeConfig,
) -> anyhow::Result<()> {
    let port_mapper = portmapper::Client::default();
    let dns_resolver = default_resolver().clone();
    let mut client = netcheck::Client::new(Some(port_mapper), dns_resolver)?;

    let dm = match stun_host {
        Some(host_name) => {
            let url = host_name.parse()?;
            // creating a relay map from host name and stun port
            RelayMap::default_from_node(url, stun_port)
        }
        None => config.relay_map()?.unwrap_or_else(RelayMap::empty),
    };
    println!("getting report using relay map {dm:#?}");

    let r = client.get_report(dm, None, None).await?;
    println!("{r:#?}");
    Ok(())
}

/// Contain all the gui state
#[derive(Debug, Clone)]
struct Gui {
    #[allow(dead_code)]
    mp: MultiProgress,
    pb: ProgressBar,
    #[allow(dead_code)]
    counters: ProgressBar,
    send_pb: ProgressBar,
    recv_pb: ProgressBar,
    echo_pb: ProgressBar,
    #[allow(dead_code)]
    counter_task: Option<CancelOnDrop>,
}

impl Gui {
    fn new(endpoint: MagicEndpoint, node_id: NodeId) -> Self {
        let mp = MultiProgress::new();
        mp.set_draw_target(indicatif::ProgressDrawTarget::stderr());
        let counters = mp.add(ProgressBar::hidden());
        let conn_info = mp.add(ProgressBar::hidden());
        let send_pb = mp.add(ProgressBar::hidden());
        let recv_pb = mp.add(ProgressBar::hidden());
        let echo_pb = mp.add(ProgressBar::hidden());
        let style = indicatif::ProgressStyle::default_bar()
            .template("{msg}")
            .unwrap();
        send_pb.set_style(style.clone());
        recv_pb.set_style(style.clone());
        echo_pb.set_style(style.clone());
        conn_info.set_style(style.clone());
        counters.set_style(style);
        let pb = mp.add(indicatif::ProgressBar::hidden());
        pb.enable_steady_tick(Duration::from_millis(100));
        pb.set_style(indicatif::ProgressStyle::default_bar()
            .template("{spinner:.green} [{bar:80.cyan/blue}] {msg} {bytes}/{total_bytes} ({bytes_per_sec})").unwrap()
            .progress_chars("█▉▊▋▌▍▎▏ "));
        let counters2 = counters.clone();
        let counter_task = tokio::spawn(async move {
            let mut last_conn_type = None;
            loop {
                Self::update_counters(&counters2);
                Self::update_connection_info(&conn_info, &endpoint, &node_id, &mut last_conn_type);
                tokio::time::sleep(Duration::from_millis(100)).await;
            }
        });
        Self {
            mp,
            pb,
            counters,
            send_pb,
            recv_pb,
            echo_pb,
            counter_task: Some(CancelOnDrop::new(
                "counter_task",
                counter_task.abort_handle(),
            )),
        }
    }

    fn update_connection_info(
        target: &ProgressBar,
        endpoint: &MagicEndpoint,
        node_id: &NodeId,
        last_conn_type: &mut Option<ConnectionType>,
    ) {
        let format_latency = |x: Option<Duration>| {
            x.map(|x| format!("{:.6}s", x.as_secs_f64()))
                .unwrap_or_else(|| "unknown".to_string())
        };
        let msg = match endpoint.connection_info(*node_id) {
            Some(ConnectionInfo {
                relay_url,
                conn_type,
                latency,
                addrs,
                ..
            }) => {
                let relay_url = relay_url
                    .map(|x| x.to_string())
                    .unwrap_or_else(|| "unknown".to_string());
                let latency = format_latency(latency);
                let addrs = addrs
                    .into_iter()
                    .map(|addr_info| {
                        format!("{} ({})", addr_info.addr, format_latency(addr_info.latency))
                    })
                    .collect::<Vec<_>>()
                    .join("; ");
                if Some(conn_type.clone()) != *last_conn_type {
                    *last_conn_type = Some(conn_type.clone());
                    target.println(format!("connection type changed to: {conn_type}"));
                }
                format!(
                    "relay url: {}, latency: {}, connection type: {}, addrs: [{}]",
                    relay_url, latency, conn_type, addrs
                )
            }
            None => "connection info unavailable".to_string(),
        };
        target.set_message(msg);
    }

    fn update_counters(target: &ProgressBar) {
        if let Some(core) = Core::get() {
            let metrics = core.get_collector::<MagicsockMetrics>().unwrap();
            let send_ipv4 = HumanBytes(metrics.send_ipv4.get());
            let send_ipv6 = HumanBytes(metrics.send_ipv6.get());
            let send_relay = HumanBytes(metrics.send_relay.get());
            let recv_data_relay = HumanBytes(metrics.recv_data_relay.get());
            let recv_data_ipv4 = HumanBytes(metrics.recv_data_ipv4.get());
            let recv_data_ipv6 = HumanBytes(metrics.recv_data_ipv6.get());
            let text = format!(
                r#"Counters

Relay:
  send: {send_relay}
  recv: {recv_data_relay}
Ipv4:
  send: {send_ipv4}
  recv: {recv_data_ipv4}
Ipv6:
  send: {send_ipv6}
  recv: {recv_data_ipv6}
"#,
            );
            target.set_message(text);
        }
    }

    fn set_send(&self, b: u64, d: Duration) {
        Self::set_bench_speed(&self.send_pb, "send", b, d);
    }

    fn set_recv(&self, b: u64, d: Duration) {
        Self::set_bench_speed(&self.recv_pb, "recv", b, d);
    }

    fn set_echo(&self, b: u64, d: Duration) {
        Self::set_bench_speed(&self.echo_pb, "echo", b, d);
    }

    fn println<M: AsRef<str>>(&self, msg: M) {
        self.mp.println(msg).ok();
    }

    fn set_bench_speed(pb: &ProgressBar, text: &str, b: u64, d: Duration) {
        pb.set_message(format!(
            "{}: {}/s",
            text,
            HumanBytes((b as f64 / d.as_secs_f64()) as u64)
        ));
    }

    fn clear(&self) {
        self.mp.clear().ok();
    }
}

async fn active_side(
    connection: quinn::Connection,
    config: &TestConfig,
    gui: Option<&Gui>,
) -> anyhow::Result<()> {
    let n = config.iterations.unwrap_or(u64::MAX);
    let rtt_handle = {
        let connection = connection.clone();
        let gui = gui.map(|gui| gui.clone());
        tokio::spawn(async move {
            let start_time = Instant::now();
            loop {
                let msg = format!("{:?}: rtt: {:?}", start_time.elapsed(), connection.rtt());
                match gui {
                    Some(ref gui) => gui.println(msg),
                    None => println!("{msg}"),
                }
                tokio::time::sleep(Duration::from_millis(200)).await;
            }
        })
    };
    if let Some(gui) = gui {
        let pb = Some(&gui.pb);
        for _ in 0..n {
            let d = send_test(&connection, config, pb).await?;
            gui.set_send(config.size, d);
            let d = recv_test(&connection, config, pb).await?;
            gui.set_recv(config.size, d);
            let d = echo_test(&connection, config, pb).await?;
            gui.set_echo(config.size, d);
        }
    } else {
        let pb = None;
        for _ in 0..n {
            let _d = send_test(&connection, config, pb).await?;
            let _d = recv_test(&connection, config, pb).await?;
            let _d = echo_test(&connection, config, pb).await?;
        }
    }
    rtt_handle.abort();
    Ok(())
}

async fn send_test_request(
    send: &mut quinn::SendStream,
    request: &TestStreamRequest,
) -> anyhow::Result<()> {
    let mut buf = [0u8; TestStreamRequest::POSTCARD_MAX_SIZE];
    postcard::to_slice(&request, &mut buf)?;
    send.write_all(&buf).await?;
    Ok(())
}

async fn echo_test(
    connection: &quinn::Connection,
    config: &TestConfig,
    pb: Option<&indicatif::ProgressBar>,
) -> anyhow::Result<Duration> {
    let size = config.size;
    let (mut send, mut recv) = connection.open_bi().await?;
    send_test_request(&mut send, &TestStreamRequest::Echo { bytes: size }).await?;
    let (mut sink, updates) = ProgressWriter::new(tokio::io::sink());
    let copying = tokio::spawn(async move { tokio::io::copy(&mut recv, &mut sink).await });
    let progress = update_pb("echo", pb.cloned(), size, updates);
    let t0 = Instant::now();
    send_blocks(&mut send, size, 1024 * 1024).await?;
    send.finish().await?;
    let received = copying.await??;
    anyhow::ensure!(received == size);
    let duration = t0.elapsed();
    progress.await?;
    Ok(duration)
}

async fn send_test(
    connection: &quinn::Connection,
    config: &TestConfig,
    pb: Option<&indicatif::ProgressBar>,
) -> anyhow::Result<Duration> {
    let size = config.size;
    let (mut send, mut recv) = connection.open_bi().await?;
    send_test_request(&mut send, &TestStreamRequest::Drain { bytes: size }).await?;
    let (mut send_with_progress, updates) = ProgressWriter::new(&mut send);
    let copying =
        tokio::spawn(async move { tokio::io::copy(&mut recv, &mut tokio::io::sink()).await });
    let progress = update_pb("send", pb.cloned(), size, updates);
    let t0 = Instant::now();
    send_blocks(&mut send_with_progress, size, 1024 * 1024).await?;
    drop(send_with_progress);
    send.finish().await?;
    drop(send);
    let received = copying.await??;
    anyhow::ensure!(received == 0);
    let duration = t0.elapsed();
    progress.await?;
    Ok(duration)
}

async fn recv_test(
    connection: &quinn::Connection,
    config: &TestConfig,
    pb: Option<&indicatif::ProgressBar>,
) -> anyhow::Result<Duration> {
    let size = config.size;
    let (mut send, mut recv) = connection.open_bi().await?;
    let t0 = Instant::now();
    let (mut sink, updates) = ProgressWriter::new(tokio::io::sink());
    send_test_request(
        &mut send,
        &TestStreamRequest::Send {
            bytes: size,
            block_size: 1024 * 1024,
        },
    )
    .await?;
    let copying = tokio::spawn(async move { tokio::io::copy(&mut recv, &mut sink).await });
    let progress = update_pb("recv", pb.cloned(), size, updates);
    send.finish().await?;
    let received = copying.await??;
    anyhow::ensure!(received == size);
    let duration = t0.elapsed();
    progress.await?;
    Ok(duration)
}

/// Passive side that just accepts connections and answers requests (echo, drain or send)
async fn passive_side(
    endpoint: MagicEndpoint,
    connection: quinn::Connection,
) -> anyhow::Result<()> {
    let remote_peer_id = magic_endpoint::get_remote_node_id(&connection)?;
    let gui = Gui::new(endpoint, remote_peer_id);
    let rtt_handle = {
        let connection = connection.clone();
        let gui = gui.clone();
        tokio::spawn(async move {
            let start_time = Instant::now();
            loop {
                gui.println(format!(
                    "{:?}: rtt: {:?}",
                    start_time.elapsed(),
                    connection.rtt()
                ));
                tokio::time::sleep(Duration::from_millis(200)).await;
            }
        })
    };
    let _rtt_guard = CancelOnDrop::new("rtt-loop", rtt_handle.abort_handle());
    loop {
        match connection.accept_bi().await {
            Ok((send, recv)) => {
                if let Err(cause) = handle_test_request(send, recv, &gui).await {
                    eprintln!("Error handling test request {cause}");
                }
            }
            Err(cause) => {
                eprintln!("error accepting bidi stream {cause}");
                break Err(cause.into());
            }
        };
    }
}

fn configure_local_relay_map() -> RelayMap {
    let stun_port = DEFAULT_RELAY_STUN_PORT;
    let url = "http://localhost:3340".parse().unwrap();
    RelayMap::default_from_node(url, stun_port)
}

const DR_RELAY_ALPN: [u8; 11] = *b"n0/drderp/1";

async fn make_endpoint(
    secret_key: SecretKey,
    relay_map: Option<RelayMap>,
    discovery: Option<Box<dyn Discovery>>,
) -> anyhow::Result<MagicEndpoint> {
    tracing::info!(
        "public key: {}",
        hex::encode(secret_key.public().as_bytes())
    );
    tracing::info!("relay map {:#?}", relay_map);

    let mut transport_config = quinn::TransportConfig::default();
    transport_config.keep_alive_interval(Some(Duration::from_secs(5)));
    transport_config.max_idle_timeout(Some(Duration::from_secs(10).try_into().unwrap()));
    // transport_config.congestion_controller_factory(ResetableCubicFactory::default());

    let endpoint = MagicEndpoint::builder()
        .secret_key(secret_key)
        .alpns(vec![DR_RELAY_ALPN.to_vec()])
        .transport_config(transport_config);

    let endpoint = match discovery {
        Some(discovery) => endpoint.discovery(discovery),
        None => endpoint,
    };

    let endpoint = match relay_map {
        Some(relay_map) => endpoint.relay_mode(RelayMode::Custom(relay_map)),
        None => endpoint,
    };
    let endpoint = endpoint.bind(0).await?;

    tokio::time::timeout(Duration::from_secs(10), endpoint.local_endpoints().next())
        .await
        .context("wait for relay connection")?
        .context("no endpoints")?;

    Ok(endpoint)
}

// #[derive(Debug, Clone, Default)]
// struct ResetableCubicFactory {
//     config: Arc<quinn::congestion::CubicConfig>,
//     instances: Arc<Mutex<Vec<Weak<ResetableCubicInner>>>>,
// }

// impl ResetableCubicFactory {
//     /// Resets all the congestion controllers of this factory.
//     // TODO: probably needs to do this per-connection
//     fn reset_all(&self) {
//         let instances = self.instances.lock().expect("poisoned");
//         // TODO: reap dead weak refs
//         for weak_instance in instances.iter() {
//             if let Some(instance) = weak_instance.upgrade() {
//                 instance.set_reset();
//             }
//         }
//     }
// }

// impl quinn::congestion::ControllerFactory for ResetableCubicFactory {
//     fn build(&self, now: Instant, current_mtu: u16) -> Box<dyn quinn::congestion::Controller> {
//         let inner = Arc::new(ResetableCubicInner {
//             cubic: Mutex::new(quinn::congestion::Cubic::new(
//                 self.config.clone(),
//                 now,
//                 current_mtu,
//             )),
//         });
//         {
//             let mut instances = self.instances.lock().expect("poisoned");
//             instances.push(Arc::downgrade(&inner));

//             // clean up dropped congestion controllers
//             instances.retain(|i| i.strong_count() > 0);
//         }
//         Box::new(ResetableCubic { inner })
//     }
// }

// #[derive(Debug)]
// struct ResetableCubic {
//     inner: Arc<ResetableCubicInner>,
// }

// #[derive(Debug)]
// struct ResetableCubicInner {
//     cubic: Mutex<quinn::congestion::Cubic>,
// }

// impl ResetableCubicInner {
//     fn set_reset(&self) {
//         let cubic = self.cubic.lock().expect("poisoned");
//         *cubic = quinn::congestion::Cubic::new(cubic.config)
//     }
// }

// impl quinn::congestion::Controller for ResetableCubic {
//     fn on_congestion_event(
//         &mut self,
//         now: Instant,
//         sent: Instant,
//         is_persistent_congestion: bool,
//         lost_bytes: u64,
//     ) {
//         todo!()
//     }

//     fn on_mtu_update(&mut self, new_mtu: u16) {
//         todo!()
//     }

//     fn window(&self) -> u64 {
//         todo!()
//     }

//     fn clone_box(&self) -> Box<dyn quinn::congestion::Controller> {
//         todo!()
//     }

//     fn initial_window(&self) -> u64 {
//         todo!()
//     }

//     fn into_any(self: Box<Self>) -> Box<dyn std::any::Any> {
//         todo!()
//     }
// }

async fn connect(
    node_id: NodeId,
    secret_key: SecretKey,
    direct_addresses: Vec<SocketAddr>,
    relay_url: Option<RelayUrl>,
    relay_map: Option<RelayMap>,
    discovery: Option<Box<dyn Discovery>>,
) -> anyhow::Result<()> {
    let endpoint = make_endpoint(secret_key, relay_map, discovery).await?;

    tracing::info!("dialing {:?}", node_id);
    let node_addr = NodeAddr::from_parts(node_id, relay_url, direct_addresses);
    let conn = endpoint.connect(node_addr, &DR_RELAY_ALPN).await;
    match conn {
        Ok(connection) => {
            if let Err(cause) = passive_side(endpoint.clone(), connection).await {
                eprintln!("error handling connection: {cause}");
            }
        }
        Err(cause) => {
            eprintln!("unable to connect to {node_id}: {cause}");
        }
    }

    Ok(())
}

/// format a socket addr so that it does not have to be escaped on the console
fn format_addr(addr: SocketAddr) -> String {
    if addr.is_ipv6() {
        format!("'{addr}'")
    } else {
        format!("{addr}")
    }
}

async fn accept(
    secret_key: SecretKey,
    config: TestConfig,
    relay_map: Option<RelayMap>,
    discovery: Option<Box<dyn Discovery>>,
) -> anyhow::Result<()> {
    let endpoint = make_endpoint(secret_key.clone(), relay_map, discovery).await?;
    let endpoints = endpoint
        .local_endpoints()
        .next()
        .await
        .context("no endpoints")?;
    let remote_addrs = endpoints
        .iter()
        .map(|endpoint| format!("--remote-endpoint {}", format_addr(endpoint.addr)))
        .collect::<Vec<_>>()
        .join(" ");
    println!("Connect to this node using one of the following commands:\n");
    println!(
        "\tUsing the relay url and direct connections:\niroh doctor connect {} {}\n",
        secret_key.public(),
        remote_addrs,
    );
    if let Some(relay_url) = endpoint.my_relay() {
        println!(
            "\tUsing just the relay url:\niroh doctor connect {} --relay-url {}\n",
            secret_key.public(),
            relay_url,
        );
    }
    if endpoint.discovery().is_some() {
        println!(
            "\tUsing just the node id:\niroh doctor connect {}\n",
            secret_key.public(),
        );
    }
    let connections = Arc::new(AtomicU64::default());
    while let Some(connecting) = endpoint.accept().await {
        let connections = connections.clone();
        let endpoint = endpoint.clone();
        tokio::task::spawn(async move {
            let n = connections.fetch_add(1, portable_atomic::Ordering::SeqCst);
            match connecting.await {
                Ok(connection) => {
                    if n == 0 {
                        let Ok(remote_peer_id) = magic_endpoint::get_remote_node_id(&connection)
                        else {
                            return;
                        };
                        println!("Accepted connection from {}", remote_peer_id);
                        let t0 = Instant::now();
                        let gui = Gui::new(endpoint.clone(), remote_peer_id);
                        let res = active_side(connection, &config, Some(&gui)).await;
                        gui.clear();
                        let dt = t0.elapsed().as_secs_f64();
                        if let Err(cause) = res {
                            eprintln!("Test finished after {dt}s: {cause}",);
                        } else {
                            eprintln!("Test finished after {dt}s",);
                        }
                    } else {
                        // silent
                        active_side(connection, &config, None).await.ok();
                    }
                }
                Err(cause) => {
                    eprintln!("error accepting connection {cause}");
                }
            };
            connections.sub(1, portable_atomic::Ordering::SeqCst);
        });
    }

    Ok(())
}

async fn port_map(protocol: &str, local_port: NonZeroU16, timeout: Duration) -> anyhow::Result<()> {
    // create the config that enables exclusively the required protocol
    let mut enable_upnp = false;
    let mut enable_pcp = false;
    let mut enable_nat_pmp = false;
    match protocol.to_ascii_lowercase().as_ref() {
        "upnp" => enable_upnp = true,
        "nat_pmp" => enable_nat_pmp = true,
        "pcp" => enable_pcp = true,
        other => anyhow::bail!("Unknown port mapping protocol {other}"),
    }
    let config = portmapper::Config {
        enable_upnp,
        enable_pcp,
        enable_nat_pmp,
    };
    let port_mapper = portmapper::Client::new(config);
    let mut watcher = port_mapper.watch_external_address();
    port_mapper.update_local_port(local_port);

    // wait for the mapping to be ready, or timeout waiting for a change.
    match tokio::time::timeout(timeout, watcher.changed()).await {
        Ok(Ok(_)) => match *watcher.borrow() {
            Some(address) => {
                println!("Port mapping ready: {address}");
                // Ensure the port mapper remains alive until the end.
                drop(port_mapper);
                Ok(())
            }
            None => anyhow::bail!("No port mapping found"),
        },
        Ok(Err(_recv_err)) => anyhow::bail!("Service dropped. This is a bug"),
        Err(_) => anyhow::bail!("Timed out waiting for a port mapping"),
    }
}

async fn port_map_probe(config: portmapper::Config) -> anyhow::Result<()> {
    println!("probing port mapping protocols with {config:?}");
    let port_mapper = portmapper::Client::new(config);
    let probe_rx = port_mapper.probe();
    let probe = probe_rx.await?.map_err(|e| anyhow::anyhow!(e))?;
    println!("{probe}");
    Ok(())
}

async fn relay_urls(count: usize, config: NodeConfig) -> anyhow::Result<()> {
    let key = SecretKey::generate();
    if config.relay_nodes.is_empty() {
        println!("No relay nodes specified in the config file.");
    }

    let dns_resolver = default_resolver();
    let mut clients = HashMap::new();
    for node in &config.relay_nodes {
        let secret_key = key.clone();
        let client = iroh::net::relay::http::ClientBuilder::new(node.url.clone())
            .build(secret_key, dns_resolver.clone());

        clients.insert(node.url.clone(), client);
    }

    let mut success = Vec::new();
    let mut fail = Vec::new();

    for i in 0..count {
        println!("Round {}/{count}", i + 1);
        let relay_nodes = config.relay_nodes.clone();
        for node in relay_nodes.into_iter() {
            let mut node_details = NodeDetails {
                connect: None,
                latency: None,
                error: None,
                host: node.url.clone(),
            };

            let client = clients.get(&node.url).map(|(c, _)| c.clone()).unwrap();

            if client.is_connected().await? {
                client.close_for_reconnect().await?;
            }
            assert!(!client.is_connected().await?);

            let start = std::time::Instant::now();
            match tokio::time::timeout(Duration::from_secs(2), client.connect()).await {
                Err(e) => {
                    tracing::warn!("connect timeout");
                    node_details.error = Some(e.to_string());
                }
                Ok(Err(e)) => {
                    tracing::warn!("connect error");
                    node_details.error = Some(e.to_string());
                }
                Ok(_) => {
                    assert!(client.is_connected().await?);
                    node_details.connect = Some(start.elapsed());

                    match client.ping().await {
                        Ok(latency) => {
                            node_details.latency = Some(latency);
                        }
                        Err(e) => {
                            tracing::warn!("ping error: {:?}", e);
                            node_details.error = Some(e.to_string());
                        }
                    }
                }
            }

            if node_details.error.is_none() {
                success.push(node_details);
            } else {
                fail.push(node_details);
            }
        }
    }

    // success.sort_by_key(|d| d.latency);
    if !success.is_empty() {
        println!("Relay Node Latencies:");
        println!();
    }
    for node in success {
        println!("{node}");
        println!();
    }
    if !fail.is_empty() {
        println!("Connection Failures:");
        println!();
    }
    for node in fail {
        println!("{node}");
        println!();
    }

    Ok(())
}

struct NodeDetails {
    connect: Option<Duration>,
    latency: Option<Duration>,
    host: RelayUrl,
    error: Option<String>,
}

impl std::fmt::Display for NodeDetails {
    fn fmt(&self, f: &mut std::fmt::Formatter<'_>) -> std::fmt::Result {
        match self.error {
            None => {
                write!(
                    f,
                    "Node {}\nConnect: {:?}\nLatency: {:?}",
                    self.host,
                    self.connect.unwrap_or_default(),
                    self.latency.unwrap_or_default(),
                )
            }
            Some(ref err) => {
                write!(f, "Node {}\nConnection Error: {:?}", self.host, err,)
            }
        }
    }
}

fn create_secret_key(secret_key: SecretKeyOption) -> anyhow::Result<SecretKey> {
    Ok(match secret_key {
        SecretKeyOption::Random => SecretKey::generate(),
        SecretKeyOption::Hex(hex) => {
            let bytes = hex::decode(hex)?;
            SecretKey::try_from(&bytes[..])?
        }
        SecretKeyOption::Local => {
            let path = IrohPaths::SecretKey.with_root(iroh_data_root()?);
            if path.exists() {
                let bytes = std::fs::read(&path)?;
                SecretKey::try_from_openssh(bytes)?
            } else {
                println!(
                    "Local key not found in {}. Using random key.",
                    path.display()
                );
                SecretKey::generate()
            }
        }
    })
}

fn create_discovery(disable_discovery: bool, secret_key: &SecretKey) -> Option<Box<dyn Discovery>> {
    if disable_discovery {
        None
    } else {
        Some(Box::new(ConcurrentDiscovery::from_services(vec![
            // Enable DNS discovery by default
            Box::new(DnsDiscovery::n0_dns()),
            // Enable pkarr publishing by default
            Box::new(PkarrPublisher::n0_dns(secret_key.clone())),
        ])))
    }
}

fn inspect_ticket(ticket: &str) -> anyhow::Result<()> {
    if ticket.starts_with(iroh::ticket::BlobTicket::KIND) {
        let ticket =
            iroh::ticket::BlobTicket::from_str(ticket).context("failed parsing blob ticket")?;
        println!("Blob ticket:\n{ticket:#?}");
    } else if ticket.starts_with(iroh::ticket::DocTicket::KIND) {
        let ticket =
            iroh::ticket::DocTicket::from_str(ticket).context("failed parsing doc ticket")?;
        println!("Document ticket:\n{ticket:#?}");
    } else if ticket.starts_with(iroh::ticket::NodeTicket::KIND) {
        let ticket =
            iroh::ticket::NodeTicket::from_str(ticket).context("failed parsing node ticket")?;
        println!("Node ticket:\n{ticket:#?}");
    } else {
        println!("Unknown ticket type");
    }

    Ok(())
}

pub async fn run(command: Commands, config: &NodeConfig) -> anyhow::Result<()> {
    let data_dir = iroh_data_root()?;
    let _guard = crate::logging::init_terminal_and_file_logging(&config.file_logs, &data_dir)?;
    match command {
        Commands::Report {
            stun_host,
            stun_port,
        } => report(stun_host, stun_port, config).await,
        Commands::Connect {
            dial,
            secret_key,
            local_relay_server,
            relay_url,
            remote_endpoint,
            disable_discovery,
        } => {
            let (relay_map, relay_url) = if local_relay_server {
                let dm = configure_local_relay_map();
                let url = dm.urls().next().unwrap().clone();
                (Some(dm), Some(url))
            } else {
                (config.relay_map()?, relay_url)
            };
            let secret_key = create_secret_key(secret_key)?;

            let discovery = create_discovery(disable_discovery, &secret_key);
            connect(
                dial,
                secret_key,
                remote_endpoint,
                relay_url,
                relay_map,
                discovery,
            )
            .await
        }
        Commands::Accept {
            secret_key,
            local_relay_server,
            size,
            iterations,
            disable_discovery,
        } => {
            let relay_map = if local_relay_server {
                Some(configure_local_relay_map())
            } else {
                config.relay_map()?
            };
            let secret_key = create_secret_key(secret_key)?;
            let config = TestConfig { size, iterations };
            let discovery = create_discovery(disable_discovery, &secret_key);
            accept(secret_key, config, relay_map, discovery).await
        }
        Commands::PortMap {
            protocol,
            local_port,
            timeout_secs,
        } => port_map(&protocol, local_port, Duration::from_secs(timeout_secs)).await,
        Commands::PortMapProbe {
            enable_upnp,
            enable_pcp,
            enable_nat_pmp,
        } => {
            let config = portmapper::Config {
                enable_upnp,
                enable_pcp,
                enable_nat_pmp,
            };

            port_map_probe(config).await
        }
        Commands::RelayUrls { count } => {
            let config = NodeConfig::load(None).await?;
            relay_urls(count, config).await
        }
        Commands::TicketInspect { ticket } => inspect_ticket(&ticket),
        Commands::BlobConsistencyCheck { path, repair } => {
            let blob_store = iroh::bytes::store::fs::Store::load(path).await?;
            let (send, recv) = flume::bounded(1);
            let task = tokio::spawn(async move {
                while let Ok(msg) = recv.recv_async().await {
                    println!("{:?}", msg);
                }
            });
            blob_store
                .consistency_check(repair, FlumeProgressSender::new(send).boxed())
                .await?;
            task.await?;
            Ok(())
        }
        Commands::BlobValidate { path, repair } => {
            let blob_store = iroh::bytes::store::fs::Store::load(path).await?;
            let (send, recv) = flume::bounded(1);
            let task = tokio::spawn(async move {
                while let Ok(msg) = recv.recv_async().await {
                    println!("{:?}", msg);
                }
            });
            blob_store
                .validate(repair, FlumeProgressSender::new(send).boxed())
                .await?;
            task.await?;
            Ok(())
        }
    }
}<|MERGE_RESOLUTION|>--- conflicted
+++ resolved
@@ -30,11 +30,7 @@
         dns::default_resolver,
         key::{PublicKey, SecretKey},
         magic_endpoint,
-<<<<<<< HEAD
-        magicsock::{ConnectionType, EndpointInfo},
-=======
-        magicsock::ConnectionInfo,
->>>>>>> 26e45644
+        magicsock::{ConnectionInfo, ConnectionType},
         netcheck, portmapper,
         relay::{RelayMap, RelayMode, RelayUrl},
         util::CancelOnDrop,
