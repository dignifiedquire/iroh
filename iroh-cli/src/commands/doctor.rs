//! Tool to get information about the current network environment of a node,
//! and to test connectivity to specific other nodes.
use std::{
    collections::HashMap,
    net::SocketAddr,
    num::NonZeroU16,
    path::PathBuf,
    str::FromStr,
    sync::Arc,
    time::{Duration, Instant},
};

use crate::config::{iroh_data_root, NodeConfig};

use anyhow::Context;
use clap::Subcommand;
use futures_lite::StreamExt;
use indicatif::{HumanBytes, MultiProgress, ProgressBar};
use iroh::{
    base::ticket::Ticket,
    bytes::{
        store::{ReadableStore, Store as _},
        util::progress::{FlumeProgressSender, ProgressSender},
    },
    net::{
        defaults::DEFAULT_RELAY_STUN_PORT,
        discovery::{
            dns::DnsDiscovery, pkarr_publish::PkarrPublisher, ConcurrentDiscovery, Discovery,
        },
        dns::default_resolver,
        key::{PublicKey, SecretKey},
<<<<<<< HEAD
        magic_endpoint,
        magicsock::{ConnectionInfo, ConnectionType},
        netcheck, portmapper,
=======
        magic_endpoint, netcheck, portmapper,
>>>>>>> 6fbf4a92
        relay::{RelayMap, RelayMode, RelayUrl},
        util::CancelOnDrop,
        MagicEndpoint, NodeAddr, NodeId,
    },
    util::{path::IrohPaths, progress::ProgressWriter},
};
use portable_atomic::AtomicU64;
use postcard::experimental::max_size::MaxSize;
use serde::{Deserialize, Serialize};
use tokio::{io::AsyncWriteExt, sync};

use iroh::net::metrics::MagicsockMetrics;
use iroh_metrics::core::Core;

#[derive(Debug, Clone, derive_more::Display)]
pub enum SecretKeyOption {
    /// Generate random secret key
    Random,
    /// Use local secret key
    Local,
    /// Explicitly specify a secret key
    Hex(String),
}

impl std::str::FromStr for SecretKeyOption {
    type Err = anyhow::Error;

    fn from_str(s: &str) -> Result<Self, Self::Err> {
        let s_lower = s.to_ascii_lowercase();
        Ok(if s_lower == "random" {
            SecretKeyOption::Random
        } else if s_lower == "local" {
            SecretKeyOption::Local
        } else {
            SecretKeyOption::Hex(s.to_string())
        })
    }
}

#[derive(Subcommand, Debug, Clone)]
pub enum Commands {
    /// Report on the current network environment, using either an explicitly provided stun host
    /// or the settings from the config file.
    Report {
        /// Explicitly provided stun host. If provided, this will disable relay and just do stun.
        #[clap(long)]
        stun_host: Option<String>,
        /// The port of the STUN server.
        #[clap(long, default_value_t = DEFAULT_RELAY_STUN_PORT)]
        stun_port: u16,
    },
    /// Wait for incoming requests from iroh doctor connect
    Accept {
        /// Our own secret key, in hex. If not specified, the locally configured key will be used.
        #[clap(long, default_value_t = SecretKeyOption::Local)]
        secret_key: SecretKeyOption,

        /// Number of bytes to send to the remote for each test
        #[clap(long, default_value_t = 1024 * 1024 * 16)]
        size: u64,

        /// Number of iterations to run the test for. If not specified, the test will run forever.
        #[clap(long)]
        iterations: Option<u64>,

        /// Use a local relay
        #[clap(long)]
        local_relay_server: bool,

        /// Do not allow the node to dial and be dialed by id only.
        ///
        /// This disables DNS discovery, which would allow the node to dial other nodes by id only.
        /// And it disables Pkarr Publishing, which would allow the node to announce its address for dns discovery.
        ///
        /// Default is `false`
        #[clap(long, default_value_t = false)]
        disable_discovery: bool,
    },
    /// Connect to an iroh doctor accept node.
    Connect {
        /// hex node id of the node to connect to
        dial: PublicKey,

        /// One or more remote endpoints to use when dialing
        #[clap(long)]
        remote_endpoint: Vec<SocketAddr>,

        /// Our own secret key, in hex. If not specified, a random key will be generated.
        #[clap(long, default_value_t = SecretKeyOption::Random)]
        secret_key: SecretKeyOption,

        /// Use a local relay
        ///
        /// Overrides the `relay_url` field.
        #[clap(long)]
        local_relay_server: bool,

        /// The relay url the peer you are dialing can be found on.
        ///
        /// If `local_relay_server` is true, this field is ignored.
        ///
        /// When `None`, or if attempting to dial an unknown url, no hole punching can occur.
        ///
        /// Default is `None`.
        #[clap(long)]
        relay_url: Option<RelayUrl>,

        /// Do not allow the node to dial and be dialed by id only.
        ///
        /// This disables DNS discovery, which would allow the node to dial other nodes by id only.
        /// And it disables Pkarr Publishing, which would allow the node to announce its address for dns discovery.
        ///
        /// Default is `false`
        #[clap(long, default_value_t = false)]
        disable_discovery: bool,
    },
    /// Probe the port mapping protocols.
    PortMapProbe {
        /// Whether to enable UPnP.
        #[clap(long)]
        enable_upnp: bool,
        /// Whether to enable PCP.
        #[clap(long)]
        enable_pcp: bool,
        /// Whether to enable NAT-PMP.
        #[clap(long)]
        enable_nat_pmp: bool,
    },
    /// Attempt to get a port mapping to the given local port.
    PortMap {
        /// Protocol to use for port mapping. One of ["upnp", "nat_pmp", "pcp"].
        protocol: String,
        /// Local port to get a mapping.
        local_port: NonZeroU16,
        /// How long to wait for an external port to be ready in seconds.
        #[clap(long, default_value_t = 10)]
        timeout_secs: u64,
    },
    /// Get the latencies of the different relay url
    ///
    /// Tests the latencies of the default relay url and nodes. To test custom urls or nodes,
    /// adjust the `Config`.
    RelayUrls {
        /// How often to execute.
        #[clap(long, default_value_t = 5)]
        count: usize,
    },
    /// Inspect a ticket.
    TicketInspect { ticket: String },
    /// Perform a metadata consistency check on a blob store.
    BlobConsistencyCheck {
        /// Path of the blob store to validate. For iroh, this is the blobs subdirectory
        /// in the iroh data directory. But this can also be used for apps that embed
        /// just iroh-bytes.
        path: PathBuf,
        /// Try to get the store into a consistent state by removing orphaned data
        /// and broken entries.
        ///
        /// Caution, this might remove data.
        #[clap(long)]
        repair: bool,
    },
    /// Validate the actual content of a blob store.
    BlobValidate {
        /// Path of the blob store to validate. For iroh, this is the blobs subdirectory
        /// in the iroh data directory. But this can also be used for apps that embed
        /// just iroh-bytes.
        path: PathBuf,
        /// Try to get the store into a consistent state by downgrading entries from
        /// complete to partial if data is missing etc.
        #[clap(long)]
        repair: bool,
    },
}

#[derive(Debug, Serialize, Deserialize, MaxSize)]
enum TestStreamRequest {
    Echo { bytes: u64 },
    Drain { bytes: u64 },
    Send { bytes: u64, block_size: u32 },
}

#[derive(Debug, Clone, Copy)]
struct TestConfig {
    size: u64,
    iterations: Option<u64>,
}

fn update_pb(
    task: &'static str,
    pb: Option<ProgressBar>,
    total_bytes: u64,
    mut updates: sync::mpsc::Receiver<u64>,
) -> tokio::task::JoinHandle<()> {
    if let Some(pb) = pb {
        pb.set_message(task);
        pb.set_position(0);
        pb.set_length(total_bytes);
        tokio::spawn(async move {
            while let Some(position) = updates.recv().await {
                pb.set_position(position);
            }
        })
    } else {
        tokio::spawn(std::future::ready(()))
    }
}

/// handle a test stream request
async fn handle_test_request(
    mut send: quinn::SendStream,
    mut recv: quinn::RecvStream,
    gui: &Gui,
) -> anyhow::Result<()> {
    let mut buf = [0u8; TestStreamRequest::POSTCARD_MAX_SIZE];
    recv.read_exact(&mut buf).await?;
    let request: TestStreamRequest = postcard::from_bytes(&buf)?;
    let pb = Some(gui.pb.clone());
    match request {
        TestStreamRequest::Echo { bytes } => {
            // copy the stream back
            let (mut send, updates) = ProgressWriter::new(&mut send);
            let t0 = Instant::now();
            let progress = update_pb("echo", pb, bytes, updates);
            tokio::io::copy(&mut recv, &mut send).await?;
            let elapsed = t0.elapsed();
            drop(send);
            progress.await?;
            gui.set_echo(bytes, elapsed);
        }
        TestStreamRequest::Drain { bytes } => {
            // drain the stream
            let (mut send, updates) = ProgressWriter::new(tokio::io::sink());
            let progress = update_pb("recv", pb, bytes, updates);
            let t0 = Instant::now();
            tokio::io::copy(&mut recv, &mut send).await?;
            let elapsed = t0.elapsed();
            drop(send);
            progress.await?;
            gui.set_recv(bytes, elapsed);
        }
        TestStreamRequest::Send { bytes, block_size } => {
            // send the requested number of bytes, in blocks of the requested size
            let (mut send, updates) = ProgressWriter::new(&mut send);
            let progress = update_pb("send", pb, bytes, updates);
            let t0 = Instant::now();
            send_blocks(&mut send, bytes, block_size).await?;
            drop(send);
            let elapsed = t0.elapsed();
            progress.await?;
            gui.set_send(bytes, elapsed);
        }
    }
    send.finish().await?;
    Ok(())
}

async fn send_blocks(
    mut send: impl tokio::io::AsyncWrite + Unpin,
    total_bytes: u64,
    block_size: u32,
) -> anyhow::Result<()> {
    // send the requested number of bytes, in blocks of the requested size
    let buf = vec![0u8; block_size as usize];
    let mut remaining = total_bytes;
    while remaining > 0 {
        let n = remaining.min(block_size as u64);
        send.write_all(&buf[..n as usize]).await?;
        remaining -= n;
    }
    Ok(())
}

async fn report(
    stun_host: Option<String>,
    stun_port: u16,
    config: &NodeConfig,
) -> anyhow::Result<()> {
    let port_mapper = portmapper::Client::default();
    let dns_resolver = default_resolver().clone();
    let mut client = netcheck::Client::new(Some(port_mapper), dns_resolver)?;

    let dm = match stun_host {
        Some(host_name) => {
            let url = host_name.parse()?;
            // creating a relay map from host name and stun port
            RelayMap::default_from_node(url, stun_port)
        }
        None => config.relay_map()?.unwrap_or_else(RelayMap::empty),
    };
    println!("getting report using relay map {dm:#?}");

    let r = client.get_report(dm, None, None).await?;
    println!("{r:#?}");
    Ok(())
}

/// Contain all the gui state
struct Gui {
    #[allow(dead_code)]
    mp: MultiProgress,
    pb: ProgressBar,
    #[allow(dead_code)]
    counters: ProgressBar,
    send_pb: ProgressBar,
    recv_pb: ProgressBar,
    echo_pb: ProgressBar,
    #[allow(dead_code)]
    counter_task: Option<CancelOnDrop>,
}

impl Gui {
    fn new(endpoint: MagicEndpoint, node_id: NodeId) -> Self {
        let mp = MultiProgress::new();
        mp.set_draw_target(indicatif::ProgressDrawTarget::stderr());
        let counters = mp.add(ProgressBar::hidden());
        let conn_info = mp.add(ProgressBar::hidden());
        let send_pb = mp.add(ProgressBar::hidden());
        let recv_pb = mp.add(ProgressBar::hidden());
        let echo_pb = mp.add(ProgressBar::hidden());
        let style = indicatif::ProgressStyle::default_bar()
            .template("{msg}")
            .unwrap();
        send_pb.set_style(style.clone());
        recv_pb.set_style(style.clone());
        echo_pb.set_style(style.clone());
        conn_info.set_style(style.clone());
        counters.set_style(style);
        let pb = mp.add(indicatif::ProgressBar::hidden());
        pb.enable_steady_tick(Duration::from_millis(100));
        pb.set_style(indicatif::ProgressStyle::default_bar()
            .template("{spinner:.green} [{bar:80.cyan/blue}] {msg} {bytes}/{total_bytes} ({bytes_per_sec})").unwrap()
            .progress_chars("█▉▊▋▌▍▎▏ "));
        let counters2 = counters.clone();
        let counter_task = tokio::spawn(async move {
            let mut last_conn_type = None;
            loop {
                Self::update_counters(&counters2);
                Self::update_connection_info(&conn_info, &endpoint, &node_id, &mut last_conn_type);
                tokio::time::sleep(Duration::from_millis(100)).await;
            }
        });
        Self {
            mp,
            pb,
            counters,
            send_pb,
            recv_pb,
            echo_pb,
            counter_task: Some(CancelOnDrop::new(
                "counter_task",
                counter_task.abort_handle(),
            )),
        }
    }

    fn update_connection_info(
        target: &ProgressBar,
        endpoint: &MagicEndpoint,
        node_id: &NodeId,
        last_conn_type: &mut Option<ConnectionType>,
    ) {
        let format_latency = |x: Option<Duration>| {
            x.map(|x| format!("{:.6}s", x.as_secs_f64()))
                .unwrap_or_else(|| "unknown".to_string())
        };
        let msg = match endpoint.connection_info(*node_id) {
            Some(magic_endpoint::ConnectionInfo {
                relay_url,
                conn_type,
                latency,
                addrs,
                ..
            }) => {
                let relay_url = relay_url
                    .map(|x| x.relay_url.to_string())
                    .unwrap_or_else(|| "unknown".to_string());
                let latency = format_latency(latency);
                let addrs = addrs
                    .into_iter()
                    .map(|addr_info| {
                        format!("{} ({})", addr_info.addr, format_latency(addr_info.latency))
                    })
                    .collect::<Vec<_>>()
                    .join("; ");
                if Some(&conn_type) != last_conn_type.as_ref() {
                    *last_conn_type = Some(conn_type.clone());
                    target.println(format!("connection type changed to: {conn_type}"));
                }
                format!(
                    "relay url: {}, latency: {}, connection type: {}, addrs: [{}]",
                    relay_url, latency, conn_type, addrs
                )
            }
            None => "connection info unavailable".to_string(),
        };
        target.set_message(msg);
    }

    fn update_counters(target: &ProgressBar) {
        if let Some(core) = Core::get() {
            let metrics = core.get_collector::<MagicsockMetrics>().unwrap();
            let send_ipv4 = HumanBytes(metrics.send_ipv4.get());
            let send_ipv6 = HumanBytes(metrics.send_ipv6.get());
            let send_relay = HumanBytes(metrics.send_relay.get());
            let recv_data_relay = HumanBytes(metrics.recv_data_relay.get());
            let recv_data_ipv4 = HumanBytes(metrics.recv_data_ipv4.get());
            let recv_data_ipv6 = HumanBytes(metrics.recv_data_ipv6.get());
            let text = format!(
                r#"Counters

Relay:
  send: {send_relay}
  recv: {recv_data_relay}
Ipv4:
  send: {send_ipv4}
  recv: {recv_data_ipv4}
Ipv6:
  send: {send_ipv6}
  recv: {recv_data_ipv6}
"#,
            );
            target.set_message(text);
        }
    }

    fn set_send(&self, b: u64, d: Duration) {
        Self::set_bench_speed(&self.send_pb, "send", b, d);
    }

    fn set_recv(&self, b: u64, d: Duration) {
        Self::set_bench_speed(&self.recv_pb, "recv", b, d);
    }

    fn set_echo(&self, b: u64, d: Duration) {
        Self::set_bench_speed(&self.echo_pb, "echo", b, d);
    }

    fn set_bench_speed(pb: &ProgressBar, text: &str, b: u64, d: Duration) {
        pb.set_message(format!(
            "{}: {}/s",
            text,
            HumanBytes((b as f64 / d.as_secs_f64()) as u64)
        ));
    }

    fn clear(&self) {
        self.mp.clear().ok();
    }
}

async fn active_side(
    connection: quinn::Connection,
    config: &TestConfig,
    gui: Option<&Gui>,
) -> anyhow::Result<()> {
    let n = config.iterations.unwrap_or(u64::MAX);
    if let Some(gui) = gui {
        let pb = Some(&gui.pb);
        for _ in 0..n {
            let d = send_test(&connection, config, pb).await?;
            gui.set_send(config.size, d);
            let d = recv_test(&connection, config, pb).await?;
            gui.set_recv(config.size, d);
            let d = echo_test(&connection, config, pb).await?;
            gui.set_echo(config.size, d);
        }
    } else {
        let pb = None;
        for _ in 0..n {
            let _d = send_test(&connection, config, pb).await?;
            let _d = recv_test(&connection, config, pb).await?;
            let _d = echo_test(&connection, config, pb).await?;
        }
    }
    Ok(())
}

async fn send_test_request(
    send: &mut quinn::SendStream,
    request: &TestStreamRequest,
) -> anyhow::Result<()> {
    let mut buf = [0u8; TestStreamRequest::POSTCARD_MAX_SIZE];
    postcard::to_slice(&request, &mut buf)?;
    send.write_all(&buf).await?;
    Ok(())
}

async fn echo_test(
    connection: &quinn::Connection,
    config: &TestConfig,
    pb: Option<&indicatif::ProgressBar>,
) -> anyhow::Result<Duration> {
    let size = config.size;
    let (mut send, mut recv) = connection.open_bi().await?;
    send_test_request(&mut send, &TestStreamRequest::Echo { bytes: size }).await?;
    let (mut sink, updates) = ProgressWriter::new(tokio::io::sink());
    let copying = tokio::spawn(async move { tokio::io::copy(&mut recv, &mut sink).await });
    let progress = update_pb("echo", pb.cloned(), size, updates);
    let t0 = Instant::now();
    send_blocks(&mut send, size, 1024 * 1024).await?;
    send.finish().await?;
    let received = copying.await??;
    anyhow::ensure!(received == size);
    let duration = t0.elapsed();
    progress.await?;
    Ok(duration)
}

async fn send_test(
    connection: &quinn::Connection,
    config: &TestConfig,
    pb: Option<&indicatif::ProgressBar>,
) -> anyhow::Result<Duration> {
    let size = config.size;
    let (mut send, mut recv) = connection.open_bi().await?;
    send_test_request(&mut send, &TestStreamRequest::Drain { bytes: size }).await?;
    let (mut send_with_progress, updates) = ProgressWriter::new(&mut send);
    let copying =
        tokio::spawn(async move { tokio::io::copy(&mut recv, &mut tokio::io::sink()).await });
    let progress = update_pb("send", pb.cloned(), size, updates);
    let t0 = Instant::now();
    send_blocks(&mut send_with_progress, size, 1024 * 1024).await?;
    drop(send_with_progress);
    send.finish().await?;
    drop(send);
    let received = copying.await??;
    anyhow::ensure!(received == 0);
    let duration = t0.elapsed();
    progress.await?;
    Ok(duration)
}

async fn recv_test(
    connection: &quinn::Connection,
    config: &TestConfig,
    pb: Option<&indicatif::ProgressBar>,
) -> anyhow::Result<Duration> {
    let size = config.size;
    let (mut send, mut recv) = connection.open_bi().await?;
    let t0 = Instant::now();
    let (mut sink, updates) = ProgressWriter::new(tokio::io::sink());
    send_test_request(
        &mut send,
        &TestStreamRequest::Send {
            bytes: size,
            block_size: 1024 * 1024,
        },
    )
    .await?;
    let copying = tokio::spawn(async move { tokio::io::copy(&mut recv, &mut sink).await });
    let progress = update_pb("recv", pb.cloned(), size, updates);
    send.finish().await?;
    let received = copying.await??;
    anyhow::ensure!(received == size);
    let duration = t0.elapsed();
    progress.await?;
    Ok(duration)
}

/// Passive side that just accepts connections and answers requests (echo, drain or send)
async fn passive_side(
    endpoint: MagicEndpoint,
    connection: quinn::Connection,
) -> anyhow::Result<()> {
    let remote_peer_id = magic_endpoint::get_remote_node_id(&connection)?;
    let gui = Gui::new(endpoint, remote_peer_id);
    loop {
        match connection.accept_bi().await {
            Ok((send, recv)) => {
                if let Err(cause) = handle_test_request(send, recv, &gui).await {
                    eprintln!("Error handling test request {cause}");
                }
            }
            Err(cause) => {
                eprintln!("error accepting bidi stream {cause}");
                break Err(cause.into());
            }
        };
    }
}

fn configure_local_relay_map() -> RelayMap {
    let stun_port = DEFAULT_RELAY_STUN_PORT;
    let url = "http://localhost:3340".parse().unwrap();
    RelayMap::default_from_node(url, stun_port)
}

const DR_RELAY_ALPN: [u8; 11] = *b"n0/drderp/1";

async fn make_endpoint(
    secret_key: SecretKey,
    relay_map: Option<RelayMap>,
    discovery: Option<Box<dyn Discovery>>,
) -> anyhow::Result<MagicEndpoint> {
    tracing::info!(
        "public key: {}",
        hex::encode(secret_key.public().as_bytes())
    );
    tracing::info!("relay map {:#?}", relay_map);

    let mut transport_config = quinn::TransportConfig::default();
    transport_config.keep_alive_interval(Some(Duration::from_secs(5)));
    transport_config.max_idle_timeout(Some(Duration::from_secs(10).try_into().unwrap()));

    let endpoint = MagicEndpoint::builder()
        .secret_key(secret_key)
        .alpns(vec![DR_RELAY_ALPN.to_vec()])
        .transport_config(transport_config);

    let endpoint = match discovery {
        Some(discovery) => endpoint.discovery(discovery),
        None => endpoint,
    };

    let endpoint = match relay_map {
        Some(relay_map) => endpoint.relay_mode(RelayMode::Custom(relay_map)),
        None => endpoint,
    };
    let endpoint = endpoint.bind(0).await?;

    tokio::time::timeout(Duration::from_secs(10), endpoint.local_endpoints().next())
        .await
        .context("wait for relay connection")?
        .context("no endpoints")?;

    Ok(endpoint)
}

async fn connect(
    node_id: NodeId,
    secret_key: SecretKey,
    direct_addresses: Vec<SocketAddr>,
    relay_url: Option<RelayUrl>,
    relay_map: Option<RelayMap>,
    discovery: Option<Box<dyn Discovery>>,
) -> anyhow::Result<()> {
    let endpoint = make_endpoint(secret_key, relay_map, discovery).await?;

    tracing::info!("dialing {:?}", node_id);
    let node_addr = NodeAddr::from_parts(node_id, relay_url, direct_addresses);
    let conn = endpoint.connect(node_addr, &DR_RELAY_ALPN).await;
    match conn {
        Ok(connection) => {
            if let Err(cause) = passive_side(endpoint.clone(), connection).await {
                eprintln!("error handling connection: {cause}");
            }
        }
        Err(cause) => {
            eprintln!("unable to connect to {node_id}: {cause}");
        }
    }

    Ok(())
}

/// format a socket addr so that it does not have to be escaped on the console
fn format_addr(addr: SocketAddr) -> String {
    if addr.is_ipv6() {
        format!("'{addr}'")
    } else {
        format!("{addr}")
    }
}

async fn accept(
    secret_key: SecretKey,
    config: TestConfig,
    relay_map: Option<RelayMap>,
    discovery: Option<Box<dyn Discovery>>,
) -> anyhow::Result<()> {
    let endpoint = make_endpoint(secret_key.clone(), relay_map, discovery).await?;
    let endpoints = endpoint
        .local_endpoints()
        .next()
        .await
        .context("no endpoints")?;
    let remote_addrs = endpoints
        .iter()
        .map(|endpoint| format!("--remote-endpoint {}", format_addr(endpoint.addr)))
        .collect::<Vec<_>>()
        .join(" ");
    println!("Connect to this node using one of the following commands:\n");
    println!(
        "\tUsing the relay url and direct connections:\niroh doctor connect {} {}\n",
        secret_key.public(),
        remote_addrs,
    );
    if let Some(relay_url) = endpoint.my_relay() {
        println!(
            "\tUsing just the relay url:\niroh doctor connect {} --relay-url {}\n",
            secret_key.public(),
            relay_url,
        );
    }
    if endpoint.discovery().is_some() {
        println!(
            "\tUsing just the node id:\niroh doctor connect {}\n",
            secret_key.public(),
        );
    }
    let connections = Arc::new(AtomicU64::default());
    while let Some(connecting) = endpoint.accept().await {
        let connections = connections.clone();
        let endpoint = endpoint.clone();
        tokio::task::spawn(async move {
            let n = connections.fetch_add(1, portable_atomic::Ordering::SeqCst);
            match connecting.await {
                Ok(connection) => {
                    if n == 0 {
                        let Ok(remote_peer_id) = magic_endpoint::get_remote_node_id(&connection)
                        else {
                            return;
                        };
                        println!("Accepted connection from {}", remote_peer_id);
                        let t0 = Instant::now();
                        let gui = Gui::new(endpoint.clone(), remote_peer_id);
                        let res = active_side(connection, &config, Some(&gui)).await;
                        gui.clear();
                        let dt = t0.elapsed().as_secs_f64();
                        if let Err(cause) = res {
                            eprintln!("Test finished after {dt}s: {cause}",);
                        } else {
                            eprintln!("Test finished after {dt}s",);
                        }
                    } else {
                        // silent
                        active_side(connection, &config, None).await.ok();
                    }
                }
                Err(cause) => {
                    eprintln!("error accepting connection {cause}");
                }
            };
            connections.sub(1, portable_atomic::Ordering::SeqCst);
        });
    }

    Ok(())
}

async fn port_map(protocol: &str, local_port: NonZeroU16, timeout: Duration) -> anyhow::Result<()> {
    // create the config that enables exclusively the required protocol
    let mut enable_upnp = false;
    let mut enable_pcp = false;
    let mut enable_nat_pmp = false;
    match protocol.to_ascii_lowercase().as_ref() {
        "upnp" => enable_upnp = true,
        "nat_pmp" => enable_nat_pmp = true,
        "pcp" => enable_pcp = true,
        other => anyhow::bail!("Unknown port mapping protocol {other}"),
    }
    let config = portmapper::Config {
        enable_upnp,
        enable_pcp,
        enable_nat_pmp,
    };
    let port_mapper = portmapper::Client::new(config);
    let mut watcher = port_mapper.watch_external_address();
    port_mapper.update_local_port(local_port);

    // wait for the mapping to be ready, or timeout waiting for a change.
    match tokio::time::timeout(timeout, watcher.changed()).await {
        Ok(Ok(_)) => match *watcher.borrow() {
            Some(address) => {
                println!("Port mapping ready: {address}");
                // Ensure the port mapper remains alive until the end.
                drop(port_mapper);
                Ok(())
            }
            None => anyhow::bail!("No port mapping found"),
        },
        Ok(Err(_recv_err)) => anyhow::bail!("Service dropped. This is a bug"),
        Err(_) => anyhow::bail!("Timed out waiting for a port mapping"),
    }
}

async fn port_map_probe(config: portmapper::Config) -> anyhow::Result<()> {
    println!("probing port mapping protocols with {config:?}");
    let port_mapper = portmapper::Client::new(config);
    let probe_rx = port_mapper.probe();
    let probe = probe_rx.await?.map_err(|e| anyhow::anyhow!(e))?;
    println!("{probe}");
    Ok(())
}

async fn relay_urls(count: usize, config: NodeConfig) -> anyhow::Result<()> {
    let key = SecretKey::generate();
    if config.relay_nodes.is_empty() {
        println!("No relay nodes specified in the config file.");
    }

    let dns_resolver = default_resolver();
    let mut clients = HashMap::new();
    for node in &config.relay_nodes {
        let secret_key = key.clone();
        let client = iroh::net::relay::http::ClientBuilder::new(node.url.clone())
            .build(secret_key, dns_resolver.clone());

        clients.insert(node.url.clone(), client);
    }

    let mut success = Vec::new();
    let mut fail = Vec::new();

    for i in 0..count {
        println!("Round {}/{count}", i + 1);
        let relay_nodes = config.relay_nodes.clone();
        for node in relay_nodes.into_iter() {
            let mut node_details = NodeDetails {
                connect: None,
                latency: None,
                error: None,
                host: node.url.clone(),
            };

            let client = clients.get(&node.url).map(|(c, _)| c.clone()).unwrap();

            if client.is_connected().await? {
                client.close_for_reconnect().await?;
            }
            assert!(!client.is_connected().await?);

            let start = std::time::Instant::now();
            match tokio::time::timeout(Duration::from_secs(2), client.connect()).await {
                Err(e) => {
                    tracing::warn!("connect timeout");
                    node_details.error = Some(e.to_string());
                }
                Ok(Err(e)) => {
                    tracing::warn!("connect error");
                    node_details.error = Some(e.to_string());
                }
                Ok(_) => {
                    assert!(client.is_connected().await?);
                    node_details.connect = Some(start.elapsed());

                    match client.ping().await {
                        Ok(latency) => {
                            node_details.latency = Some(latency);
                        }
                        Err(e) => {
                            tracing::warn!("ping error: {:?}", e);
                            node_details.error = Some(e.to_string());
                        }
                    }
                }
            }

            if node_details.error.is_none() {
                success.push(node_details);
            } else {
                fail.push(node_details);
            }
        }
    }

    // success.sort_by_key(|d| d.latency);
    if !success.is_empty() {
        println!("Relay Node Latencies:");
        println!();
    }
    for node in success {
        println!("{node}");
        println!();
    }
    if !fail.is_empty() {
        println!("Connection Failures:");
        println!();
    }
    for node in fail {
        println!("{node}");
        println!();
    }

    Ok(())
}

struct NodeDetails {
    connect: Option<Duration>,
    latency: Option<Duration>,
    host: RelayUrl,
    error: Option<String>,
}

impl std::fmt::Display for NodeDetails {
    fn fmt(&self, f: &mut std::fmt::Formatter<'_>) -> std::fmt::Result {
        match self.error {
            None => {
                write!(
                    f,
                    "Node {}\nConnect: {:?}\nLatency: {:?}",
                    self.host,
                    self.connect.unwrap_or_default(),
                    self.latency.unwrap_or_default(),
                )
            }
            Some(ref err) => {
                write!(f, "Node {}\nConnection Error: {:?}", self.host, err,)
            }
        }
    }
}

fn create_secret_key(secret_key: SecretKeyOption) -> anyhow::Result<SecretKey> {
    Ok(match secret_key {
        SecretKeyOption::Random => SecretKey::generate(),
        SecretKeyOption::Hex(hex) => {
            let bytes = hex::decode(hex)?;
            SecretKey::try_from(&bytes[..])?
        }
        SecretKeyOption::Local => {
            let path = IrohPaths::SecretKey.with_root(iroh_data_root()?);
            if path.exists() {
                let bytes = std::fs::read(&path)?;
                SecretKey::try_from_openssh(bytes)?
            } else {
                println!(
                    "Local key not found in {}. Using random key.",
                    path.display()
                );
                SecretKey::generate()
            }
        }
    })
}

fn create_discovery(disable_discovery: bool, secret_key: &SecretKey) -> Option<Box<dyn Discovery>> {
    if disable_discovery {
        None
    } else {
        Some(Box::new(ConcurrentDiscovery::from_services(vec![
            // Enable DNS discovery by default
            Box::new(DnsDiscovery::n0_dns()),
            // Enable pkarr publishing by default
            Box::new(PkarrPublisher::n0_dns(secret_key.clone())),
        ])))
    }
}

fn inspect_ticket(ticket: &str) -> anyhow::Result<()> {
    if ticket.starts_with(iroh::ticket::BlobTicket::KIND) {
        let ticket =
            iroh::ticket::BlobTicket::from_str(ticket).context("failed parsing blob ticket")?;
        println!("Blob ticket:\n{ticket:#?}");
    } else if ticket.starts_with(iroh::ticket::DocTicket::KIND) {
        let ticket =
            iroh::ticket::DocTicket::from_str(ticket).context("failed parsing doc ticket")?;
        println!("Document ticket:\n{ticket:#?}");
    } else if ticket.starts_with(iroh::ticket::NodeTicket::KIND) {
        let ticket =
            iroh::ticket::NodeTicket::from_str(ticket).context("failed parsing node ticket")?;
        println!("Node ticket:\n{ticket:#?}");
    } else {
        println!("Unknown ticket type");
    }

    Ok(())
}

pub async fn run(command: Commands, config: &NodeConfig) -> anyhow::Result<()> {
    let data_dir = iroh_data_root()?;
    let _guard = crate::logging::init_terminal_and_file_logging(&config.file_logs, &data_dir)?;
    match command {
        Commands::Report {
            stun_host,
            stun_port,
        } => report(stun_host, stun_port, config).await,
        Commands::Connect {
            dial,
            secret_key,
            local_relay_server,
            relay_url,
            remote_endpoint,
            disable_discovery,
        } => {
            let (relay_map, relay_url) = if local_relay_server {
                let dm = configure_local_relay_map();
                let url = dm.urls().next().unwrap().clone();
                (Some(dm), Some(url))
            } else {
                (config.relay_map()?, relay_url)
            };
            let secret_key = create_secret_key(secret_key)?;

            let discovery = create_discovery(disable_discovery, &secret_key);
            connect(
                dial,
                secret_key,
                remote_endpoint,
                relay_url,
                relay_map,
                discovery,
            )
            .await
        }
        Commands::Accept {
            secret_key,
            local_relay_server,
            size,
            iterations,
            disable_discovery,
        } => {
            let relay_map = if local_relay_server {
                Some(configure_local_relay_map())
            } else {
                config.relay_map()?
            };
            let secret_key = create_secret_key(secret_key)?;
            let config = TestConfig { size, iterations };
            let discovery = create_discovery(disable_discovery, &secret_key);
            accept(secret_key, config, relay_map, discovery).await
        }
        Commands::PortMap {
            protocol,
            local_port,
            timeout_secs,
        } => port_map(&protocol, local_port, Duration::from_secs(timeout_secs)).await,
        Commands::PortMapProbe {
            enable_upnp,
            enable_pcp,
            enable_nat_pmp,
        } => {
            let config = portmapper::Config {
                enable_upnp,
                enable_pcp,
                enable_nat_pmp,
            };

            port_map_probe(config).await
        }
        Commands::RelayUrls { count } => {
            let config = NodeConfig::load(None).await?;
            relay_urls(count, config).await
        }
        Commands::TicketInspect { ticket } => inspect_ticket(&ticket),
        Commands::BlobConsistencyCheck { path, repair } => {
            let blob_store = iroh::bytes::store::fs::Store::load(path).await?;
            let (send, recv) = flume::bounded(1);
            let task = tokio::spawn(async move {
                while let Ok(msg) = recv.recv_async().await {
                    println!("{:?}", msg);
                }
            });
            blob_store
                .consistency_check(repair, FlumeProgressSender::new(send).boxed())
                .await?;
            task.await?;
            Ok(())
        }
        Commands::BlobValidate { path, repair } => {
            let blob_store = iroh::bytes::store::fs::Store::load(path).await?;
            let (send, recv) = flume::bounded(1);
            let task = tokio::spawn(async move {
                while let Ok(msg) = recv.recv_async().await {
                    println!("{:?}", msg);
                }
            });
            blob_store
                .validate(repair, FlumeProgressSender::new(send).boxed())
                .await?;
            task.await?;
            Ok(())
        }
    }
}<|MERGE_RESOLUTION|>--- conflicted
+++ resolved
@@ -29,13 +29,8 @@
         },
         dns::default_resolver,
         key::{PublicKey, SecretKey},
-<<<<<<< HEAD
-        magic_endpoint,
-        magicsock::{ConnectionInfo, ConnectionType},
+        magic_endpoint::{self, ConnectionType},
         netcheck, portmapper,
-=======
-        magic_endpoint, netcheck, portmapper,
->>>>>>> 6fbf4a92
         relay::{RelayMap, RelayMode, RelayUrl},
         util::CancelOnDrop,
         MagicEndpoint, NodeAddr, NodeId,
