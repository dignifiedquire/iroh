--- conflicted
+++ resolved
@@ -31,11 +31,7 @@
 console = "0.15.5"
 derive_more = { version = "1.0.0-beta.1", features = ["display"] }
 dialoguer = { version = "0.11.0", default-features = false }
-<<<<<<< HEAD
 dirs-next = "2.0.0"
-=======
-dirs-next = { version = "2.0.0" }
->>>>>>> b80b338f
 flume = "0.11.0"
 futures = "0.3.30"
 hex = "0.4.3"
@@ -49,32 +45,20 @@
 quic-rpc = { version = "0.7.0", features = ["flume-transport", "quinn-transport"] }
 quinn = "0.10.2"
 rand = "0.8.5"
-<<<<<<< HEAD
 rustyline = "12.0.0"
+serde = { version = "1.0.197", features = ["derive"] }
+serde_with = "3.7.0"
 shell-words = "1.1.0"
 shellexpand = "3.1.0"
-serde = { version = "1.0.197", features = ["derive"] }
-=======
-rustyline = { version = "12.0.0" }
-serde = { version = "1.0.197", features = ["derive"] }
-serde_with = "3.7.0"
-shell-words = { version = "1.1.0" }
-shellexpand = { version = "3.1.0" }
->>>>>>> b80b338f
 strum = { version = "0.26.2", features = ["derive"] }
 tempfile = "3.10.1"
 thiserror = "1.0.58"
 time = { version = "0.3", features = ["formatting"] }
 tokio = { version = "1.36.0", features = ["full"] }
+toml = { version = "0.8.12", features = ["preserve_order"] }
 tracing = "0.1.40"
 tracing-appender = "0.2.3"
 tracing-subscriber = { version = "0.3", features = ["env-filter"] }
-<<<<<<< HEAD
-tokio = { version = "1.36.0", features = ["full"] }
-tempfile = "3.10.1"
-toml = { version = "0.8.12", features = ["preserve_order"] }
-=======
->>>>>>> b80b338f
 
 [dev-dependencies]
 duct = "0.13.6"
