[package]
name = "iroh-cli"
version = "0.28.1"
edition = "2021"
readme = "README.md"
description = "Bytes. Distributed."
license = "MIT OR Apache-2.0"
authors = ["dignifiedquire <me@dignifiedquire.com>", "n0 team"]
repository = "https://github.com/n0-computer/iroh"
keywords = ["networking", "p2p", "holepunching", "ipfs"]

# Despite not being in the workspace root this is explicitly here to
# make `cargo run` in the workspace root invoke `iroh`.
default-run = "iroh"

[lints]
workspace = true

[[bin]]
name = "iroh"
path = "src/main.rs"
doc = false

[dependencies]
anyhow = "1.0.81"
async-channel = "2.3.1"
bao-tree = "0.13"
bytes = "1.7"
clap = { version = "4", features = ["derive"] }
colored = "2.0.4"
comfy-table = "7.0.1"
console = "0.15.5"
crossterm = "0.27.0"
derive_more = { version = "1.0.0", features = ["display"] }
dialoguer = { version = "0.11.0", default-features = false }
dirs-next = "2.0.0"
futures-buffered = "0.2.4"
futures-lite = "2.3"
futures-util = { version = "0.3.30", features = ["futures-sink"] }
hex = "0.4.3"
human-time = "0.1.6"
indicatif = { version = "0.17", features = ["tokio"] }
iroh = { version = "0.28.1", path = "../iroh", features = ["metrics"] }
<<<<<<< HEAD
iroh-blobs = { version = "0.28.1", features = ["cli"] }
iroh-gossip = { version = "0.28.1", features = ["cli"] }
iroh-docs = { version = "0.28.0", features = ["cli"] }
=======
iroh-gossip = "0.28.1"
iroh-docs = { version = "0.28.0", features = ["rpc", "cli"]}
>>>>>>> ad918311
iroh-metrics = { version = "0.28.0" }
iroh-blobs = { version = "0.28.1", features = ["cli"] }
parking_lot = "0.12.1"
pkarr = { version = "2.2.0", default-features = false }
portable-atomic = "1"
portmapper = { version = "0.1.0", path = "../net-tools/portmapper" }
postcard = "1.0.8"
quic-rpc = { version = "0.15", features = ["flume-transport", "quinn-transport"] }
rand = "0.8.5"
ratatui = "0.26.2"
reqwest = { version = "0.12", default-features = false, features = ["json", "rustls-tls"] }
rustyline = "12.0.0"
serde = { version = "1.0.197", features = ["derive"] }
serde_with = "3.7.0"
shell-words = "1.1.0"
shellexpand = "3.1.0"
strum = { version = "0.26.2", features = ["derive"] }
tempfile = "3.10.1"
thiserror = "1.0.58"
time = { version = "0.3", features = ["formatting"] }
tokio = { version = "1.36.0", features = ["full"] }
tokio-util = { version = "0.7.12", features = ["rt"] }
toml = { version = "0.8.12", features = ["preserve_order"] }
tracing = "0.1.40"
tracing-appender = "0.2.3"
tracing-subscriber = { version = "0.3", features = ["env-filter"] }

[dev-dependencies]
duct = "0.13.6"
nix = { version = "0.27", features = ["signal", "process"] }
rand_xorshift = "0.3.0"
regex = "1.10.3"
testdir = "0.9.1"
url = "2.5.0"
walkdir = "2"

[features]
default = ["metrics"]
metrics = []<|MERGE_RESOLUTION|>--- conflicted
+++ resolved
@@ -41,14 +41,9 @@
 human-time = "0.1.6"
 indicatif = { version = "0.17", features = ["tokio"] }
 iroh = { version = "0.28.1", path = "../iroh", features = ["metrics"] }
-<<<<<<< HEAD
 iroh-blobs = { version = "0.28.1", features = ["cli"] }
 iroh-gossip = { version = "0.28.1", features = ["cli"] }
 iroh-docs = { version = "0.28.0", features = ["cli"] }
-=======
-iroh-gossip = "0.28.1"
-iroh-docs = { version = "0.28.0", features = ["rpc", "cli"]}
->>>>>>> ad918311
 iroh-metrics = { version = "0.28.0" }
 iroh-blobs = { version = "0.28.1", features = ["cli"] }
 parking_lot = "0.12.1"
