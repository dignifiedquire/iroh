[package]
name = "iroh-cli"
version = "0.28.1"
edition = "2021"
readme = "README.md"
description = "Bytes. Distributed."
license = "MIT OR Apache-2.0"
authors = ["dignifiedquire <me@dignifiedquire.com>", "n0 team"]
repository = "https://github.com/n0-computer/iroh"
keywords = ["networking", "p2p", "holepunching", "ipfs"]

# Despite not being in the workspace root this is explicitly here to
# make `cargo run` in the workspace root invoke `iroh`.
default-run = "iroh"

[lints]
workspace = true

[[bin]]
name = "iroh"
path = "src/main.rs"
doc = false

[dependencies]
anyhow = "1.0.81"
async-channel = "2.3.1"
bao-tree = "0.13"
bytes = "1.7"
clap = { version = "4", features = ["derive"] }
colored = "2.0.4"
comfy-table = "7.0.1"
console = "0.15.5"
crossterm = "0.27.0"
derive_more = { version = "1.0.0", features = ["display"] }
dialoguer = { version = "0.11.0", default-features = false }
dirs-next = "2.0.0"
futures-buffered = "0.2.4"
futures-lite = "2.3"
futures-util = { version = "0.3.30", features = ["futures-sink"] }
hex = "0.4.3"
human-time = "0.1.6"
indicatif = { version = "0.17", features = ["tokio"] }
iroh = { version = "0.28.1", path = "../iroh", features = ["metrics"] }
iroh-gossip = "0.28.1"
iroh-metrics = { version = "0.28.0" }
parking_lot = "0.12.1"
pkarr = { version = "2.2.0", default-features = false }
portable-atomic = "1"
portmapper = { version = "0.1.0", path = "../net-tools/portmapper" }
postcard = "1.0.8"
<<<<<<< HEAD
quic-rpc = { version = "0.15", features = ["flume-transport", "quinn-transport"] }
=======
quic-rpc = { version = "0.14", features = ["flume-transport", "quinn-transport"] }
>>>>>>> 0a7a5341
rand = "0.8.5"
ratatui = "0.26.2"
reqwest = { version = "0.12", default-features = false, features = ["json", "rustls-tls"] }
rustyline = "12.0.0"
serde = { version = "1.0.197", features = ["derive"] }
serde_with = "3.7.0"
shell-words = "1.1.0"
shellexpand = "3.1.0"
strum = { version = "0.26.2", features = ["derive"] }
tempfile = "3.10.1"
thiserror = "1.0.58"
time = { version = "0.3", features = ["formatting"] }
tokio = { version = "1.36.0", features = ["full"] }
tokio-util = { version = "0.7.12", features = ["rt"] }
toml = { version = "0.8.12", features = ["preserve_order"] }
tracing = "0.1.40"
tracing-appender = "0.2.3"
tracing-subscriber = { version = "0.3", features = ["env-filter"] }

[dev-dependencies]
duct = "0.13.6"
nix = { version = "0.27", features = ["signal", "process"] }
rand_xorshift = "0.3.0"
regex = "1.10.3"
testdir = "0.9.1"
url = "2.5.0"
walkdir = "2"

[features]
default = ["metrics"]
metrics = []<|MERGE_RESOLUTION|>--- conflicted
+++ resolved
@@ -48,11 +48,7 @@
 portable-atomic = "1"
 portmapper = { version = "0.1.0", path = "../net-tools/portmapper" }
 postcard = "1.0.8"
-<<<<<<< HEAD
 quic-rpc = { version = "0.15", features = ["flume-transport", "quinn-transport"] }
-=======
-quic-rpc = { version = "0.14", features = ["flume-transport", "quinn-transport"] }
->>>>>>> 0a7a5341
 rand = "0.8.5"
 ratatui = "0.26.2"
 reqwest = { version = "0.12", default-features = false, features = ["json", "rustls-tls"] }
