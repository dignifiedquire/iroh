--- conflicted
+++ resolved
@@ -176,14 +176,10 @@
     }
 
     /// Handle an incoming iroh-sync connection.
-<<<<<<< HEAD
-    pub async fn handle_connection(
+    pub(super) async fn handle_connection(
         &self,
         conn: iroh_net::magic_endpoint::Connecting,
     ) -> anyhow::Result<()> {
-=======
-    pub(super) async fn handle_connection(&self, conn: quinn::Connecting) -> anyhow::Result<()> {
->>>>>>> d41f4331
         self.to_live_actor
             .send(ToLiveActor::HandleConnection { conn })
             .await?;
