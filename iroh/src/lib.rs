//! Send data over the internet.
#![deny(missing_docs, rustdoc::broken_intra_doc_links)]

pub use iroh_bytes as bytes;
pub use iroh_net as net;

<<<<<<< HEAD
pub mod dial;
=======
#[cfg(feature = "iroh-collection")]
pub mod collection;
pub mod database;
>>>>>>> bdb25fcb
pub mod node;
pub mod rpc_protocol;
pub mod util;

/// Expose metrics module
#[cfg(feature = "metrics")]
pub mod metrics;<|MERGE_RESOLUTION|>--- conflicted
+++ resolved
@@ -4,13 +4,10 @@
 pub use iroh_bytes as bytes;
 pub use iroh_net as net;
 
-<<<<<<< HEAD
-pub mod dial;
-=======
 #[cfg(feature = "iroh-collection")]
 pub mod collection;
 pub mod database;
->>>>>>> bdb25fcb
+pub mod dial;
 pub mod node;
 pub mod rpc_protocol;
 pub mod util;
