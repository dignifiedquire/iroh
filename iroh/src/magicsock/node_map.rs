--- conflicted
+++ resolved
@@ -2,12 +2,9 @@
     collections::{hash_map::Entry, BTreeSet, HashMap},
     hash::Hash,
     net::{IpAddr, SocketAddr},
-<<<<<<< HEAD
-=======
     pin::Pin,
     sync::Mutex,
     task::{Context, Poll},
->>>>>>> 80bc8a36
     time::Instant,
 };
 
@@ -295,18 +292,9 @@
     /// # Errors
     ///
     /// Will return an error if there is not an entry in the [`NodeMap`] for
-<<<<<<< HEAD
     /// the `node_id`
     pub(super) fn conn_type(&self, node_id: NodeId) -> anyhow::Result<Watcher<ConnectionType>> {
-        self.inner.lock().conn_type(node_id)
-=======
-    /// the `public_key`
-    pub(super) fn conn_type_stream(&self, node_id: NodeId) -> anyhow::Result<ConnectionTypeStream> {
-        self.inner
-            .lock()
-            .expect("poisoned")
-            .conn_type_stream(node_id)
->>>>>>> 80bc8a36
+        self.inner.lock().expect("poisoned").conn_type(node_id)
     }
 
     /// Get the [`RemoteInfo`]s for the node identified by [`NodeId`].
