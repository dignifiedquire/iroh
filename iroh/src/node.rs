//! Node API
//!
//! A node is a server that serves various protocols.
//!
//! You can monitor what is happening in the node using [`Node::subscribe`].
//!
//! To shut down the node, call [`Node::shutdown`].
use std::fmt::Debug;
use std::future::Future;
use std::io;
use std::net::{Ipv4Addr, SocketAddr};
use std::path::PathBuf;
use std::pin::Pin;
use std::sync::{Arc, Mutex};
use std::task::Poll;
use std::time::Duration;

use anyhow::{anyhow, bail, Context, Result};
use futures::future::{BoxFuture, Shared};
use futures::{FutureExt, Stream, StreamExt, TryFutureExt};
use iroh_bytes::baomap::{
    ExportMode, GcMarkEvent, GcSweepEvent, ImportProgress, Map, MapEntry, ReadableStore,
    Store as BaoStore, ValidateProgress,
};
use iroh_bytes::hashseq::parse_hash_seq;
use iroh_bytes::provider::GetProgress;
use iroh_bytes::util::progress::{FlumeProgressSender, IdGenerator, ProgressSender};
use iroh_bytes::util::{BlobFormat, HashAndFormat, RpcResult, SetTagOption};
use iroh_bytes::{
    protocol::{Closed, Request, RequestToken},
    provider::{AddProgress, RequestAuthorizationHandler},
    util::runtime,
    util::Hash,
};
use iroh_gossip::net::{Gossip, GOSSIP_ALPN};
use iroh_io::AsyncSliceReader;
use iroh_net::magic_endpoint::get_alpn;
use iroh_net::util::AbortingJoinHandle;
use iroh_net::{
    config::Endpoint,
    derp::DerpMode,
    key::{PublicKey, SecretKey},
    tls, MagicEndpoint, PeerAddr,
};
use iroh_sync::store::Store as DocStore;
use quic_rpc::server::{RpcChannel, RpcServerError};
use quic_rpc::transport::flume::FlumeConnection;
use quic_rpc::transport::misc::DummyServerEndpoint;
use quic_rpc::{RpcClient, RpcServer, ServiceEndpoint};
use serde::{Deserialize, Serialize};
use tokio::sync::{mpsc, oneshot, RwLock};
use tokio::task::JoinError;
use tokio_util::sync::CancellationToken;
use tracing::{debug, error, error_span, info, trace, warn, Instrument};

use crate::dial::Ticket;
use crate::downloader::Downloader;
use crate::rpc_protocol::{
    BlobAddPathRequest, BlobAddPathResponse, BlobAddStreamRequest, BlobAddStreamResponse,
    BlobAddStreamUpdate, BlobDeleteBlobRequest, BlobDownloadRequest, BlobListCollectionsRequest,
    BlobListCollectionsResponse, BlobListIncompleteRequest, BlobListIncompleteResponse,
    BlobListRequest, BlobListResponse, BlobReadRequest, BlobReadResponse, BlobValidateRequest,
    DeleteTagRequest, DownloadLocation, ListTagsRequest, ListTagsResponse,
    NodeConnectionInfoRequest, NodeConnectionInfoResponse, NodeConnectionsRequest,
    NodeConnectionsResponse, NodeShutdownRequest, NodeStatsRequest, NodeStatsResponse,
    NodeStatusRequest, NodeStatusResponse, NodeWatchRequest, NodeWatchResponse, ProviderRequest,
    ProviderResponse, ProviderService,
};
use crate::sync_engine::{SyncEngine, SYNC_ALPN};

const MAX_CONNECTIONS: u32 = 1024;
const MAX_STREAMS: u64 = 10;
const HEALTH_POLL_WAIT: Duration = Duration::from_secs(1);

/// Default bind address for the node.
/// 11204 is "iroh" in leetspeak <https://simple.wikipedia.org/wiki/Leet>
pub const DEFAULT_BIND_ADDR: (Ipv4Addr, u16) = (Ipv4Addr::LOCALHOST, 11204);

/// How long we wait at most for some endpoints to be discovered.
const ENDPOINT_WAIT: Duration = Duration::from_secs(5);

/// Chunk size for getting blobs over RPC
const RPC_BLOB_GET_CHUNK_SIZE: usize = 1024 * 64;
/// Channel cap for getting blobs over RPC
const RPC_BLOB_GET_CHANNEL_CAP: usize = 2;

/// Policy for garbage collection.
#[derive(Debug, Default, Clone, Copy, PartialEq, Eq, Serialize, Deserialize)]
pub enum GcPolicy {
    /// Garbage collection is disabled.
    #[default]
    Disabled,
    /// Garbage collection is run at the given interval.
    Interval(Duration),
}

/// Builder for the [`Node`].
///
/// You must supply a blob store. Various store implementations are available
/// in [`crate::baomap`]. Everything else is optional.
///
/// Finally you can create and run the node by calling [`Builder::spawn`].
///
/// The returned [`Node`] is awaitable to know when it finishes.  It can be terminated
/// using [`Node::shutdown`].
#[derive(Debug)]
pub struct Builder<D, S = iroh_sync::store::memory::Store, E = DummyServerEndpoint>
where
    D: Map,
    S: DocStore,
    E: ServiceEndpoint<ProviderService>,
{
    bind_addr: SocketAddr,
    secret_key: SecretKey,
    rpc_endpoint: E,
    db: D,
    keylog: bool,
    auth_handler: Arc<dyn RequestAuthorizationHandler>,
    derp_mode: DerpMode,
    gc_policy: GcPolicy,
    rt: Option<runtime::Handle>,
    docs: S,
    /// Path to store peer data. If `None`, peer data will not be persisted.
    peers_data_path: Option<PathBuf>,
}

const PROTOCOLS: [&[u8]; 3] = [&iroh_bytes::protocol::ALPN, GOSSIP_ALPN, SYNC_ALPN];

/// A noop authorization handler that does not do any authorization.
///
/// This is the default. It does not have to be pub, since it is going to be
/// boxed.
#[derive(Debug)]
struct NoopRequestAuthorizationHandler;

impl RequestAuthorizationHandler for NoopRequestAuthorizationHandler {
    fn authorize(
        &self,
        token: Option<RequestToken>,
        _request: &Request,
    ) -> BoxFuture<'static, anyhow::Result<()>> {
        async move {
            if let Some(token) = token {
                anyhow::bail!(
                    "no authorization handler defined, but token was provided: {:?}",
                    token
                );
            }
            Ok(())
        }
        .boxed()
    }
}

impl<D: Map, S: DocStore> Builder<D, S> {
    /// Creates a new builder for [`Node`] using the given database.
    fn with_db_and_store(db: D, docs: S) -> Self {
        Self {
            bind_addr: DEFAULT_BIND_ADDR.into(),
            secret_key: SecretKey::generate(),
            db,
            keylog: false,
            derp_mode: DerpMode::Default,
            rpc_endpoint: Default::default(),
            auth_handler: Arc::new(NoopRequestAuthorizationHandler),
            gc_policy: GcPolicy::Disabled,
            rt: None,
            docs,
            peers_data_path: None,
        }
    }
}

impl<D, S, E> Builder<D, S, E>
where
    D: BaoStore,
    S: DocStore,
    E: ServiceEndpoint<ProviderService>,
{
    /// Configure rpc endpoint, changing the type of the builder to the new endpoint type.
    pub fn rpc_endpoint<E2: ServiceEndpoint<ProviderService>>(
        self,
        value: E2,
    ) -> Builder<D, S, E2> {
        // we can't use ..self here because the return type is different
        Builder {
            bind_addr: self.bind_addr,
            secret_key: self.secret_key,
            db: self.db,
            keylog: self.keylog,
            auth_handler: self.auth_handler,
            rpc_endpoint: value,
            derp_mode: self.derp_mode,
            gc_policy: self.gc_policy,
            rt: self.rt,
            docs: self.docs,
            peers_data_path: self.peers_data_path,
        }
    }

    /// Sets the garbage collection policy.
    ///
    /// By default garbage collection is disabled.
    pub fn gc_policy(mut self, gc_policy: GcPolicy) -> Self {
        self.gc_policy = gc_policy;
        self
    }

    /// Sets the DERP servers to assist in establishing connectivity.
    ///
    /// DERP servers are used to discover other nodes by [`PublicKey`] and also help
    /// establish connections between peers by being an initial relay for traffic while
    /// assisting in holepunching to establish a direct connection between peers.
    ///
    /// When using [DerpMode::Custom], the provided `derp_map` must contain at least one
    /// region with a configured derp node.  If an invalid [`iroh_net::derp::DerpMap`]
    /// is provided [`Self::spawn`] will result in an error.
    pub fn derp_mode(mut self, dm: DerpMode) -> Self {
        self.derp_mode = dm;
        self
    }

    /// Configures a custom authorization handler.
    pub fn custom_auth_handler(self, auth_handler: Arc<dyn RequestAuthorizationHandler>) -> Self {
        Self {
            auth_handler,
            ..self
        }
    }

    /// Binds the node service to a different socket.
    ///
    /// By default it binds to `127.0.0.1:11204`.
    pub fn bind_addr(mut self, addr: SocketAddr) -> Self {
        self.bind_addr = addr;
        self
    }

    /// Uses the given [`SecretKey`] for the [`PublicKey`] instead of a newly generated one.
    pub fn secret_key(mut self, secret_key: SecretKey) -> Self {
        self.secret_key = secret_key;
        self
    }

    /// Whether to log the SSL pre-master key.
    ///
    /// If `true` and the `SSLKEYLOGFILE` environment variable is the path to a file this
    /// file will be used to log the SSL pre-master key.  This is useful to inspect captured
    /// traffic.
    pub fn keylog(mut self, keylog: bool) -> Self {
        self.keylog = keylog;
        self
    }

    /// Set the path where known peer data is loaded on start-up and later persisted.
    pub fn peers_data_path(mut self, path: PathBuf) -> Self {
        self.peers_data_path = Some(path);
        self
    }

    /// Sets the tokio runtime to use.
    ///
    /// If not set, the current runtime will be picked up.
    pub fn runtime(mut self, rt: &runtime::Handle) -> Self {
        self.rt = Some(rt.clone());
        self
    }

    /// Spawns the [`Node`] in a tokio task.
    ///
    /// This will create the underlying network server and spawn a tokio task accepting
    /// connections.  The returned [`Node`] can be used to control the task as well as
    /// get information about it.
    pub async fn spawn(self) -> Result<Node<D, S>> {
        trace!("spawning node");
        let rt = self.rt.context("runtime not set")?;
        // Initialize the metrics collection.
        //
        // The metrics are global per process. Subsequent calls do not change the metrics
        // collection and will return an error. We ignore this error. This means that if you'd
        // spawn multiple Iroh nodes in the same process, the metrics would be shared between the
        // nodes.
        #[cfg(feature = "metrics")]
        crate::metrics::try_init_metrics_collection().ok();

        let (endpoints_update_s, endpoints_update_r) = flume::bounded(1);
        let mut transport_config = quinn::TransportConfig::default();
        transport_config
            .max_concurrent_bidi_streams(MAX_STREAMS.try_into()?)
            .max_concurrent_uni_streams(0u32.into());

        let endpoint = MagicEndpoint::builder()
            .secret_key(self.secret_key.clone())
            .alpns(PROTOCOLS.iter().map(|p| p.to_vec()).collect())
            .keylog(self.keylog)
            .transport_config(transport_config)
            .concurrent_connections(MAX_CONNECTIONS)
            .derp_mode(self.derp_mode)
            .on_endpoints(Box::new(move |eps| {
                if !eps.is_empty() {
                    endpoints_update_s.send(eps.to_vec()).ok();
                }
            }));
        let endpoint = match self.peers_data_path {
            Some(path) => endpoint.peers_data_path(path),
            None => endpoint,
        };
        let endpoint = endpoint.bind(self.bind_addr.port()).await?;
        trace!("created quinn endpoint");

        let (cb_sender, cb_receiver) = mpsc::channel(8);
        let cancel_token = CancellationToken::new();

        debug!("rpc listening on: {:?}", self.rpc_endpoint.local_addr());

        // initialize the gossip protocol
        let gossip = Gossip::from_endpoint(endpoint.clone(), Default::default());

        // spawn the sync engine
        let downloader = Downloader::new(self.db.clone(), endpoint.clone(), rt.clone()).await;
        let ds = self.docs.clone();
        let sync = SyncEngine::spawn(
            rt.clone(),
            endpoint.clone(),
            gossip.clone(),
            self.docs,
            self.db.clone(),
            downloader,
        );

        let gc_task = if let GcPolicy::Interval(gc_period) = self.gc_policy {
            tracing::info!("Starting GC task with interval {:?}", gc_period);
            let db = self.db.clone();
            let task = rt
                .local_pool()
                .spawn_pinned(move || Self::gc_loop(db, ds, gc_period));
            Some(AbortingJoinHandle(task))
        } else {
            None
        };
        let (internal_rpc, controller) = quic_rpc::transport::flume::connection(1);
        let rt2 = rt.clone();
        let rt3 = rt.clone();
        let callbacks = Callbacks::default();
        let inner = Arc::new(NodeInner {
            db: self.db,
            endpoint: endpoint.clone(),
            secret_key: self.secret_key,
            controller,
            cancel_token,
            callbacks: callbacks.clone(),
            cb_sender,
            gc_task,
            rt: rt.clone(),
            sync,
        });
        let task = {
            let gossip = gossip.clone();
            let handler = RpcHandler {
                inner: inner.clone(),
            };
            let me = endpoint.peer_id().fmt_short();
            rt2.main().spawn(
                async move {
                    Self::run(
                        endpoint,
                        callbacks,
                        cb_receiver,
                        handler,
                        self.rpc_endpoint,
                        internal_rpc,
                        self.auth_handler,
                        rt3,
                        gossip,
                    )
                    .await
                }
                .instrument(error_span!("node", %me)),
            )
        };
        let node = Node {
            inner,
            task: task.map_err(Arc::new).boxed().shared(),
        };

        // spawn a task that updates the gossip endpoints.
        let (first_endpoint_update_tx, first_endpoint_update_rx) = oneshot::channel();
        let mut first_endpoint_update_tx = Some(first_endpoint_update_tx);
        rt.main().spawn(async move {
            while let Ok(eps) = endpoints_update_r.recv_async().await {
                if let Err(err) = gossip.update_endpoints(&eps) {
                    warn!("Failed to update gossip endpoints: {err:?}");
                }
                if let Some(tx) = first_endpoint_update_tx.take() {
                    tx.send(()).ok();
                }
            }
        });

        // Wait for a single endpoint update, to make sure
        // we found some endpoints
        tokio::time::timeout(ENDPOINT_WAIT, first_endpoint_update_rx)
            .await
            .context("waiting for endpoint")??;

        Ok(node)
    }

    #[allow(clippy::too_many_arguments)]
    async fn run(
        server: MagicEndpoint,
        callbacks: Callbacks,
        mut cb_receiver: mpsc::Receiver<EventCallback>,
        handler: RpcHandler<D, S>,
        rpc: E,
        internal_rpc: impl ServiceEndpoint<ProviderService>,
        auth_handler: Arc<dyn RequestAuthorizationHandler>,
        rt: runtime::Handle,
        gossip: Gossip,
    ) {
        let rpc = RpcServer::new(rpc);
        let internal_rpc = RpcServer::new(internal_rpc);
        if let Ok((ipv4, ipv6)) = server.local_addr() {
            debug!(
                "listening at: {}{}",
                ipv4,
                ipv6.map(|addr| format!(" and {addr}")).unwrap_or_default()
            );
        }
        let cancel_token = handler.inner.cancel_token.clone();

        // forward our initial endpoints to the gossip protocol
        // it may happen the the first endpoint update callback is missed because the gossip cell
        // is only initialized once the endpoint is fully bound
        if let Ok(local_endpoints) = server.local_endpoints().await {
            if !local_endpoints.is_empty() {
                debug!(me = ?server.peer_id(), "gossip initial update: {local_endpoints:?}");
                gossip.update_endpoints(&local_endpoints).ok();
            }
        }

        loop {
            tokio::select! {
                biased;
                _ = cancel_token.cancelled() => break,
                // handle rpc requests. This will do nothing if rpc is not configured, since
                // accept is just a pending future.
                request = rpc.accept() => {
                    match request {
                        Ok((msg, chan)) => {
                            handle_rpc_request(msg, chan, &handler, &rt);
                        }
                        Err(e) => {
                            info!("rpc request error: {:?}", e);
                        }
                    }
                },
                // handle internal rpc requests.
                request = internal_rpc.accept() => {
                    match request {
                        Ok((msg, chan)) => {
                            handle_rpc_request(msg, chan, &handler, &rt);
                        }
                        Err(_) => {
                            info!("last controller dropped, shutting down");
                            break;
                        }
                    }
                },
                // handle incoming p2p connections
                Some(mut connecting) = server.accept() => {
                    let alpn = match get_alpn(&mut connecting).await {
                        Ok(alpn) => alpn,
                        Err(err) => {
                            error!("invalid handshake: {:?}", err);
                            continue;
                        }
                    };
                    let gossip = gossip.clone();
                    let inner = handler.inner.clone();
                    let auth_handler = auth_handler.clone();
                    let sync = handler.inner.sync.clone();
                    rt.main().spawn(async move {
                        if let Err(err) = handle_connection(connecting, alpn, inner, gossip, sync, auth_handler).await {
                            warn!("Handling incoming connection ended with error: {err}");
                        }
                    });
                },
                // Handle new callbacks
                Some(cb) = cb_receiver.recv() => {
                    callbacks.push(cb).await;
                }
                else => break,
            }
        }

        // Closing the Endpoint is the equivalent of calling Connection::close on all
        // connections: Operations will immediately fail with
        // ConnectionError::LocallyClosed.  All streams are interrupted, this is not
        // graceful.
        let error_code = Closed::ProviderTerminating;
        server
            .close(error_code.into(), error_code.reason())
            .await
            .ok();
    }

<<<<<<< HEAD
    async fn gc_loop(db: D, ds: S, cp: C, gc_period: Duration) {
        tracing::debug!("GC loop starting {:?}", gc_period);
=======
    async fn gc_loop(db: D, ds: S, gc_period: Duration) {
>>>>>>> 89377a9c
        'outer: loop {
            // do delay before the two phases of GC
            tokio::time::sleep(gc_period).await;
            tracing::debug!("Starting GC");
            db.clear_live();
            let doc_hashes = match ds.content_hashes() {
                Ok(hashes) => hashes,
                Err(err) => {
                    tracing::error!("Error getting doc hashes: {}", err);
                    continue 'outer;
                }
            };
            let mut doc_db_error = false;
            let doc_hashes = doc_hashes.filter_map(|e| match e {
                Ok(hash) => Some(hash),
                Err(err) => {
                    tracing::error!("Error getting doc hash: {}", err);
                    doc_db_error = true;
                    None
                }
            });
            db.add_live(doc_hashes);
            if doc_db_error {
                tracing::error!("Error getting doc hashes, skipping GC to be safe");
                continue 'outer;
            }

            tracing::info!("Starting GC mark phase");
            let mut stream = db.gc_mark(None);
            while let Some(item) = stream.next().await {
                match item {
                    GcMarkEvent::CustomInfo(text) => {
                        tracing::info!("{}", text);
                    }
                    GcMarkEvent::CustomWarning(text, _) => {
                        tracing::warn!("{}", text);
                    }
                    GcMarkEvent::Error(err) => {
                        tracing::error!("Fatal error during GC mark {}", err);
                        continue 'outer;
                    }
                }
            }
            tracing::info!("Starting GC sweep phase");
            let mut stream = db.gc_sweep();
            while let Some(item) = stream.next().await {
                match item {
                    GcSweepEvent::CustomInfo(text) => {
                        tracing::info!("{}", text);
                    }
                    GcSweepEvent::CustomWarning(text, _) => {
                        tracing::warn!("{}", text);
                    }
                    GcSweepEvent::Error(err) => {
                        tracing::error!("Fatal error during GC mark {}", err);
                        continue 'outer;
                    }
                }
            }
        }
    }
}

// TODO: Restructure this code to not take all these arguments.
#[allow(clippy::too_many_arguments)]
async fn handle_connection<D: BaoStore, S: DocStore>(
    connecting: quinn::Connecting,
    alpn: String,
    node: Arc<NodeInner<D, S>>,
    gossip: Gossip,
    sync: SyncEngine<S>,
    auth_handler: Arc<dyn RequestAuthorizationHandler>,
) -> Result<()> {
    match alpn.as_bytes() {
        GOSSIP_ALPN => gossip.handle_connection(connecting.await?).await?,
        SYNC_ALPN => sync.handle_connection(connecting).await?,
        alpn if alpn == iroh_bytes::protocol::ALPN => {
            iroh_bytes::provider::handle_connection(
                connecting,
                node.db.clone(),
                node.callbacks.clone(),
                auth_handler,
                node.rt.clone(),
            )
            .await
        }
        _ => bail!("ignoring connection: unsupported ALPN protocol"),
    }
    Ok(())
}

type EventCallback = Box<dyn Fn(Event) -> BoxFuture<'static, ()> + 'static + Sync + Send>;

#[derive(Default, derive_more::Debug, Clone)]
struct Callbacks(#[debug("..")] Arc<RwLock<Vec<EventCallback>>>);

impl Callbacks {
    async fn push(&self, cb: EventCallback) {
        self.0.write().await.push(cb);
    }

    #[allow(dead_code)]
    async fn send(&self, event: Event) {
        let cbs = self.0.read().await;
        for cb in &*cbs {
            cb(event.clone()).await;
        }
    }
}

impl iroh_bytes::provider::EventSender for Callbacks {
    fn send(&self, event: iroh_bytes::provider::Event) -> BoxFuture<()> {
        async move {
            let cbs = self.0.read().await;
            for cb in &*cbs {
                cb(Event::ByteProvide(event.clone())).await;
            }
        }
        .boxed()
    }
}

/// A server which implements the iroh node.
///
/// Clients can connect to this server and requests hashes from it.
///
/// The only way to create this is by using the [`Builder::spawn`].  [`Node::builder`]
/// is a shorthand to create a suitable [`Builder`].
///
/// This runs a tokio task which can be aborted and joined if desired.  To join the task
/// await the [`Node`] struct directly, it will complete when the task completes.  If
/// this is dropped the node task is not stopped but keeps running.
#[derive(Debug, Clone)]
pub struct Node<D: Map, S: DocStore> {
    inner: Arc<NodeInner<D, S>>,
    task: Shared<BoxFuture<'static, Result<(), Arc<JoinError>>>>,
}

#[derive(derive_more::Debug)]
struct NodeInner<D, S: DocStore> {
    db: D,
    endpoint: MagicEndpoint,
    secret_key: SecretKey,
    cancel_token: CancellationToken,
    controller: FlumeConnection<ProviderResponse, ProviderRequest>,
    #[debug("callbacks: Sender<Box<dyn Fn(Event)>>")]
    cb_sender: mpsc::Sender<Box<dyn Fn(Event) -> BoxFuture<'static, ()> + Send + Sync + 'static>>,
    #[allow(dead_code)]
    callbacks: Callbacks,
    #[allow(dead_code)]
    gc_task: Option<AbortingJoinHandle<()>>,
    rt: runtime::Handle,
    pub(crate) sync: SyncEngine<S>,
}

/// Events emitted by the [`Node`] informing about the current status.
#[derive(Debug, Clone)]
pub enum Event {
    /// Events from the iroh-bytes transfer protocol.
    ByteProvide(iroh_bytes::provider::Event),
}

impl<D: ReadableStore, S: DocStore> Node<D, S> {
    /// Returns a new builder for the [`Node`].
    ///
    /// Once the done with the builder call [`Builder::spawn`] to create the node.
    pub fn builder(bao_store: D, doc_store: S) -> Builder<D, S> {
        Builder::with_db_and_store(bao_store, doc_store)
    }

    /// The address on which the node socket is bound.
    ///
    /// Note that this could be an unspecified address, if you need an address on which you
    /// can contact the node consider using [`Node::local_endpoint_addresses`].  However the
    /// port will always be the concrete port.
    pub fn local_address(&self) -> Result<Vec<SocketAddr>> {
        self.inner.local_address()
    }

    /// Lists the local endpoint of this node.
    pub async fn local_endpoints(&self) -> Result<Vec<Endpoint>> {
        self.inner.local_endpoints().await
    }

    /// Convenience method to get just the addr part of [`Node::local_endpoints`].
    pub async fn local_endpoint_addresses(&self) -> Result<Vec<SocketAddr>> {
        self.inner.local_endpoint_addresses().await
    }

    /// Returns the [`PublicKey`] of the node.
    pub fn peer_id(&self) -> PublicKey {
        self.inner.secret_key.public()
    }

    /// Subscribe to [`Event`]s emitted from the node, informing about connections and
    /// progress.
    ///
    /// Warning: The callback must complete quickly, as otherwise it will block ongoing work.
    pub async fn subscribe<F: Fn(Event) -> BoxFuture<'static, ()> + Send + Sync + 'static>(
        &self,
        cb: F,
    ) -> Result<()> {
        self.inner.cb_sender.send(Box::new(cb)).await?;
        Ok(())
    }

    /// Returns a handle that can be used to do RPC calls to the node internally.
    pub fn controller(&self) -> crate::client::mem::RpcClient {
        RpcClient::new(self.inner.controller.clone())
    }

    /// Return a client to control this node over an in-memory channel.
    pub fn client(&self) -> crate::client::mem::Iroh {
        crate::client::Iroh::new(self.controller())
    }

    /// Return a single token containing everything needed to get a hash.
    ///
    /// See [`Ticket`] for more details of how it can be used.
    // TODO: We should not assume `recursive: true` as we do currently. Take as argument instead.
    pub async fn ticket(&self, hash: Hash, format: BlobFormat) -> Result<Ticket> {
        // TODO: Verify that the hash exists in the db?
        let me = self.my_addr().await?;
        Ticket::new(me, hash, format, None)
    }

    /// Return the [`PeerAddr`] for this node.
    pub async fn my_addr(&self) -> Result<PeerAddr> {
        self.inner.endpoint.my_addr().await
    }

    /// Get the DERP region we are connected to.
    pub async fn my_derp(&self) -> Option<u16> {
        self.inner.endpoint.my_derp().await
    }

    /// Aborts the node.
    ///
    /// This does not gracefully terminate currently: all connections are closed and
    /// anything in-transit is lost.  The task will stop running and awaiting this
    /// [`Node`] will complete.
    ///
    /// The shutdown behaviour will become more graceful in the future.
    pub fn shutdown(&self) {
        self.inner.cancel_token.cancel();
    }

    /// Returns a token that can be used to cancel the node.
    pub fn cancel_token(&self) -> CancellationToken {
        self.inner.cancel_token.clone()
    }
}

impl<D: Map, S: DocStore> NodeInner<D, S> {
    async fn local_endpoints(&self) -> Result<Vec<Endpoint>> {
        self.endpoint.local_endpoints().await
    }

    async fn local_endpoint_addresses(&self) -> Result<Vec<SocketAddr>> {
        let endpoints = self.local_endpoints().await?;
        Ok(endpoints.into_iter().map(|x| x.addr).collect())
    }

    fn local_address(&self) -> Result<Vec<SocketAddr>> {
        let (v4, v6) = self.endpoint.local_addr()?;
        let mut addrs = vec![v4];
        if let Some(v6) = v6 {
            addrs.push(v6);
        }
        Ok(addrs)
    }
}

/// The future completes when the spawned tokio task finishes.
impl<D: Map, S: DocStore> Future for Node<D, S> {
    type Output = Result<(), Arc<JoinError>>;

    fn poll(mut self: Pin<&mut Self>, cx: &mut std::task::Context<'_>) -> Poll<Self::Output> {
        Pin::new(&mut self.task).poll(cx)
    }
}

#[derive(Debug, Clone)]
struct RpcHandler<D, S: DocStore> {
    inner: Arc<NodeInner<D, S>>,
}

impl<D: BaoStore, S: DocStore> RpcHandler<D, S> {
    fn rt(&self) -> runtime::Handle {
        self.inner.rt.clone()
    }

    fn blob_list(
        self,
        _msg: BlobListRequest,
    ) -> impl Stream<Item = BlobListResponse> + Send + 'static {
        use bao_tree::io::fsm::Outboard;

        let db = self.inner.db.clone();
        futures::stream::iter(db.blobs()).filter_map(move |hash| {
            let db = db.clone();
            async move {
                let entry = db.get(&hash)?;
                let hash = entry.hash().into();
                let size = entry.outboard().await.ok()?.tree().size().0;
                let path = "".to_owned();
                Some(BlobListResponse { hash, size, path })
            }
        })
    }

    fn blob_list_incomplete(
        self,
        _msg: BlobListIncompleteRequest,
    ) -> impl Stream<Item = BlobListIncompleteResponse> + Send + 'static {
        let db = self.inner.db.clone();
        let local = self.inner.rt.local_pool().clone();
        futures::stream::iter(db.partial_blobs()).filter_map(move |hash| {
            let db = db.clone();
            let t = local.spawn_pinned(move || async move {
                let Some(entry) = db.get_partial(&hash) else {
                    return Err(io::Error::new(
                        io::ErrorKind::NotFound,
                        "no partial entry found",
                    ));
                };
                io::Result::Ok(BlobListIncompleteResponse {
                    hash,
                    size: 0,
                    expected_size: entry.size(),
                })
            });
            async move { t.await.ok()?.ok() }
        })
    }

    fn blob_list_collections(
        self,
        _msg: BlobListCollectionsRequest,
    ) -> impl Stream<Item = BlobListCollectionsResponse> + Send + 'static {
        let db = self.inner.db.clone();
        let local = self.inner.rt.local_pool().clone();
        let tags = db.tags();
        futures::stream::iter(tags).filter_map(move |(name, HashAndFormat(hash, format))| {
            let db = db.clone();
            let local = local.clone();
            async move {
                if !format.is_hash_seq() {
                    return None;
                }
                let entry = db.get(&hash)?;
                let count = local
                    .spawn_pinned(|| async move {
                        let reader = entry.data_reader().await.ok()?;
                        let (_collection, count) = parse_hash_seq(reader).await.ok()?;
                        Some(count)
                    })
                    .await
                    .ok()??;
                Some(BlobListCollectionsResponse {
                    tag: name,
                    hash,
                    total_blobs_count: Some(count),
                    total_blobs_size: None,
                })
            }
        })
    }

    async fn blob_delete_tag(self, msg: DeleteTagRequest) -> RpcResult<()> {
        self.inner.db.set_tag(msg.name, None).await?;
        Ok(())
    }

    async fn blob_delete_blob(self, msg: BlobDeleteBlobRequest) -> RpcResult<()> {
        self.inner.db.delete(&msg.hash).await?;
        Ok(())
    }

    fn blob_list_tags(
        self,
        _msg: ListTagsRequest,
    ) -> impl Stream<Item = ListTagsResponse> + Send + 'static {
        tracing::info!("blob_list_tags");
        futures::stream::iter(
            self.inner
                .db
                .tags()
                .map(|(name, HashAndFormat(hash, format))| {
                    tracing::info!("{:?} {} {:?}", name, hash, format);
                    ListTagsResponse { name, hash, format }
                }),
        )
    }

    /// Invoke validate on the database and stream out the result
    fn blob_validate(
        self,
        _msg: BlobValidateRequest,
    ) -> impl Stream<Item = ValidateProgress> + Send + 'static {
        let (tx, rx) = mpsc::channel(1);
        let tx2 = tx.clone();
        let db = self.inner.db.clone();
        self.rt().main().spawn(async move {
            if let Err(e) = db.validate(tx).await {
                tx2.send(ValidateProgress::Abort(e.into())).await.unwrap();
            }
        });
        tokio_stream::wrappers::ReceiverStream::new(rx)
    }

    fn blob_add_from_path(
        self,
        msg: BlobAddPathRequest,
    ) -> impl Stream<Item = BlobAddPathResponse> {
        // provide a little buffer so that we don't slow down the sender
        let (tx, rx) = flume::bounded(32);
        let tx2 = tx.clone();
        self.rt().local_pool().spawn_pinned(|| async move {
            if let Err(e) = self.blob_add_from_path0(msg, tx).await {
                tx2.send_async(AddProgress::Abort(e.into())).await.ok();
            }
        });
        rx.into_stream().map(BlobAddPathResponse)
    }

    async fn blob_export(
        self,
        out: String,
        hash: Hash,
        recursive: bool,
        stable: bool,
        progress: impl ProgressSender<Msg = GetProgress> + IdGenerator,
    ) -> anyhow::Result<()> {
        let db = &self.inner.db;
        let path = PathBuf::from(&out);
        let mode = if stable {
            ExportMode::TryReference
        } else {
            ExportMode::Copy
        };
        if recursive {
            use crate::collection::{Blob, Collection};
            use crate::util::io::pathbuf_from_name;
            tokio::fs::create_dir_all(&path).await?;
            let collection = Collection::load(db, &hash).await?;
            for Blob { hash, name } in collection.blobs() {
                #[allow(clippy::needless_borrow)]
                let path = path.join(pathbuf_from_name(&name));
                if let Some(parent) = path.parent() {
                    tokio::fs::create_dir_all(parent).await?;
                }
                trace!("exporting blob {} to {}", hash, path.display());
                let id = progress.new_id();
                let progress1 = progress.clone();
                db.export(*hash, path, mode, move |offset| {
                    Ok(progress1.try_send(GetProgress::ExportProgress { id, offset })?)
                })
                .await?;
            }
        } else if let Some(parent) = path.parent() {
            tokio::fs::create_dir_all(parent).await?;
            let id = progress.new_id();
            let entry = db.get(&hash).context("entry not there")?;
            progress
                .send(GetProgress::Export {
                    id,
                    hash,
                    target: out,
                    size: entry.size(),
                })
                .await?;
            let progress1 = progress.clone();
            db.export(hash, path, mode, move |offset| {
                Ok(progress1.try_send(GetProgress::ExportProgress { id, offset })?)
            })
            .await?;
        }
        anyhow::Ok(())
    }

    async fn blob_download0(
        self,
        msg: BlobDownloadRequest,
        progress: impl ProgressSender<Msg = GetProgress> + IdGenerator,
    ) -> anyhow::Result<()> {
        let local = self.inner.rt.local_pool().clone();
        let hash = msg.hash;
        debug!("share: {:?}", msg);
        let format = msg.format;
        let db = self.inner.db.clone();
        let haf = HashAndFormat(hash, format);
        let temp_pin = db.temp_tag(haf);
        let conn = self
            .inner
            .endpoint
            .connect(msg.peer, &iroh_bytes::protocol::ALPN)
            .await?;
        progress.send(GetProgress::Connected).await?;
        let progress2 = progress.clone();
        let progress3 = progress.clone();
        let db = self.inner.db.clone();
        let db2 = db.clone();
        let download = local.spawn_pinned(move || async move {
            crate::get::get(&db2, conn, hash, msg.format.is_hash_seq(), progress2).await
        });

        let this = self.clone();
        let _export = local.spawn_pinned(move || async move {
            let stats = download.await.unwrap()?;
            progress
                .send(GetProgress::NetworkDone {
                    bytes_written: stats.bytes_written,
                    bytes_read: stats.bytes_read,
                    elapsed: stats.elapsed,
                })
                .await?;
            if let DownloadLocation::External { path, in_place } = msg.out {
                if let Err(cause) = this
                    .blob_export(path, hash, msg.format.is_hash_seq(), in_place, progress3)
                    .await
                {
                    progress.send(GetProgress::Abort(cause.into())).await?;
                }
            }
            match msg.tag {
                SetTagOption::Named(tag) => {
                    db.set_tag(tag, Some(haf)).await?;
                }
                SetTagOption::Auto => {
                    db.create_tag(haf).await?;
                }
            }
            drop(temp_pin);
            progress.send(GetProgress::AllDone).await?;
            anyhow::Ok(())
        });
        Ok(())
    }

    fn blob_download(self, msg: BlobDownloadRequest) -> impl Stream<Item = GetProgress> {
        async move {
            let (sender, receiver) = flume::bounded(1024);
            let sender = FlumeProgressSender::new(sender);
            if let Err(cause) = self.blob_download0(msg, sender.clone()).await {
                sender.send(GetProgress::Abort(cause.into())).await.unwrap();
            };
            receiver.into_stream()
        }
        .flatten_stream()
    }

    async fn blob_add_from_path0(
        self,
        msg: BlobAddPathRequest,
        progress: flume::Sender<AddProgress>,
    ) -> anyhow::Result<()> {
        use crate::{
            collection::{Blob, Collection},
            rpc_protocol::WrapOption,
        };
        use futures::TryStreamExt;
        use iroh_bytes::baomap::{ImportMode, TempTag};
        use std::collections::BTreeMap;

        let progress = FlumeProgressSender::new(progress);
        let names = Arc::new(Mutex::new(BTreeMap::new()));
        // convert import progress to provide progress
        let import_progress = progress.clone().with_filter_map(move |x| match x {
            ImportProgress::Found { id, name } => {
                names.lock().unwrap().insert(id, name);
                None
            }
            ImportProgress::Size { id, size } => {
                let name = names.lock().unwrap().remove(&id)?;
                Some(AddProgress::Found { id, name, size })
            }
            ImportProgress::OutboardProgress { id, offset } => {
                Some(AddProgress::Progress { id, offset })
            }
            ImportProgress::OutboardDone { hash, id } => Some(AddProgress::Done { hash, id }),
            _ => None,
        });
        let BlobAddPathRequest {
            wrap,
            path: root,
            in_place,
            tag,
        } = msg;
        // Check that the path is absolute and exists.
        anyhow::ensure!(root.is_absolute(), "path must be absolute");
        anyhow::ensure!(root.exists(), "path must exist");

        let import_mode = match in_place {
            true => ImportMode::TryReference,
            false => ImportMode::Copy,
        };

        let create_collection = match wrap {
            WrapOption::Wrap { .. } => true,
            WrapOption::NoWrap => root.is_dir(),
        };

        let temp_tag = if create_collection {
            // import all files below root recursively
            let data_sources = crate::util::fs::scan_path(root, wrap)?;
            const IO_PARALLELISM: usize = 4;
            let result: Vec<(Blob, u64, TempTag)> = futures::stream::iter(data_sources)
                .map(|source| {
                    let import_progress = import_progress.clone();
                    let db = self.inner.db.clone();
                    async move {
                        let name = source.name().to_string();
                        let (tag, size) = db
                            .import_file(
                                source.path().to_owned(),
                                import_mode,
                                BlobFormat::RAW,
                                import_progress,
                            )
                            .await?;
                        let hash = *tag.hash();
                        let blob = Blob { hash, name };
                        io::Result::Ok((blob, size, tag))
                    }
                })
                .buffered(IO_PARALLELISM)
                .try_collect::<Vec<_>>()
                .await?;
            let total_blobs_size = result.iter().map(|(_, size, _)| *size).sum();

            // create a collection
            let (blobs, _child_tags): (Vec<_>, Vec<_>) =
                result.into_iter().map(|(blob, _, tag)| (blob, tag)).unzip();
            let collection = Collection::new(blobs, total_blobs_size)?;

            collection.store(&self.inner.db).await?
        } else {
            // import a single file
            let (tag, _size) = self
                .inner
                .db
                .import_file(root, import_mode, BlobFormat::RAW, import_progress)
                .await?;
            tag
        };

        let hash_and_format = temp_tag.inner();
        let HashAndFormat(hash, format) = *hash_and_format;
        let tag = match tag {
            SetTagOption::Named(tag) => {
                self.inner
                    .db
                    .set_tag(tag.clone(), Some(*hash_and_format))
                    .await?;
                tag
            }
            SetTagOption::Auto => self.inner.db.create_tag(*hash_and_format).await?,
        };
        progress
            .send(AddProgress::AllDone {
                hash,
                format,
                tag: tag.clone(),
            })
            .await?;
        self.inner
            .callbacks
            .send(Event::ByteProvide(
                iroh_bytes::provider::Event::TaggedBlobAdded { hash, format, tag },
            ))
            .await;

        Ok(())
    }

    async fn node_stats(self, _req: NodeStatsRequest) -> RpcResult<NodeStatsResponse> {
        #[cfg(feature = "metrics")]
        let res = Ok(NodeStatsResponse {
            stats: crate::metrics::get_metrics()?,
        });

        #[cfg(not(feature = "metrics"))]
        let res = Err(anyhow::anyhow!("metrics are disabled").into());

        res
    }

    async fn node_status(self, _: NodeStatusRequest) -> RpcResult<NodeStatusResponse> {
        Ok(NodeStatusResponse {
            addr: self.inner.endpoint.my_addr().await?,
            listen_addrs: self
                .inner
                .local_endpoint_addresses()
                .await
                .unwrap_or_default(),
            version: env!("CARGO_PKG_VERSION").to_string(),
        })
    }
    async fn node_shutdown(self, request: NodeShutdownRequest) {
        if request.force {
            info!("hard shutdown requested");
            std::process::exit(0);
        } else {
            // trigger a graceful shutdown
            info!("graceful shutdown requested");
            self.inner.cancel_token.cancel();
        }
    }

    fn node_watch(self, _: NodeWatchRequest) -> impl Stream<Item = NodeWatchResponse> {
        futures::stream::unfold((), |()| async move {
            tokio::time::sleep(HEALTH_POLL_WAIT).await;
            Some((
                NodeWatchResponse {
                    version: env!("CARGO_PKG_VERSION").to_string(),
                },
                (),
            ))
        })
    }

    fn blob_add_stream(
        self,
        msg: BlobAddStreamRequest,
        stream: impl Stream<Item = BlobAddStreamUpdate> + Send + Unpin + 'static,
    ) -> impl Stream<Item = BlobAddStreamResponse> {
        let (tx, rx) = flume::bounded(32);
        let this = self.clone();

        self.rt().local_pool().spawn_pinned(|| async move {
            if let Err(err) = this.blob_add_stream0(msg, stream, tx.clone()).await {
                tx.send_async(AddProgress::Abort(err.into())).await.ok();
            }
        });

        rx.into_stream().map(BlobAddStreamResponse)
    }

    async fn blob_add_stream0(
        self,
        msg: BlobAddStreamRequest,
        stream: impl Stream<Item = BlobAddStreamUpdate> + Send + Unpin + 'static,
        progress: flume::Sender<AddProgress>,
    ) -> anyhow::Result<()> {
        let progress = FlumeProgressSender::new(progress);

        let stream = stream.map(|item| match item {
            BlobAddStreamUpdate::Chunk(chunk) => Ok(chunk),
            BlobAddStreamUpdate::Abort => {
                Err(io::Error::new(io::ErrorKind::Interrupted, "Remote abort"))
            }
        });

        let name_cache = Arc::new(Mutex::new(None));
        let import_progress = progress.clone().with_filter_map(move |x| match x {
            ImportProgress::Found { id: _, name } => {
                let _ = name_cache.lock().unwrap().insert(name);
                None
            }
            ImportProgress::Size { id, size } => {
                let name = name_cache.lock().unwrap().take()?;
                Some(AddProgress::Found { id, name, size })
            }
            ImportProgress::OutboardProgress { id, offset } => {
                Some(AddProgress::Progress { id, offset })
            }
            ImportProgress::OutboardDone { hash, id } => Some(AddProgress::Done { hash, id }),
            _ => None,
        });
        let (temp_tag, _len) = self
            .inner
            .db
            .import_stream(stream, BlobFormat::RAW, import_progress)
            .await?;
        let hash_and_format = *temp_tag.inner();
        let HashAndFormat(hash, format) = hash_and_format;
        let tag = match msg.tag {
            SetTagOption::Named(tag) => {
                self.inner
                    .db
                    .set_tag(tag.clone(), Some(hash_and_format))
                    .await?;
                tag
            }
            SetTagOption::Auto => self.inner.db.create_tag(hash_and_format).await?,
        };
        progress
            .send(AddProgress::AllDone { hash, tag, format })
            .await?;
        Ok(())
    }

    fn blob_read(
        self,
        req: BlobReadRequest,
    ) -> impl Stream<Item = RpcResult<BlobReadResponse>> + Send + 'static {
        let (tx, rx) = flume::bounded(RPC_BLOB_GET_CHANNEL_CAP);
        let entry = self.inner.db.get(&req.hash);
        self.inner.rt.local_pool().spawn_pinned(move || async move {
            if let Err(err) = read_loop(entry, tx.clone(), RPC_BLOB_GET_CHUNK_SIZE).await {
                tx.send_async(RpcResult::Err(err.into())).await.ok();
            }
        });

        async fn read_loop<M: Map>(
            entry: Option<impl MapEntry<M>>,
            tx: flume::Sender<RpcResult<BlobReadResponse>>,
            chunk_size: usize,
        ) -> anyhow::Result<()> {
            let entry = entry.ok_or_else(|| anyhow!("Blob not found"))?;
            let size = entry.size();
            tx.send_async(Ok(BlobReadResponse::Entry {
                size,
                is_complete: entry.is_complete(),
            }))
            .await?;
            let mut reader = entry.data_reader().await?;
            let mut offset = 0u64;
            loop {
                let chunk = reader.read_at(offset, chunk_size).await?;
                let len = chunk.len();
                if !chunk.is_empty() {
                    tx.send_async(Ok(BlobReadResponse::Data { chunk })).await?;
                }
                if len < chunk_size {
                    break;
                } else {
                    offset += len as u64;
                }
            }
            Ok(())
        }

        rx.into_stream()
    }

    fn node_connections(
        self,
        _: NodeConnectionsRequest,
    ) -> impl Stream<Item = RpcResult<NodeConnectionsResponse>> + Send + 'static {
        // provide a little buffer so that we don't slow down the sender
        let (tx, rx) = flume::bounded(32);
        self.rt().local_pool().spawn_pinned(|| async move {
            match self.inner.endpoint.connection_infos().await {
                Ok(mut conn_infos) => {
                    conn_infos.sort_by_key(|n| n.public_key.to_string());
                    for conn_info in conn_infos {
                        tx.send_async(Ok(NodeConnectionsResponse { conn_info }))
                            .await
                            .ok();
                    }
                }
                Err(e) => {
                    tx.send_async(Err(e.into())).await.ok();
                }
            }
        });
        rx.into_stream()
    }

    async fn node_connection_info(
        self,
        req: NodeConnectionInfoRequest,
    ) -> RpcResult<NodeConnectionInfoResponse> {
        let NodeConnectionInfoRequest { node_id } = req;
        let conn_info = self.inner.endpoint.connection_info(node_id).await?;
        Ok(NodeConnectionInfoResponse { conn_info })
    }
}

fn handle_rpc_request<D: BaoStore, S: DocStore, E: ServiceEndpoint<ProviderService>>(
    msg: ProviderRequest,
    chan: RpcChannel<ProviderService, E>,
    handler: &RpcHandler<D, S>,
    rt: &runtime::Handle,
) {
    let handler = handler.clone();
    rt.main().spawn(async move {
        use ProviderRequest::*;
        debug!("handling rpc request: {msg}");
        match msg {
            NodeWatch(msg) => {
                chan.server_streaming(msg, handler, RpcHandler::node_watch)
                    .await
            }
            NodeStatus(msg) => chan.rpc(msg, handler, RpcHandler::node_status).await,
            NodeShutdown(msg) => chan.rpc(msg, handler, RpcHandler::node_shutdown).await,
            NodeStats(msg) => chan.rpc(msg, handler, RpcHandler::node_stats).await,
            NodeConnections(msg) => {
                chan.server_streaming(msg, handler, RpcHandler::node_connections)
                    .await
            }
            NodeConnectionInfo(msg) => {
                chan.rpc(msg, handler, RpcHandler::node_connection_info)
                    .await
            }
            BlobList(msg) => {
                chan.server_streaming(msg, handler, RpcHandler::blob_list)
                    .await
            }
            BlobListIncomplete(msg) => {
                chan.server_streaming(msg, handler, RpcHandler::blob_list_incomplete)
                    .await
            }
            BlobListCollections(msg) => {
                chan.server_streaming(msg, handler, RpcHandler::blob_list_collections)
                    .await
            }
            ListTags(msg) => {
                chan.server_streaming(msg, handler, RpcHandler::blob_list_tags)
                    .await
            }
            DeleteTag(msg) => chan.rpc(msg, handler, RpcHandler::blob_delete_tag).await,
            BlobDeleteBlob(msg) => chan.rpc(msg, handler, RpcHandler::blob_delete_blob).await,
            BlobAddPath(msg) => {
                chan.server_streaming(msg, handler, RpcHandler::blob_add_from_path)
                    .await
            }
            BlobDownload(msg) => {
                chan.server_streaming(msg, handler, RpcHandler::blob_download)
                    .await
            }
            BlobValidate(msg) => {
                chan.server_streaming(msg, handler, RpcHandler::blob_validate)
                    .await
            }
            BlobRead(msg) => {
                chan.server_streaming(msg, handler, RpcHandler::blob_read)
                    .await
            }
            BlobAddStream(msg) => {
                chan.bidi_streaming(msg, handler, RpcHandler::blob_add_stream)
                    .await
            }
            BlobAddStreamUpdate(_msg) => Err(RpcServerError::UnexpectedUpdateMessage),
            AuthorList(msg) => {
                chan.server_streaming(msg, handler, |handler, req| {
                    handler.inner.sync.author_list(req)
                })
                .await
            }
            AuthorCreate(msg) => {
                chan.rpc(msg, handler, |handler, req| async move {
                    handler.inner.sync.author_create(req)
                })
                .await
            }
            AuthorImport(_msg) => {
                todo!()
            }
            DocInfo(msg) => {
                chan.rpc(msg, handler, |handler, req| async move {
                    handler.inner.sync.doc_info(req).await
                })
                .await
            }
            DocList(msg) => {
                chan.server_streaming(msg, handler, |handler, req| {
                    handler.inner.sync.doc_list(req)
                })
                .await
            }
            DocCreate(msg) => {
                chan.rpc(msg, handler, |handler, req| async move {
                    handler.inner.sync.doc_create(req)
                })
                .await
            }
            DocImport(msg) => {
                chan.rpc(msg, handler, |handler, req| async move {
                    handler.inner.sync.doc_import(req).await
                })
                .await
            }
            DocSet(msg) => {
                let bao_store = handler.inner.db.clone();
                chan.rpc(msg, handler, |handler, req| async move {
                    handler.inner.sync.doc_set(&bao_store, req).await
                })
                .await
            }
            DocGet(msg) => {
                chan.server_streaming(msg, handler, |handler, req| {
                    handler.inner.sync.doc_get_many(req)
                })
                .await
            }
            DocGetOne(msg) => {
                chan.rpc(msg, handler, |handler, req| async move {
                    handler.inner.sync.doc_get_one(req).await
                })
                .await
            }
            DocStartSync(msg) => {
                chan.rpc(msg, handler, |handler, req| async move {
                    handler.inner.sync.doc_start_sync(req).await
                })
                .await
            }
            DocStopSync(msg) => {
                chan.rpc(msg, handler, |handler, req| async move {
                    handler.inner.sync.doc_stop_sync(req).await
                })
                .await
            }
            DocShare(msg) => {
                chan.rpc(msg, handler, |handler, req| async move {
                    handler.inner.sync.doc_share(req).await
                })
                .await
            }
            DocSubscribe(msg) => {
                chan.server_streaming(msg, handler, |handler, req| {
                    async move { handler.inner.sync.doc_subscribe(req).await }.flatten_stream()
                })
                .await
            }
        }
    });
}

/// Create a [`quinn::ServerConfig`] with the given secret key and limits.
pub fn make_server_config(
    secret_key: &SecretKey,
    max_streams: u64,
    max_connections: u32,
    alpn_protocols: Vec<Vec<u8>>,
) -> anyhow::Result<quinn::ServerConfig> {
    let tls_server_config = tls::make_server_config(secret_key, alpn_protocols, false)?;
    let mut server_config = quinn::ServerConfig::with_crypto(Arc::new(tls_server_config));
    let mut transport_config = quinn::TransportConfig::default();
    transport_config
        .max_concurrent_bidi_streams(max_streams.try_into()?)
        .max_concurrent_uni_streams(0u32.into());

    server_config
        .transport_config(Arc::new(transport_config))
        .concurrent_connections(max_connections);
    Ok(server_config)
}

/// Use a single token of opaque bytes to authorize all requests
#[derive(Debug, Clone)]
pub struct StaticTokenAuthHandler {
    token: Option<RequestToken>,
}

impl StaticTokenAuthHandler {
    /// Creates a new handler with provided token.
    ///
    /// The single static token provided can be used to authorise all the requests.  If it
    /// is `None` no authorisation is performed and all requests are allowed.
    pub fn new(token: Option<RequestToken>) -> Self {
        Self { token }
    }
}

impl RequestAuthorizationHandler for StaticTokenAuthHandler {
    fn authorize(
        &self,
        token: Option<RequestToken>,
        _request: &Request,
    ) -> BoxFuture<'static, anyhow::Result<()>> {
        match &self.token {
            None => async move {
                if let Some(token) = token {
                    anyhow::bail!(
                        "no authorization handler defined, but token was provided: {:?}",
                        token
                    );
                }
                Ok(())
            }
            .boxed(),
            Some(expect) => {
                let expect = expect.clone();
                async move {
                    match token {
                        Some(token) => {
                            if token == expect {
                                Ok(())
                            } else {
                                anyhow::bail!("invalid token")
                            }
                        }
                        None => anyhow::bail!("no token provided"),
                    }
                }
                .boxed()
            }
        }
    }
}

#[cfg(all(test, feature = "flat-db"))]
mod tests {
    use anyhow::bail;
    use futures::StreamExt;
    use std::net::Ipv4Addr;
    use std::path::Path;

    use crate::rpc_protocol::WrapOption;

    use super::*;

    /// Pick up the tokio runtime from the thread local and add a
    /// thread per core runtime.
    fn test_runtime() -> runtime::Handle {
        runtime::Handle::from_current(1).unwrap()
    }

    #[tokio::test]
    async fn test_ticket_multiple_addrs() {
        let rt = test_runtime();
        let (db, hashes) = crate::baomap::readonly_mem::Store::new([("test", b"hello")]);
        let doc_store = iroh_sync::store::memory::Store::default();
        let hash = hashes["test"].into();
        let node = Node::builder(db, doc_store)
            .bind_addr((Ipv4Addr::UNSPECIFIED, 0).into())
            .runtime(&rt)
            .spawn()
            .await
            .unwrap();
        let _drop_guard = node.cancel_token().drop_guard();
        let ticket = node.ticket(hash, BlobFormat::RAW).await.unwrap();
        println!("addrs: {:?}", ticket.node_addr().info);
        assert!(!ticket.node_addr().info.direct_addresses.is_empty());
    }

    #[cfg(feature = "mem-db")]
    #[tokio::test]
    async fn test_node_add_blob_stream() -> Result<()> {
        use iroh_bytes::util::SetTagOption;
        use std::io::Cursor;
        let rt = runtime::Handle::from_current(1)?;
        let db = crate::baomap::mem::Store::new(rt);
        let doc_store = iroh_sync::store::memory::Store::default();
        let node = Node::builder(db, doc_store)
            .bind_addr((Ipv4Addr::UNSPECIFIED, 0).into())
            .runtime(&test_runtime())
            .spawn()
            .await?;

        let _drop_guard = node.cancel_token().drop_guard();
        let client = node.client();
        let input = vec![2u8; 1024 * 256]; // 265kb so actually streaming, chunk size is 64kb
        let reader = Cursor::new(input.clone());
        let progress = client.blobs.add_reader(reader, SetTagOption::Auto).await?;
        let outcome = progress.finish().await?;
        let hash = outcome.hash;
        let output = client.blobs.read_to_bytes(hash).await?;
        assert_eq!(input, output.to_vec());
        Ok(())
    }

    #[cfg(feature = "mem-db")]
    #[tokio::test]
    async fn test_node_add_tagged_blob_event() -> Result<()> {
        use iroh_bytes::util::SetTagOption;

        let rt = runtime::Handle::from_current(1)?;
        let db = crate::baomap::mem::Store::new(rt);
        let doc_store = iroh_sync::store::memory::Store::default();
        let node = Node::builder(db, doc_store)
            .bind_addr((Ipv4Addr::UNSPECIFIED, 0).into())
            .runtime(&test_runtime())
            .spawn()
            .await?;

        let _drop_guard = node.cancel_token().drop_guard();

        let (r, mut s) = mpsc::channel(1);
        node.subscribe(move |event| {
            let r = r.clone();
            async move {
                if let Event::ByteProvide(iroh_bytes::provider::Event::TaggedBlobAdded {
                    hash,
                    ..
                }) = event
                {
                    r.send(hash).await.ok();
                }
            }
            .boxed()
        })
        .await?;

        let got_hash = tokio::time::timeout(Duration::from_secs(1), async move {
            let mut stream = node
                .controller()
                .server_streaming(BlobAddPathRequest {
                    path: Path::new(env!("CARGO_MANIFEST_DIR")).join("README.md"),
                    in_place: false,
                    tag: SetTagOption::Auto,
                    wrap: WrapOption::NoWrap,
                })
                .await?;

            while let Some(item) = stream.next().await {
                let BlobAddPathResponse(progress) = item?;
                match progress {
                    AddProgress::AllDone { hash, .. } => {
                        return Ok(hash);
                    }
                    AddProgress::Abort(e) => {
                        bail!("Error while adding data: {e}");
                    }
                    _ => {}
                }
            }
            bail!("stream ended without providing data");
        })
        .await
        .context("timeout")?
        .context("get failed")?;

        let event_hash = s.recv().await.expect("missing add tagged blob event");
        assert_eq!(got_hash, event_hash);

        Ok(())
    }
}<|MERGE_RESOLUTION|>--- conflicted
+++ resolved
@@ -505,12 +505,8 @@
             .ok();
     }
 
-<<<<<<< HEAD
-    async fn gc_loop(db: D, ds: S, cp: C, gc_period: Duration) {
+    async fn gc_loop(db: D, ds: S, gc_period: Duration) {
         tracing::debug!("GC loop starting {:?}", gc_period);
-=======
-    async fn gc_loop(db: D, ds: S, gc_period: Duration) {
->>>>>>> 89377a9c
         'outer: loop {
             // do delay before the two phases of GC
             tokio::time::sleep(gc_period).await;
