--- conflicted
+++ resolved
@@ -18,11 +18,8 @@
 use anyhow::{Context, Result};
 use futures::future::{BoxFuture, Shared};
 use futures::{FutureExt, Stream, TryFutureExt};
-<<<<<<< HEAD
 use iroh_bytes::provider::database::BaoCollection;
-=======
 use iroh_bytes::provider::RequestAuthorizationHandler;
->>>>>>> 3dca6125
 use iroh_bytes::{
     blobs::Collection,
     protocol::Closed,
@@ -69,20 +66,12 @@
 /// The returned [`Node`] is awaitable to know when it finishes.  It can be terminated
 /// using [`Node::shutdown`].
 #[derive(Debug)]
-<<<<<<< HEAD
-pub struct Builder<D, E = DummyServerEndpoint, C = ()>
-=======
-pub struct Builder<E = DummyServerEndpoint, C = (), A = ()>
->>>>>>> 3dca6125
+pub struct Builder<D = Database, E = DummyServerEndpoint, C = (), A = ()>
 where
     D: BaoCollection,
     E: ServiceEndpoint<ProviderService>,
-<<<<<<< HEAD
     C: CustomGetHandler<D>,
-=======
-    C: CustomGetHandler,
-    A: RequestAuthorizationHandler,
->>>>>>> 3dca6125
+    A: RequestAuthorizationHandler<D>,
 {
     bind_addr: SocketAddr,
     keypair: Keypair,
@@ -114,30 +103,18 @@
     }
 }
 
-<<<<<<< HEAD
-impl<D, E, C> Builder<D, E, C>
-=======
-impl<E, C, A> Builder<E, C, A>
->>>>>>> 3dca6125
+impl<E, C, A, D> Builder<D, E, C, A>
 where
     D: BaoCollection,
     E: ServiceEndpoint<ProviderService>,
-<<<<<<< HEAD
     C: CustomGetHandler<D>,
-=======
-    C: CustomGetHandler,
-    A: RequestAuthorizationHandler,
->>>>>>> 3dca6125
+    A: RequestAuthorizationHandler<D>,
 {
     /// Configure rpc endpoint, changing the type of the builder to the new endpoint type.
     pub fn rpc_endpoint<E2: ServiceEndpoint<ProviderService>>(
         self,
         value: E2,
-<<<<<<< HEAD
-    ) -> Builder<D, E2, C> {
-=======
-    ) -> Builder<E2, C, A> {
->>>>>>> 3dca6125
+    ) -> Builder<D, E2, C, A> {
         // we can't use ..self here because the return type is different
         Builder {
             bind_addr: self.bind_addr,
@@ -159,14 +136,10 @@
     }
 
     /// Configure the custom get handler, changing the type of the builder to the new handler type.
-<<<<<<< HEAD
     pub fn custom_get_handler<C2: CustomGetHandler<D>>(
         self,
         custom_handler: C2,
-    ) -> Builder<D, E, C2> {
-=======
-    pub fn custom_get_handler<C2: CustomGetHandler>(self, custom_handler: C2) -> Builder<E, C2, A> {
->>>>>>> 3dca6125
+    ) -> Builder<D, E, C2, A> {
         // we can't use ..self here because the return type is different
         Builder {
             bind_addr: self.bind_addr,
@@ -181,10 +154,10 @@
         }
     }
 
-    pub fn custom_auth_handler<A2: RequestAuthorizationHandler>(
+    pub fn custom_auth_handler<A2: RequestAuthorizationHandler<D>>(
         self,
         auth_handler: A2,
-    ) -> Builder<E, C, A2> {
+    ) -> Builder<D, E, C, A2> {
         // we can't use ..self here because the return type is different
         Builder {
             bind_addr: self.bind_addr,
