//! API for tag management.

use anyhow::Result;
use futures_lite::{Stream, StreamExt};
use iroh_blobs::{BlobFormat, Hash, Tag};
<<<<<<< HEAD
=======
use quic_rpc::{RpcClient, ServiceConnection};
use ref_cast::RefCast;
>>>>>>> f73c506a
use serde::{Deserialize, Serialize};

use super::RpcClient;
use crate::rpc_protocol::{DeleteTagRequest, ListTagsRequest};

/// Iroh tags client.
<<<<<<< HEAD
#[derive(Debug, Clone)]
pub struct Client {
    pub(super) rpc: RpcClient,
=======
#[derive(Debug, Clone, RefCast)]
#[repr(transparent)]
pub struct Client<C> {
    pub(super) rpc: RpcClient<RpcService, C>,
>>>>>>> f73c506a
}

impl Client {
    /// List all tags.
    pub async fn list(&self) -> Result<impl Stream<Item = Result<TagInfo>>> {
        let stream = self.rpc.server_streaming(ListTagsRequest::all()).await?;
        Ok(stream.map(|res| res.map_err(anyhow::Error::from)))
    }

    /// List all tags with a hash_seq format.
    pub async fn list_hash_seq(&self) -> Result<impl Stream<Item = Result<TagInfo>>> {
        let stream = self
            .rpc
            .server_streaming(ListTagsRequest::hash_seq())
            .await?;
        Ok(stream.map(|res| res.map_err(anyhow::Error::from)))
    }

    /// Delete a tag.
    pub async fn delete(&self, name: Tag) -> Result<()> {
        self.rpc.rpc(DeleteTagRequest { name }).await??;
        Ok(())
    }
}

/// Information about a tag.
#[derive(Debug, Serialize, Deserialize)]
pub struct TagInfo {
    /// Name of the tag
    pub name: Tag,
    /// Format of the data
    pub format: BlobFormat,
    /// Hash of the data
    pub hash: Hash,
}<|MERGE_RESOLUTION|>--- conflicted
+++ resolved
@@ -3,27 +3,18 @@
 use anyhow::Result;
 use futures_lite::{Stream, StreamExt};
 use iroh_blobs::{BlobFormat, Hash, Tag};
-<<<<<<< HEAD
-=======
-use quic_rpc::{RpcClient, ServiceConnection};
+use quic_rpc::RpcClient;
 use ref_cast::RefCast;
->>>>>>> f73c506a
 use serde::{Deserialize, Serialize};
 
-use super::RpcClient;
+use super::RpcService;
 use crate::rpc_protocol::{DeleteTagRequest, ListTagsRequest};
 
 /// Iroh tags client.
-<<<<<<< HEAD
-#[derive(Debug, Clone)]
-pub struct Client {
-    pub(super) rpc: RpcClient,
-=======
 #[derive(Debug, Clone, RefCast)]
 #[repr(transparent)]
-pub struct Client<C> {
-    pub(super) rpc: RpcClient<RpcService, C>,
->>>>>>> f73c506a
+pub struct Client {
+    pub(super) rpc: RpcClient<RpcService, quic_rpc::transport::boxed::Connection<RpcService>>,
 }
 
 impl Client {
