//! Client to an Iroh node.

use futures_lite::{Stream, StreamExt};
use quic_rpc::{RpcClient, ServiceConnection};
use ref_cast::RefCast;

#[doc(inline)]
pub use crate::rpc_protocol::RpcService;

mod mem;
mod quic;

pub use self::mem::{Doc as MemDoc, Iroh as MemIroh, RpcClient as MemRpcClient};
pub use self::node::NodeStatus;
pub use self::quic::{Doc as QuicDoc, Iroh as QuicIroh, RpcClient as QuicRpcClient};

pub(crate) use self::quic::{connect_raw as quic_connect_raw, RPC_ALPN};

pub mod authors;
pub mod blobs;
pub mod docs;
pub mod gossip;
pub mod tags;

mod node;

/// Iroh client.
#[derive(Debug, Clone)]
pub struct Iroh<C> {
<<<<<<< HEAD
    /// Client for blobs operations.
    pub blobs: blobs::Client<C>,
    /// Client for docs operations.
    pub docs: docs::Client<C>,
    /// Client for author operations.
    pub authors: authors::Client<C>,
    /// Client for tags operations.
    pub tags: tags::Client<C>,
    /// Client for tags operations.
    pub gossip: gossip::Client<C>,

=======
>>>>>>> 13ded847
    rpc: RpcClient<RpcService, C>,
}

impl<C> Iroh<C>
where
    C: ServiceConnection<RpcService>,
{
    /// Create a new high-level client to a Iroh node from the low-level RPC client.
    pub fn new(rpc: RpcClient<RpcService, C>) -> Self {
<<<<<<< HEAD
        Self {
            blobs: blobs::Client { rpc: rpc.clone() },
            docs: docs::Client { rpc: rpc.clone() },
            authors: authors::Client { rpc: rpc.clone() },
            gossip: gossip::Client { rpc: rpc.clone() },
            tags: tags::Client { rpc: rpc.clone() },
            rpc,
        }
=======
        Self { rpc }
    }

    /// Blobs client
    pub fn blobs(&self) -> &blobs::Client<C> {
        blobs::Client::ref_cast(&self.rpc)
    }

    /// Docs client
    pub fn docs(&self) -> &docs::Client<C> {
        docs::Client::ref_cast(&self.rpc)
    }

    /// Authors client
    pub fn authors(&self) -> &authors::Client<C> {
        authors::Client::ref_cast(&self.rpc)
    }

    /// Tags client
    pub fn tags(&self) -> &tags::Client<C> {
        tags::Client::ref_cast(&self.rpc)
>>>>>>> 13ded847
    }
}

fn flatten<T, E1, E2>(
    s: impl Stream<Item = Result<Result<T, E1>, E2>>,
) -> impl Stream<Item = anyhow::Result<T>>
where
    E1: std::error::Error + Send + Sync + 'static,
    E2: std::error::Error + Send + Sync + 'static,
{
    s.map(|res| match res {
        Ok(Ok(res)) => Ok(res),
        Ok(Err(err)) => Err(err.into()),
        Err(err) => Err(err.into()),
    })
}<|MERGE_RESOLUTION|>--- conflicted
+++ resolved
@@ -27,20 +27,6 @@
 /// Iroh client.
 #[derive(Debug, Clone)]
 pub struct Iroh<C> {
-<<<<<<< HEAD
-    /// Client for blobs operations.
-    pub blobs: blobs::Client<C>,
-    /// Client for docs operations.
-    pub docs: docs::Client<C>,
-    /// Client for author operations.
-    pub authors: authors::Client<C>,
-    /// Client for tags operations.
-    pub tags: tags::Client<C>,
-    /// Client for tags operations.
-    pub gossip: gossip::Client<C>,
-
-=======
->>>>>>> 13ded847
     rpc: RpcClient<RpcService, C>,
 }
 
@@ -50,16 +36,6 @@
 {
     /// Create a new high-level client to a Iroh node from the low-level RPC client.
     pub fn new(rpc: RpcClient<RpcService, C>) -> Self {
-<<<<<<< HEAD
-        Self {
-            blobs: blobs::Client { rpc: rpc.clone() },
-            docs: docs::Client { rpc: rpc.clone() },
-            authors: authors::Client { rpc: rpc.clone() },
-            gossip: gossip::Client { rpc: rpc.clone() },
-            tags: tags::Client { rpc: rpc.clone() },
-            rpc,
-        }
-=======
         Self { rpc }
     }
 
@@ -81,7 +57,11 @@
     /// Tags client
     pub fn tags(&self) -> &tags::Client<C> {
         tags::Client::ref_cast(&self.rpc)
->>>>>>> 13ded847
+    }
+
+    /// Gossip client
+    pub fn gossip(&self) -> &gossip::Client<C> {
+        gossip::Client::ref_cast(&self.rpc)
     }
 }
 
