--- conflicted
+++ resolved
@@ -23,19 +23,14 @@
 pub mod node;
 pub mod tags;
 
-<<<<<<< HEAD
 /// Iroh rpc connection - boxed so that we can have a concrete type.
 pub(crate) type RpcConnection = quic_rpc::transport::boxed::Connection<RpcService>;
 
-/// Iroh rpc client.
-pub(crate) type RpcClient = quic_rpc::RpcClient<RpcService, RpcConnection>;
-=======
 // Keep this type exposed, otherwise every occurrence of `RpcClient` in the API
 // will show up as `RpcClient<RpcService, Connection<RpcService>>` in the docs.
 /// Iroh rpc client - boxed so that we can have a concrete type.
 pub type RpcClient =
     quic_rpc::RpcClient<RpcService, quic_rpc::transport::boxed::Connection<RpcService>>;
->>>>>>> 74a527b9
 
 /// An iroh client.
 ///
