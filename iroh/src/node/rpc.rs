--- conflicted
+++ resolved
@@ -161,14 +161,7 @@
         match msg {
             Net(msg) => self.handle_net_request(msg, chan).await,
             Node(msg) => self.handle_node_request(msg, chan).await,
-<<<<<<< HEAD
             BlobsAndTags(msg) => self.handle_blobs_request(msg, chan.map().boxed()).await,
-=======
-            BlobsAndTags(msg) => {
-                self.handle_blobs_and_tags_request(msg, chan.map().boxed())
-                    .await
-            }
->>>>>>> 289b4cf5
             Docs(msg) => self.handle_docs_request(msg, chan).await,
             Gossip(msg) => self.handle_gossip_request(msg, chan).await,
         }
