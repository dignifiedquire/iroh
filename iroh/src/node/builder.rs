--- conflicted
+++ resolved
@@ -52,12 +52,6 @@
 
 /// Default interval between GC runs.
 const DEFAULT_GC_INTERVAL: Duration = Duration::from_secs(60 * 5);
-
-<<<<<<< HEAD
-const MAX_STREAMS: u64 = 10;
-=======
-const MAX_CONNECTIONS: u32 = 1024;
->>>>>>> d54a5deb
 
 /// Storage backend for documents.
 #[derive(Debug, Clone)]
@@ -499,11 +493,6 @@
                 .secret_key(self.secret_key.clone())
                 .proxy_from_env()
                 .keylog(self.keylog)
-<<<<<<< HEAD
-                .transport_config(transport_config)
-=======
-                .concurrent_connections(MAX_CONNECTIONS)
->>>>>>> d54a5deb
                 .relay_mode(self.relay_mode);
             let endpoint = match discovery {
                 Some(discovery) => endpoint.discovery(discovery),
