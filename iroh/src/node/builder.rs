use std::{
    net::{Ipv4Addr, SocketAddrV4},
    path::{Path, PathBuf},
    sync::Arc,
    time::Duration,
};

use anyhow::{Context, Result};
use futures_lite::StreamExt;
use iroh_base::key::SecretKey;
use iroh_blobs::{
    downloader::Downloader,
    store::{Map, Store as BaoStore},
};
use iroh_docs::engine::DefaultAuthorStorage;
use iroh_docs::net::DOCS_ALPN;
use iroh_gossip::{
    dispatcher::GossipDispatcher,
    net::{Gossip, GOSSIP_ALPN},
};
use iroh_net::{
    discovery::{dns::DnsDiscovery, pkarr_publish::PkarrPublisher, ConcurrentDiscovery, Discovery},
    dns::DnsResolver,
    relay::RelayMode,
    Endpoint,
};
use quic_rpc::transport::{
    boxed::BoxableServerEndpoint, flume::FlumeServerEndpoint, quinn::QuinnServerEndpoint,
};
use serde::{Deserialize, Serialize};
use tokio_util::{sync::CancellationToken, task::LocalPoolHandle};
use tracing::{debug, error_span, trace, Instrument};

use crate::{
    client::RPC_ALPN,
    node::{
        protocol::{BlobsProtocol, ProtocolMap},
        ProtocolHandler,
    },
    rpc_protocol::RpcService,
    util::{fs::load_secret_key, path::IrohPaths},
};

use super::{docs::DocsEngine, rpc_status::RpcStatus, Node, NodeInner};

/// Default bind address for the node.
/// 11204 is "iroh" in leetspeak <https://simple.wikipedia.org/wiki/Leet>
pub const DEFAULT_BIND_PORT: u16 = 11204;

/// How long we wait at most for some endpoints to be discovered.
const ENDPOINT_WAIT: Duration = Duration::from_secs(5);

/// Default interval between GC runs.
const DEFAULT_GC_INTERVAL: Duration = Duration::from_secs(60 * 5);

const MAX_CONNECTIONS: u32 = 1024;
const MAX_STREAMS: u64 = 10;

type BoxedServerEndpoint = quic_rpc::transport::boxed::ServerEndpoint<
    crate::rpc_protocol::Request,
    crate::rpc_protocol::Response,
>;

/// Storage backend for documents.
#[derive(Debug, Clone)]
pub enum DocsStorage {
    /// Disable docs completely.
    Disabled,
    /// In-memory storage.
    Memory,
    /// File-based persistent storage.
    Persistent(PathBuf),
}

/// Builder for the [`Node`].
///
/// You must supply a blob store and a document store.
///
/// Blob store implementations are available in [`iroh_blobs::store`].
/// Document store implementations are available in [`iroh_docs::store`].
///
/// Everything else is optional.
///
/// Finally you can create and run the node by calling [`Builder::spawn`].
///
/// The returned [`Node`] is awaitable to know when it finishes.  It can be terminated
/// using [`Node::shutdown`].
#[derive(derive_more::Debug)]
pub struct Builder<D>
where
    D: Map,
{
    storage: StorageConfig,
    bind_port: Option<u16>,
    secret_key: SecretKey,
    rpc_endpoint: BoxedServerEndpoint,
    rpc_port: Option<u16>,
    blobs_store: D,
    keylog: bool,
    relay_mode: RelayMode,
    gc_policy: GcPolicy,
    dns_resolver: Option<DnsResolver>,
    node_discovery: DiscoveryConfig,
    docs_storage: DocsStorage,
    #[cfg(any(test, feature = "test-utils"))]
    insecure_skip_relay_cert_verify: bool,
    /// Callback to register when a gc loop is done
    #[debug("callback")]
    gc_done_callback: Option<Box<dyn Fn() + Send>>,
}

/// Configuration for storage.
#[derive(Debug)]
pub enum StorageConfig {
    /// In memory
    Mem,
    /// On disk persistet, at this location.
    Persistent(PathBuf),
}

impl StorageConfig {
    fn default_author_storage(&self) -> DefaultAuthorStorage {
        match self {
            StorageConfig::Persistent(ref root) => {
                let path = IrohPaths::DefaultAuthor.with_root(root);
                DefaultAuthorStorage::Persistent(path)
            }
            StorageConfig::Mem => DefaultAuthorStorage::Mem,
        }
    }
}

/// Configuration for node discovery.
#[derive(Debug, Default)]
pub enum DiscoveryConfig {
    /// Use no node discovery mechanism.
    None,
    /// Use the default discovery mechanism.
    ///
    /// This enables the [`DnsDiscovery`] service.
    #[default]
    Default,
    /// Use a custom discovery mechanism.
    Custom(Box<dyn Discovery>),
}

impl From<Box<ConcurrentDiscovery>> for DiscoveryConfig {
    fn from(value: Box<ConcurrentDiscovery>) -> Self {
        Self::Custom(value)
    }
}

/// A server endpoint that does nothing. Accept will never resolve.
///
/// This is used unless an external rpc endpoint is configured.
#[derive(Debug, Default)]
struct DummyServerEndpoint;

impl BoxableServerEndpoint<crate::rpc_protocol::Request, crate::rpc_protocol::Response>
    for DummyServerEndpoint
{
    fn clone_box(
        &self,
    ) -> Box<dyn BoxableServerEndpoint<crate::rpc_protocol::Request, crate::rpc_protocol::Response>>
    {
        Box::new(DummyServerEndpoint)
    }

    fn accept_bi_boxed(
        &self,
    ) -> quic_rpc::transport::boxed::AcceptFuture<
        crate::rpc_protocol::Request,
        crate::rpc_protocol::Response,
    > {
        quic_rpc::transport::boxed::AcceptFuture::boxed(futures_lite::future::pending())
    }

    fn local_addr(&self) -> &[quic_rpc::transport::LocalAddr] {
        &[]
    }
}

fn mk_external_rpc() -> BoxedServerEndpoint {
    quic_rpc::transport::boxed::ServerEndpoint::new(DummyServerEndpoint)
}

impl Default for Builder<iroh_blobs::store::mem::Store> {
    fn default() -> Self {
        Self {
            storage: StorageConfig::Mem,
            bind_port: None,
            secret_key: SecretKey::generate(),
            blobs_store: Default::default(),
            keylog: false,
            relay_mode: RelayMode::Default,
            dns_resolver: None,
            rpc_endpoint: mk_external_rpc(),
            rpc_port: None,
            gc_policy: GcPolicy::Disabled,
            docs_storage: DocsStorage::Memory,
            node_discovery: Default::default(),
            #[cfg(any(test, feature = "test-utils"))]
            insecure_skip_relay_cert_verify: false,
            gc_done_callback: None,
        }
    }
}

impl<D: Map> Builder<D> {
    /// Creates a new builder for [`Node`] using the given databases.
    pub fn with_db_and_store(
        blobs_store: D,
        docs_storage: DocsStorage,
        storage: StorageConfig,
    ) -> Self {
        Self {
            storage,
            bind_port: None,
            secret_key: SecretKey::generate(),
            blobs_store,
            keylog: false,
            relay_mode: RelayMode::Default,
            dns_resolver: None,
            rpc_endpoint: mk_external_rpc(),
            rpc_port: None,
            gc_policy: GcPolicy::Disabled,
            docs_storage,
            node_discovery: Default::default(),
            #[cfg(any(test, feature = "test-utils"))]
            insecure_skip_relay_cert_verify: false,
            gc_done_callback: None,
        }
    }
}

impl<D> Builder<D>
where
    D: BaoStore,
{
    /// Persist all node data in the provided directory.
    pub async fn persist(
        self,
        root: impl AsRef<Path>,
    ) -> Result<Builder<iroh_blobs::store::fs::Store>> {
        let root = root.as_ref();
        let blob_dir = IrohPaths::BaoStoreDir.with_root(root);

        tokio::fs::create_dir_all(&blob_dir).await?;
        let blobs_store = iroh_blobs::store::fs::Store::load(&blob_dir)
            .await
            .with_context(|| {
                format!("Failed to load blobs database from {}", blob_dir.display())
            })?;
        let docs_storage = DocsStorage::Persistent(IrohPaths::DocsDatabase.with_root(root));

        let v0 = blobs_store
            .import_flat_store(iroh_blobs::store::fs::FlatStorePaths {
                complete: root.join("blobs.v0"),
                partial: root.join("blobs-partial.v0"),
                meta: root.join("blobs-meta.v0"),
            })
            .await?;
        let v1 = blobs_store
            .import_flat_store(iroh_blobs::store::fs::FlatStorePaths {
                complete: root.join("blobs.v1").join("complete"),
                partial: root.join("blobs.v1").join("partial"),
                meta: root.join("blobs.v1").join("meta"),
            })
            .await?;
        if v0 || v1 {
            tracing::info!("flat data was imported - reapply inline options");
            blobs_store
                .update_inline_options(iroh_blobs::store::fs::InlineOptions::default(), true)
                .await?;
        }

        let secret_key_path = IrohPaths::SecretKey.with_root(root);
        let secret_key = load_secret_key(secret_key_path).await?;

        Ok(Builder {
            storage: StorageConfig::Persistent(root.into()),
            bind_port: self.bind_port,
            secret_key,
            blobs_store,
            keylog: self.keylog,
            rpc_endpoint: self.rpc_endpoint,
            rpc_port: self.rpc_port,
            relay_mode: self.relay_mode,
            dns_resolver: self.dns_resolver,
            gc_policy: self.gc_policy,
            docs_storage,
            node_discovery: self.node_discovery,
            #[cfg(any(test, feature = "test-utils"))]
            insecure_skip_relay_cert_verify: false,
            gc_done_callback: self.gc_done_callback,
        })
    }

    /// Configure rpc endpoint, changing the type of the builder to the new endpoint type.
    pub fn rpc_endpoint(self, value: BoxedServerEndpoint, port: Option<u16>) -> Builder<D> {
        // we can't use ..self here because the return type is different
        Builder {
            storage: self.storage,
            bind_port: self.bind_port,
            secret_key: self.secret_key,
            blobs_store: self.blobs_store,
            keylog: self.keylog,
            rpc_endpoint: value,
            rpc_port: port,
            relay_mode: self.relay_mode,
            dns_resolver: self.dns_resolver,
            gc_policy: self.gc_policy,
            docs_storage: self.docs_storage,
            node_discovery: self.node_discovery,
            #[cfg(any(test, feature = "test-utils"))]
            insecure_skip_relay_cert_verify: self.insecure_skip_relay_cert_verify,
            gc_done_callback: self.gc_done_callback,
        }
    }

    /// Configure the default iroh rpc endpoint.
    pub async fn enable_rpc(self) -> Result<Builder<D>> {
        let (ep, actual_rpc_port) = make_rpc_endpoint(&self.secret_key, DEFAULT_RPC_PORT)?;
        let ep = quic_rpc::transport::boxed::ServerEndpoint::new(ep);
        if let StorageConfig::Persistent(ref root) = self.storage {
            // store rpc endpoint
            RpcStatus::store(root, actual_rpc_port).await?;
        }

        Ok(Builder {
            storage: self.storage,
            bind_port: self.bind_port,
            secret_key: self.secret_key,
            blobs_store: self.blobs_store,
            keylog: self.keylog,
            rpc_endpoint: ep,
            rpc_port: Some(actual_rpc_port),
            relay_mode: self.relay_mode,
            dns_resolver: self.dns_resolver,
            gc_policy: self.gc_policy,
            docs_storage: self.docs_storage,
            node_discovery: self.node_discovery,
            #[cfg(any(test, feature = "test-utils"))]
            insecure_skip_relay_cert_verify: self.insecure_skip_relay_cert_verify,
            gc_done_callback: self.gc_done_callback,
        })
    }

    /// Sets the garbage collection policy.
    ///
    /// By default garbage collection is disabled.
    pub fn gc_policy(mut self, gc_policy: GcPolicy) -> Self {
        self.gc_policy = gc_policy;
        self
    }

    /// Disables documents support on this node completely.
    pub fn disable_docs(mut self) -> Self {
        self.docs_storage = DocsStorage::Disabled;
        self
    }

    /// Sets the relay servers to assist in establishing connectivity.
    ///
    /// Relay servers are used to discover other nodes by `PublicKey` and also help
    /// establish connections between peers by being an initial relay for traffic while
    /// assisting in holepunching to establish a direct connection between peers.
    ///
    /// When using [RelayMode::Custom], the provided `relay_map` must contain at least one
    /// configured relay node.  If an invalid [`iroh_net::relay::RelayMode`]
    /// is provided [`Self::spawn`] will result in an error.
    pub fn relay_mode(mut self, dm: RelayMode) -> Self {
        self.relay_mode = dm;
        self
    }

    /// Sets the node discovery mechanism.
    ///
    /// The default is [`DiscoveryConfig::Default`]. Use [`DiscoveryConfig::Custom`] to pass a
    /// custom [`Discovery`].
    pub fn node_discovery(mut self, config: DiscoveryConfig) -> Self {
        self.node_discovery = config;
        self
    }

    /// Optionally set a custom DNS resolver to use for the magic endpoint.
    ///
    /// The DNS resolver is used to resolve relay hostnames, and node addresses if
    /// [`DnsDiscovery`] is configured (which is the default).
    ///
    /// By default, all magic endpoints share a DNS resolver, which is configured to use the
    /// host system's DNS configuration. You can pass a custom instance of [`DnsResolver`]
    /// here to use a differently configured DNS resolver for this endpoint.
    pub fn dns_resolver(mut self, dns_resolver: DnsResolver) -> Self {
        self.dns_resolver = Some(dns_resolver);
        self
    }

    /// Binds the node service to a different socket.
    ///
    /// By default it binds to `127.0.0.1:11204`.
    pub fn bind_port(mut self, port: u16) -> Self {
        self.bind_port.replace(port);
        self
    }

    /// Uses the given [`SecretKey`] for the `PublicKey` instead of a newly generated one.
    pub fn secret_key(mut self, secret_key: SecretKey) -> Self {
        self.secret_key = secret_key;
        self
    }

    /// Skip verification of SSL certificates from relay servers
    ///
    /// May only be used in tests.
    #[cfg(any(test, feature = "test-utils"))]
    pub fn insecure_skip_relay_cert_verify(mut self, skip_verify: bool) -> Self {
        self.insecure_skip_relay_cert_verify = skip_verify;
        self
    }

    /// Register a callback for when GC is done.
    #[cfg(any(test, feature = "test-utils"))]
    pub fn register_gc_done_cb(mut self, cb: Box<dyn Fn() + Send>) -> Self {
        self.gc_done_callback.replace(cb);
        self
    }

    /// Whether to log the SSL pre-master key.
    ///
    /// If `true` and the `SSLKEYLOGFILE` environment variable is the path to a file this
    /// file will be used to log the SSL pre-master key.  This is useful to inspect captured
    /// traffic.
    pub fn keylog(mut self, keylog: bool) -> Self {
        self.keylog = keylog;
        self
    }

    /// Spawns the [`Node`] in a tokio task.
    ///
    /// This will create the underlying network server and spawn a tokio task accepting
    /// connections.  The returned [`Node`] can be used to control the task as well as
    /// get information about it.
    pub async fn spawn(self) -> Result<Node<D>> {
        let unspawned_node = self.build().await?;
        unspawned_node.spawn().await
    }

    /// Builds a node without spawning it.
    ///
    /// Returns an [`ProtocolBuilder`], on which custom protocols can be registered with
    /// [`ProtocolBuilder::accept`]. To spawn the node, call [`ProtocolBuilder::spawn`].
    pub async fn build(self) -> Result<ProtocolBuilder<D>> {
        // Clone the blob store to shutdown in case of error.
        let blobs_store = self.blobs_store.clone();
        match self.build_inner().await {
            Ok(node) => Ok(node),
            Err(err) => {
                blobs_store.shutdown().await;
                Err(err)
            }
        }
    }

    async fn build_inner(self) -> Result<ProtocolBuilder<D>> {
        trace!("building node");
        let lp = LocalPoolHandle::new(num_cpus::get());
        let endpoint = {
            let mut transport_config = quinn::TransportConfig::default();
            transport_config
                .max_concurrent_bidi_streams(MAX_STREAMS.try_into()?)
                .max_concurrent_uni_streams(0u32.into());

            let discovery: Option<Box<dyn Discovery>> = match self.node_discovery {
                DiscoveryConfig::None => None,
                DiscoveryConfig::Custom(discovery) => Some(discovery),
                DiscoveryConfig::Default => {
                    let discovery = ConcurrentDiscovery::from_services(vec![
                        // Enable DNS discovery by default
                        Box::new(DnsDiscovery::n0_dns()),
                        // Enable pkarr publishing by default
                        Box::new(PkarrPublisher::n0_dns(self.secret_key.clone())),
                    ]);
                    Some(Box::new(discovery))
                }
            };

            let endpoint = Endpoint::builder()
                .secret_key(self.secret_key.clone())
                .proxy_from_env()
                .keylog(self.keylog)
                .transport_config(transport_config)
                .concurrent_connections(MAX_CONNECTIONS)
                .relay_mode(self.relay_mode);
            let endpoint = match discovery {
                Some(discovery) => endpoint.discovery(discovery),
                None => endpoint,
            };
            let endpoint = match self.dns_resolver {
                Some(resolver) => endpoint.dns_resolver(resolver),
                None => endpoint,
            };

            #[cfg(any(test, feature = "test-utils"))]
            let endpoint =
                endpoint.insecure_skip_relay_cert_verify(self.insecure_skip_relay_cert_verify);

            let endpoint = match self.storage {
                StorageConfig::Persistent(ref root) => {
                    let peers_data_path = IrohPaths::PeerData.with_root(root);
                    endpoint.peers_data_path(peers_data_path)
                }
                StorageConfig::Mem => endpoint,
            };
            let bind_port = self.bind_port.unwrap_or(DEFAULT_BIND_PORT);
            endpoint.bind(bind_port).await?
        };
        trace!("created endpoint");

        let addr = endpoint.node_addr().await?;
        trace!("endpoint address: {addr:?}");

        // Initialize the gossip protocol.
        let gossip = Gossip::from_endpoint(endpoint.clone(), Default::default(), &addr.info);
        // Initialize the downloader.
        let downloader = Downloader::new(self.blobs_store.clone(), endpoint.clone(), lp.clone());

        // Spawn the docs engine, if enabled.
        // This returns None for DocsStorage::Disabled, otherwise Some(DocsEngine).
        let docs = DocsEngine::spawn(
            self.docs_storage,
            self.blobs_store.clone(),
            self.storage.default_author_storage(),
            endpoint.clone(),
            gossip.clone(),
            downloader.clone(),
        )
        .await?;
<<<<<<< HEAD
        let gossip_dispatcher = GossipDispatcher::new(gossip.clone());
        let sync = DocsEngine(sync);
=======
>>>>>>> da3f84b8

        // Initialize the internal RPC connection.
        let (internal_rpc, controller) = quic_rpc::transport::flume::connection(32);
        // box the controller. Boxing has a special case for the flume channel that avoids allocations,
        // so this has zero overhead.
        let controller = quic_rpc::transport::boxed::Connection::new(controller);
        let client = crate::client::Iroh::new(quic_rpc::RpcClient::new(controller.clone()));

        let inner = Arc::new(NodeInner {
            rpc_port: self.rpc_port,
            db: self.blobs_store,
            docs,
            endpoint,
            secret_key: self.secret_key,
            client,
            cancel_token: CancellationToken::new(),
            rt: lp,
            downloader,
            gossip,
            gossip_dispatcher,
        });

        let protocol_builder = ProtocolBuilder {
            inner,
            protocols: Default::default(),
            internal_rpc,
            external_rpc: self.rpc_endpoint,
            gc_policy: self.gc_policy,
            gc_done_callback: self.gc_done_callback,
        };

        let protocol_builder = protocol_builder.register_iroh_protocols();

        Ok(protocol_builder)
    }
}

/// A node that is initialized but not yet spawned.
///
/// This is returned from [`Builder::build`] and may be used to register custom protocols with
/// [`Self::accept`]. It provides access to the services which are already started, the node's
/// endpoint and a client to the node.
///
/// Note that RPC calls performed with client returned from [`Self::client`] will not complete
/// until the node is spawned.
#[derive(derive_more::Debug)]
pub struct ProtocolBuilder<D> {
    inner: Arc<NodeInner<D>>,
    internal_rpc: FlumeServerEndpoint<RpcService>,
    #[debug("external rpc")]
    external_rpc: BoxedServerEndpoint,
    protocols: ProtocolMap,
    #[debug("callback")]
    gc_done_callback: Option<Box<dyn Fn() + Send>>,
    gc_policy: GcPolicy,
}

impl<D: iroh_blobs::store::Store> ProtocolBuilder<D> {
    /// Registers a protocol handler for incoming connections.
    ///
    /// Use this to register custom protocols onto the iroh node. Whenever a new connection for
    /// `alpn` comes in, it is passed to this protocol handler.
    ///
    /// See the [`ProtocolHandler`] trait for details.
    ///
    /// Example usage:
    ///
    /// ```rust
    /// # use std::sync::Arc;
    /// # use anyhow::Result;
    /// # use futures_lite::future::Boxed as BoxedFuture;
    /// # use iroh::{node::{Node, ProtocolHandler}, net::endpoint::Connecting, client::Iroh};
    /// #
    /// # #[tokio::main]
    /// # async fn main() -> Result<()> {
    ///
    /// const MY_ALPN: &[u8] = b"my-protocol/1";
    ///
    /// #[derive(Debug)]
    /// struct MyProtocol {
    ///     client: Iroh
    /// }
    ///
    /// impl ProtocolHandler for MyProtocol {
    ///     fn accept(self: Arc<Self>, conn: Connecting) -> BoxedFuture<Result<()>> {
    ///         todo!();
    ///     }
    /// }
    ///
    /// let unspawned_node = Node::memory()
    ///     .build()
    ///     .await?;
    ///
    /// let client = unspawned_node.client().clone();
    /// let handler = MyProtocol { client };
    ///
    /// let node = unspawned_node
    ///     .accept(MY_ALPN, Arc::new(handler))
    ///     .spawn()
    ///     .await?;
    /// # node.shutdown().await?;
    /// # Ok(())
    /// # }
    /// ```
    ///
    ///
    pub fn accept(mut self, alpn: &'static [u8], handler: Arc<dyn ProtocolHandler>) -> Self {
        self.protocols.insert(alpn, handler);
        self
    }

    /// Returns a client to control this node over an in-memory channel.
    ///
    /// Note that RPC calls performed with the client will not complete until the node is
    /// spawned.
    pub fn client(&self) -> &crate::client::Iroh {
        &self.inner.client
    }

    /// Returns the [`Endpoint`] of the node.
    pub fn endpoint(&self) -> &Endpoint {
        &self.inner.endpoint
    }

    /// Returns the [`crate::blobs::store::Store`] used by the node.
    pub fn blobs_db(&self) -> &D {
        &self.inner.db
    }

    /// Returns a reference to the used [`LocalPoolHandle`].
    pub fn local_pool_handle(&self) -> &LocalPoolHandle {
        &self.inner.rt
    }

    /// Returns a reference to the [`Downloader`] used by the node.
    pub fn downloader(&self) -> &Downloader {
        &self.inner.downloader
    }

    /// Returns a reference to the [`Gossip`] handle used by the node.
    pub fn gossip(&self) -> &Gossip {
        &self.inner.gossip
    }

    /// Returns a protocol handler for an ALPN.
    ///
    /// This downcasts to the concrete type and returns `None` if the handler registered for `alpn`
    /// does not match the passed type.
    pub fn get_protocol<P: ProtocolHandler>(&self, alpn: &[u8]) -> Option<Arc<P>> {
        self.protocols.get_typed(alpn)
    }

    /// Registers the core iroh protocols (blobs, gossip, docs).
    fn register_iroh_protocols(mut self) -> Self {
        // Register blobs.
        let blobs_proto =
            BlobsProtocol::new(self.blobs_db().clone(), self.local_pool_handle().clone());
        self = self.accept(iroh_blobs::protocol::ALPN, Arc::new(blobs_proto));

        // Register gossip.
        let gossip = self.gossip().clone();
        self = self.accept(GOSSIP_ALPN, Arc::new(gossip));

        // Register docs, if enabled.
        if let Some(docs) = self.inner.docs.clone() {
            self = self.accept(DOCS_ALPN, Arc::new(docs));
        }

        self
    }

    /// Spawns the node and starts accepting connections.
    pub async fn spawn(self) -> Result<Node<D>> {
        let Self {
            inner,
            internal_rpc,
            external_rpc,
            protocols,
            gc_done_callback,
            gc_policy,
        } = self;
        let protocols = Arc::new(protocols);
        let node_id = inner.endpoint.node_id();

        // Update the endpoint with our alpns.
        let alpns = protocols
            .alpns()
            .map(|alpn| alpn.to_vec())
            .collect::<Vec<_>>();
        if let Err(err) = inner.endpoint.set_alpns(alpns) {
            inner.shutdown(protocols).await;
            return Err(err);
        }

        // Spawn the main task and store it in the node for structured termination in shutdown.
        let fut = inner
            .clone()
            .run(
                external_rpc,
                internal_rpc,
                protocols.clone(),
                gc_policy,
                gc_done_callback,
            )
            .instrument(error_span!("node", me=%node_id.fmt_short()));
        let task = tokio::task::spawn(fut);

        let node = Node {
            inner,
            protocols,
            task: task.into(),
        };

        // Wait for a single direct address update, to make sure
        // we found at least one direct address.
        let wait_for_endpoints = {
            let node = node.clone();
            async move {
                tokio::time::timeout(ENDPOINT_WAIT, node.endpoint().direct_addresses().next())
                    .await
                    .context("waiting for endpoint")?
                    .context("no endpoints")?;
                Ok(())
            }
        };

        if let Err(err) = wait_for_endpoints.await {
            node.shutdown().await.ok();
            return Err(err);
        }

        Ok(node)
    }
}

/// Policy for garbage collection.
#[derive(Debug, Clone, Copy, PartialEq, Eq, Serialize, Deserialize)]
pub enum GcPolicy {
    /// Garbage collection is disabled.
    Disabled,
    /// Garbage collection is run at the given interval.
    Interval(Duration),
}

impl Default for GcPolicy {
    fn default() -> Self {
        Self::Interval(DEFAULT_GC_INTERVAL)
    }
}

const DEFAULT_RPC_PORT: u16 = 0x1337;
const MAX_RPC_CONNECTIONS: u32 = 16;
const MAX_RPC_STREAMS: u32 = 1024;

/// Makes a an RPC endpoint that uses a QUIC transport
fn make_rpc_endpoint(
    secret_key: &SecretKey,
    rpc_port: u16,
) -> Result<(QuinnServerEndpoint<RpcService>, u16)> {
    let rpc_addr = SocketAddrV4::new(Ipv4Addr::LOCALHOST, rpc_port);
    let mut transport_config = quinn::TransportConfig::default();
    transport_config
        .max_concurrent_bidi_streams(MAX_RPC_STREAMS.into())
        .max_concurrent_uni_streams(0u32.into());
    let mut server_config = iroh_net::endpoint::make_server_config(
        secret_key,
        vec![RPC_ALPN.to_vec()],
        Arc::new(transport_config),
        false,
    )?;
    server_config.concurrent_connections(MAX_RPC_CONNECTIONS);

    let rpc_quinn_endpoint = quinn::Endpoint::server(server_config.clone(), rpc_addr.into());
    let rpc_quinn_endpoint = match rpc_quinn_endpoint {
        Ok(ep) => ep,
        Err(err) => {
            if err.kind() == std::io::ErrorKind::AddrInUse {
                tracing::warn!(
                    "RPC port {} already in use, switching to random port",
                    rpc_port
                );
                // Use a random port
                quinn::Endpoint::server(
                    server_config,
                    SocketAddrV4::new(Ipv4Addr::LOCALHOST, 0).into(),
                )?
            } else {
                return Err(err.into());
            }
        }
    };

    let actual_rpc_port = rpc_quinn_endpoint.local_addr()?.port();
    let rpc_endpoint = QuinnServerEndpoint::<RpcService>::new(rpc_quinn_endpoint)?;

    Ok((rpc_endpoint, actual_rpc_port))
}<|MERGE_RESOLUTION|>--- conflicted
+++ resolved
@@ -536,11 +536,7 @@
             downloader.clone(),
         )
         .await?;
-<<<<<<< HEAD
         let gossip_dispatcher = GossipDispatcher::new(gossip.clone());
-        let sync = DocsEngine(sync);
-=======
->>>>>>> da3f84b8
 
         // Initialize the internal RPC connection.
         let (internal_rpc, controller) = quic_rpc::transport::flume::connection(32);
