--- conflicted
+++ resolved
@@ -97,11 +97,6 @@
             }
             ShareMode::Write => replica.secret_key(),
         };
-<<<<<<< HEAD
-        let me = self.endpoint.my_addr().await?;
-        self.start_sync(replica.namespace(), vec![]).await?;
-=======
->>>>>>> b24a31c4
         Ok(DocShareResponse(DocTicket {
             key,
             peers: vec![me],
