--- conflicted
+++ resolved
@@ -157,38 +157,18 @@
 }
 
 async fn get_to_stdout_multi(curr: get::fsm::AtStartRoot, pb: ProgressBar) -> Result<get::Stats> {
-<<<<<<< HEAD
     let (mut next, _links, collection) = Collection::read_fsm(curr).await?;
     let count = collection.total_entries();
     let missing_bytes = collection.total_blobs_size();
-    write(format!("{} Downloading ...", style("[3/3]").bold().dim()));
-    write(format!(
-        "  {} file(s) with total transfer size {}",
+    pb.set_message(format!(
+        "{} Downloading {} file(s) with total transfer size {}",
+        style("[3/3]").bold().dim(),
         count,
         HumanBytes(missing_bytes)
     ));
     pb.set_length(missing_bytes);
     pb.reset();
-    pb.set_draw_target(ProgressDrawTarget::stderr());
     let collection = collection.into_inner();
-=======
-    let (mut next, collection) = {
-        let curr = curr.next();
-        let (curr, collection_data) = curr.concatenate_into_vec().await?;
-        let collection = Collection::from_bytes(&collection_data)?;
-        let count = collection.total_entries();
-        let missing_bytes = collection.total_blobs_size();
-        pb.set_message(format!("{} Downloading ...", style("[3/3]").bold().dim()));
-        pb.set_message(format!(
-            "  {} file(s) with total transfer size {}",
-            count,
-            HumanBytes(missing_bytes)
-        ));
-        pb.set_length(missing_bytes);
-        pb.reset();
-        (curr.next(), collection.into_inner())
-    };
->>>>>>> 09284c1a
     // read all the children
     let finishing = loop {
         let start = match next {
