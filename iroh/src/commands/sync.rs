--- conflicted
+++ resolved
@@ -42,7 +42,6 @@
     }
 }
 
-#[allow(clippy::large_enum_variant)]
 #[derive(Debug, Clone, Parser)]
 pub enum DocCommands {
     /// Create a new document.
@@ -51,41 +50,7 @@
     Join { ticket: DocTicket },
     /// List documents.
     List,
-<<<<<<< HEAD
-    /// Share a document with peers over a ticket.
-=======
-    Create,
-    Import { ticket: DocTicket },
-}
-
-impl Docs {
-    pub async fn run(self, iroh: Iroh) -> anyhow::Result<()> {
-        match self {
-            Docs::Create => {
-                let doc = iroh.create_doc().await?;
-                println!("created {}", doc.id());
-            }
-            Docs::Import { ticket } => {
-                let doc = iroh.import_doc(ticket).await?;
-                println!("imported {}", doc.id());
-            }
-            Docs::List => {
-                let mut stream = iroh.list_docs().await?;
-                while let Some(id) = stream.try_next().await? {
-                    println!("{}", id)
-                }
-            }
-        }
-        Ok(())
-    }
-}
-
-#[derive(Debug, Clone, Parser)]
-pub enum Doc {
-    StartSync {
-        peers: Vec<PeerSource>,
-    },
->>>>>>> 136a9947
+    /// Share a document with peers.
     Share {
         /// Set the document
         #[clap(short, long)]
@@ -94,7 +59,6 @@
     },
     /// Set an entry in a document.
     Set {
-<<<<<<< HEAD
         /// Document to operate on.
         ///
         /// Required unless the document is set through the IROH_DOC environment variable.
@@ -107,11 +71,6 @@
         /// Within the Iroh console, the active author can also set with `set-author`.
         #[clap(short, long)]
         author: Option<AuthorId>,
-=======
-        /// Author of this entry.
-        #[clap(short, long)]
-        author: AuthorId,
->>>>>>> 136a9947
         /// Key to the entry (parsed as UTF-8 string).
         key: String,
         /// Content to store for this entry (parsed as UTF-8 string)
@@ -182,11 +141,7 @@
             Self::Share { doc_id, mode } => {
                 let doc = iroh.get_doc(env.doc(doc_id)?)?;
                 let ticket = doc.share(mode).await?;
-<<<<<<< HEAD
                 println!("{}", ticket);
-=======
-                println!("ticket: {}", ticket);
->>>>>>> 136a9947
             }
             Self::Set {
                 doc_id,
