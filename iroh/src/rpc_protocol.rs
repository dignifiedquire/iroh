//! This defines the RPC protocol used for communication between a CLI and an iroh node.
//!
//! RPC using the [`quic-rpc`](https://docs.rs/quic-rpc) crate.
//!
//! This file contains request messages, response messages and definitions of
//! the interaction pattern. Some requests like version and shutdown have a single
//! response, while others like provide have a stream of responses.
//!
//! Note that this is subject to change. The RPC protocol is not yet stable.
use std::{collections::HashMap, fmt, net::SocketAddr, path::PathBuf, str::FromStr};

use bytes::Bytes;
use derive_more::{From, TryInto};
pub use iroh_bytes::{protocol::RequestToken, provider::GetProgress, Hash};
use iroh_gossip::proto::util::base32;
use iroh_net::{
    key::PublicKey,
<<<<<<< HEAD
    magic_endpoint::{ConnectionInfo, NodeAddr},
=======
    magic_endpoint::{ConnectionInfo, PeerAddr},
>>>>>>> b24a31c4
};

use iroh_sync::{
    store::GetFilter,
    sync::{NamespaceId, SignedEntry},
    AuthorId,
};
use quic_rpc::{
    message::{Msg, RpcMsg, ServerStreaming, ServerStreamingMsg},
    Service,
};
use serde::{Deserialize, Serialize};

pub use iroh_bytes::{baomap::ValidateProgress, provider::AddProgress, util::RpcResult};

use crate::sync_engine::{LiveEvent, LiveStatus};

/// A 32-byte key or token
pub type KeyBytes = [u8; 32];

/// A request to the node to provide the data at the given path
///
/// Will produce a stream of [`AddProgress`] messages.
#[derive(Debug, Serialize, Deserialize)]
pub struct BlobAddPathRequest {
    /// The path to the data to provide.
    ///
    /// This should be an absolute path valid for the file system on which
    /// the node runs. Usually the cli will run on the same machine as the
    /// node, so this should be an absolute path on the cli machine.
    pub path: PathBuf,
    /// True if the provider can assume that the data will not change, so it
    /// can be shared in place.
    pub in_place: bool,
}

impl Msg<ProviderService> for BlobAddPathRequest {
    type Pattern = ServerStreaming;
}

impl ServerStreamingMsg<ProviderService> for BlobAddPathRequest {
    type Response = AddProgress;
}

/// A request to the node to download and share the data specified by the hash.
#[derive(Debug, Clone, Serialize, Deserialize)]
pub struct BlobDownloadRequest {
    /// This mandatory field contains the hash of the data to download and share.
    pub hash: Hash,
    /// If this flag is true, the hash is assumed to be a collection and all
    /// children are downloaded and shared as well.
    pub recursive: bool,
    /// This mandatory field specifies the peer to download the data from.
<<<<<<< HEAD
    pub peer: NodeAddr,
=======
    pub peer: PeerAddr,
>>>>>>> b24a31c4
    /// This optional field contains a request token that can be used to authorize
    /// the download request.
    pub token: Option<RequestToken>,
    /// This field contains the location to store the data at.
    pub out: DownloadLocation,
}

/// Location to store a downloaded blob at.
#[derive(Debug, Clone, Serialize, Deserialize)]
pub enum DownloadLocation {
    /// Store in the node's blob storage directory.
    Internal,
    /// Store at the provided path.
    External {
        /// The path to store the data at.
        path: String,
        /// If this flag is true, the data is shared in place, i.e. it is moved to the
        /// out path instead of being copied. The database itself contains only a
        /// reference to the out path of the file.
        ///
        /// If the data is modified in the location specified by the out path,
        /// download attempts for the associated hash will fail.
        in_place: bool,
    },
}

impl Msg<ProviderService> for BlobDownloadRequest {
    type Pattern = ServerStreaming;
}

impl ServerStreamingMsg<ProviderService> for BlobDownloadRequest {
    type Response = GetProgress;
}

/// A request to the node to validate the integrity of all provided data
#[derive(Debug, Serialize, Deserialize)]
pub struct BlobValidateRequest {
    /// If true, remove invalid data
    pub repair: bool,
}

impl Msg<ProviderService> for BlobValidateRequest {
    type Pattern = ServerStreaming;
}

impl ServerStreamingMsg<ProviderService> for BlobValidateRequest {
    type Response = ValidateProgress;
}

/// List all blobs, including collections
#[derive(Debug, Serialize, Deserialize)]
pub struct BlobListRequest;

/// A response to a list blobs request
#[derive(Debug, Serialize, Deserialize)]
pub struct BlobListResponse {
    /// Location of the blob
    pub path: String,
    /// The hash of the blob
    pub hash: Hash,
    /// The size of the blob
    pub size: u64,
}

impl Msg<ProviderService> for BlobListRequest {
    type Pattern = ServerStreaming;
}

impl ServerStreamingMsg<ProviderService> for BlobListRequest {
    type Response = BlobListResponse;
}

/// List all blobs, including collections
#[derive(Debug, Serialize, Deserialize)]
pub struct BlobListIncompleteRequest;

/// A response to a list blobs request
#[derive(Debug, Serialize, Deserialize)]
pub struct BlobListIncompleteResponse {
    /// The size we got
    pub size: u64,
    /// The size we expect
    pub expected_size: u64,
    /// The hash of the blob
    pub hash: Hash,
}

impl Msg<ProviderService> for BlobListIncompleteRequest {
    type Pattern = ServerStreaming;
}

impl ServerStreamingMsg<ProviderService> for BlobListIncompleteRequest {
    type Response = BlobListIncompleteResponse;
}

/// List all collections
///
/// Lists all collections that have been explicitly added to the database.
#[derive(Debug, Serialize, Deserialize)]
pub struct BlobListCollectionsRequest;

/// A response to a list collections request
#[derive(Debug, Serialize, Deserialize)]
pub struct BlobListCollectionsResponse {
    /// Hash of the collection
    pub hash: Hash,
    /// Number of children in the collection
    ///
    /// This is an optional field, because the data is not always available.
    pub total_blobs_count: Option<u64>,
    /// Total size of the raw data referred to by all links
    ///
    /// This is an optional field, because the data is not always available.
    pub total_blobs_size: Option<u64>,
}

impl Msg<ProviderService> for BlobListCollectionsRequest {
    type Pattern = ServerStreaming;
}

impl ServerStreamingMsg<ProviderService> for BlobListCollectionsRequest {
    type Response = BlobListCollectionsResponse;
}

/// List connection information about all the nodes we know about
///
/// These can be nodes that we have explicitly connected to or nodes
/// that have initiated connections to us.
#[derive(Debug, Serialize, Deserialize)]
pub struct NodeConnectionsRequest;

/// A response to a connections request
#[derive(Debug, Serialize, Deserialize)]
pub struct NodeConnectionsResponse {
    /// Information about a connection
    pub conn_info: ConnectionInfo,
}

impl Msg<ProviderService> for NodeConnectionsRequest {
    type Pattern = ServerStreaming;
}

impl ServerStreamingMsg<ProviderService> for NodeConnectionsRequest {
    type Response = RpcResult<NodeConnectionsResponse>;
}

/// Get connection information about a specific node
#[derive(Debug, Clone, Serialize, Deserialize)]
pub struct NodeConnectionInfoRequest {
    /// The node identifier
    pub node_id: PublicKey,
}

/// A response to a connection request
#[derive(Debug, Serialize, Deserialize)]
pub struct NodeConnectionInfoResponse {
    /// Information about a connection to a node
    pub conn_info: Option<ConnectionInfo>,
}

impl RpcMsg<ProviderService> for NodeConnectionInfoRequest {
    type Response = RpcResult<NodeConnectionInfoResponse>;
}

/// A request to shutdown the node
#[derive(Serialize, Deserialize, Debug)]
pub struct NodeShutdownRequest {
    /// Force shutdown
    pub force: bool,
}

impl RpcMsg<ProviderService> for NodeShutdownRequest {
    type Response = ();
}

/// A request to get information about the identity of the node
///
/// See [`NodeStatusResponse`] for the response.
#[derive(Serialize, Deserialize, Debug)]
pub struct NodeStatusRequest;

impl RpcMsg<ProviderService> for NodeStatusRequest {
    type Response = NodeStatusResponse;
}

/// The response to a version request
#[derive(Serialize, Deserialize, Debug)]
pub struct NodeStatusResponse {
    /// The peer id of the node
    pub node_id: Box<PublicKey>,
    /// The addresses of the node
    pub listen_addrs: Vec<SocketAddr>,
    /// The version of the node
    pub version: String,
}

/// A request to watch for the node status
#[derive(Serialize, Deserialize, Debug)]
pub struct NodeWatchRequest;

impl Msg<ProviderService> for NodeWatchRequest {
    type Pattern = ServerStreaming;
}

impl ServerStreamingMsg<ProviderService> for NodeWatchRequest {
    type Response = NodeWatchResponse;
}

/// The response to a watch request
#[derive(Serialize, Deserialize, Debug)]
pub struct NodeWatchResponse {
    /// The version of the node
    pub version: String,
}

/// The response to a version request
#[derive(Serialize, Deserialize, Debug)]
pub struct VersionResponse {
    /// The version of the node
    pub version: String,
}

// author

/// List document authors for which we have a secret key.
#[derive(Serialize, Deserialize, Debug)]
pub struct AuthorListRequest {}

impl Msg<ProviderService> for AuthorListRequest {
    type Pattern = ServerStreaming;
}

impl ServerStreamingMsg<ProviderService> for AuthorListRequest {
    type Response = RpcResult<AuthorListResponse>;
}

/// Response for [`AuthorListRequest`]
#[derive(Serialize, Deserialize, Debug)]
pub struct AuthorListResponse {
    /// The author id
    pub author_id: AuthorId,
}

/// Create a new document author.
#[derive(Serialize, Deserialize, Debug)]
pub struct AuthorCreateRequest;

impl RpcMsg<ProviderService> for AuthorCreateRequest {
    type Response = RpcResult<AuthorCreateResponse>;
}

/// Response for [`AuthorCreateRequest`]
#[derive(Serialize, Deserialize, Debug)]
pub struct AuthorCreateResponse {
    /// The id of the created author
    pub author_id: AuthorId,
}

/// Import author from secret key
#[derive(Serialize, Deserialize, Debug)]
pub struct AuthorImportRequest {
    /// The secret key for the author
    pub key: KeyBytes,
}

impl RpcMsg<ProviderService> for AuthorImportRequest {
    type Response = RpcResult<AuthorImportResponse>;
}

/// Response to [`AuthorImportRequest`]
#[derive(Serialize, Deserialize, Debug)]
pub struct AuthorImportResponse {
    /// The author id of the imported author
    pub author_id: AuthorId,
}

/// Intended capability for document share tickets
#[derive(Serialize, Deserialize, Debug, Clone)]
#[cfg_attr(feature = "cli", derive(clap::ValueEnum))]
pub enum ShareMode {
    /// Read-only access
    Read,
    /// Write access
    Write,
}

/// Subscribe to events for a document.
#[derive(Serialize, Deserialize, Debug)]
pub struct DocSubscribeRequest {
    /// The document id
    pub doc_id: NamespaceId,
}

impl Msg<ProviderService> for DocSubscribeRequest {
    type Pattern = ServerStreaming;
}

impl ServerStreamingMsg<ProviderService> for DocSubscribeRequest {
    type Response = RpcResult<DocSubscribeResponse>;
}

/// Response to [`DocSubscribeRequest`]
#[derive(Serialize, Deserialize, Debug)]
pub struct DocSubscribeResponse {
    /// The event that occured on the document
    pub event: LiveEvent,
}

/// List all documents
#[derive(Serialize, Deserialize, Debug)]
pub struct DocListRequest {}

impl Msg<ProviderService> for DocListRequest {
    type Pattern = ServerStreaming;
}

impl ServerStreamingMsg<ProviderService> for DocListRequest {
    type Response = RpcResult<DocListResponse>;
}

/// Response to [`DocListRequest`]
#[derive(Serialize, Deserialize, Debug)]
pub struct DocListResponse {
    /// The document id
    pub id: NamespaceId,
}

/// Create a new document
#[derive(Serialize, Deserialize, Debug)]
pub struct DocCreateRequest {}

impl RpcMsg<ProviderService> for DocCreateRequest {
    type Response = RpcResult<DocCreateResponse>;
}

/// Response to [`DocCreateRequest`]
#[derive(Serialize, Deserialize, Debug)]
pub struct DocCreateResponse {
    /// The document id
    pub id: NamespaceId,
}

/// Contains both a key (either secret or public) to a document, and a list of peers to join.
#[derive(Serialize, Deserialize, Clone, Debug)]
pub struct DocTicket {
    /// either a public or private key
    pub key: KeyBytes,
    /// a list of peers
<<<<<<< HEAD
    pub peers: Vec<NodeAddr>,
}
impl DocTicket {
    /// Create a new doc ticket
    pub fn new(key: KeyBytes, peers: Vec<NodeAddr>) -> Self {
=======
    pub peers: Vec<PeerAddr>,
}
impl DocTicket {
    /// Create a new doc ticket
    pub fn new(key: KeyBytes, peers: Vec<PeerAddr>) -> Self {
>>>>>>> b24a31c4
        Self { key, peers }
    }
    /// Serialize the ticket to a byte array.
    pub fn to_bytes(&self) -> anyhow::Result<Vec<u8>> {
        let bytes = postcard::to_stdvec(&self)?;
        Ok(bytes)
    }
    /// Parse ticket from a byte array.
    pub fn from_bytes(bytes: &[u8]) -> anyhow::Result<Self> {
        let slf = postcard::from_bytes(bytes)?;
        Ok(slf)
    }
}
impl FromStr for DocTicket {
    type Err = anyhow::Error;
    fn from_str(s: &str) -> Result<Self, Self::Err> {
        Self::from_bytes(&base32::parse_vec(s)?)
    }
}
impl fmt::Display for DocTicket {
    fn fmt(&self, f: &mut fmt::Formatter<'_>) -> fmt::Result {
        write!(
            f,
            "{}",
            base32::fmt(self.to_bytes().expect("failed to serialize"))
        )
    }
}

/// Import a document from a ticket.
#[derive(Serialize, Deserialize, Debug)]
pub struct DocImportRequest(pub DocTicket);

impl RpcMsg<ProviderService> for DocImportRequest {
    type Response = RpcResult<DocImportResponse>;
}

/// Response to [`DocImportRequest`]
#[derive(Serialize, Deserialize, Debug)]
pub struct DocImportResponse {
    /// the document id
    pub doc_id: NamespaceId,
}

/// Share a document with peers over a ticket.
#[derive(Serialize, Deserialize, Debug)]
pub struct DocShareRequest {
    /// The document id
    pub doc_id: NamespaceId,
    /// Whether to share read or write access to the document
    pub mode: ShareMode,
}

impl RpcMsg<ProviderService> for DocShareRequest {
    type Response = RpcResult<DocShareResponse>;
}

/// The response to [`DocShareRequest`]
#[derive(Serialize, Deserialize, Debug)]
pub struct DocShareResponse(pub DocTicket);

/// Get info on a document
#[derive(Serialize, Deserialize, Debug)]
pub struct DocInfoRequest {
    /// The document id
    pub doc_id: NamespaceId,
}

impl RpcMsg<ProviderService> for DocInfoRequest {
    type Response = RpcResult<DocInfoResponse>;
}

/// Response to [`DocInfoRequest`]
// TODO: actually provide info
#[derive(Serialize, Deserialize, Debug)]
pub struct DocInfoResponse {
    /// Live sync status
    pub status: LiveStatus,
}

/// Start to sync a doc with peers.
#[derive(Serialize, Deserialize, Debug)]
pub struct DocStartSyncRequest {
    /// The document id
    pub doc_id: NamespaceId,
    /// List of peers to join
<<<<<<< HEAD
    pub peers: Vec<NodeAddr>,
=======
    pub peers: Vec<PeerAddr>,
>>>>>>> b24a31c4
}

impl RpcMsg<ProviderService> for DocStartSyncRequest {
    type Response = RpcResult<DocStartSyncResponse>;
}

/// Response to [`DocStartSyncRequest`]
#[derive(Serialize, Deserialize, Debug)]
pub struct DocStartSyncResponse {}

/// Stop the live sync for a doc.
#[derive(Serialize, Deserialize, Debug)]
pub struct DocStopSyncRequest {
    /// The document id
    pub doc_id: NamespaceId,
}

impl RpcMsg<ProviderService> for DocStopSyncRequest {
    type Response = RpcResult<DocStopSyncResponse>;
}

/// Response to [`DocStopSyncRequest`]
#[derive(Serialize, Deserialize, Debug)]
pub struct DocStopSyncResponse {}

/// Set an entry in a document
#[derive(Serialize, Deserialize, Debug)]
pub struct DocSetRequest {
    /// The document id
    pub doc_id: NamespaceId,
    /// Author of this entry.
    pub author_id: AuthorId,
    /// Key of this entry.
    pub key: Vec<u8>,
    /// Value of this entry.
    // TODO: Allow to provide the hash directly
    // TODO: Add a way to provide content as stream
    pub value: Vec<u8>,
}

impl RpcMsg<ProviderService> for DocSetRequest {
    type Response = RpcResult<DocSetResponse>;
}

/// Response to [`DocSetRequest`]
#[derive(Serialize, Deserialize, Debug)]
pub struct DocSetResponse {
    /// The newly-created entry.
    pub entry: SignedEntry,
}

/// Get entries from a document
#[derive(Serialize, Deserialize, Debug)]
pub struct DocGetManyRequest {
    /// The document id
    pub doc_id: NamespaceId,
    /// Filter entries by this [`GetFilter`]
    pub filter: GetFilter,
}

impl Msg<ProviderService> for DocGetManyRequest {
    type Pattern = ServerStreaming;
}

impl ServerStreamingMsg<ProviderService> for DocGetManyRequest {
    type Response = RpcResult<DocGetManyResponse>;
}

/// Response to [`DocGetManyRequest`]
#[derive(Serialize, Deserialize, Debug)]
pub struct DocGetManyResponse {
    /// The document entry
    pub entry: SignedEntry,
}

/// Get entries from a document
#[derive(Serialize, Deserialize, Debug)]
pub struct DocGetOneRequest {
    /// The document id
    pub doc_id: NamespaceId,
    /// Key
    pub key: Vec<u8>,
    /// Author
    pub author: AuthorId,
}

impl RpcMsg<ProviderService> for DocGetOneRequest {
    type Response = RpcResult<DocGetOneResponse>;
}

/// Response to [`DocGetOneRequest`]
#[derive(Serialize, Deserialize, Debug)]
pub struct DocGetOneResponse {
    /// The document entry
    pub entry: Option<SignedEntry>,
}

/// Get the bytes for a hash
#[derive(Serialize, Deserialize, Debug)]
pub struct BytesGetRequest {
    /// Hash to get bytes for
    pub hash: Hash,
}

impl Msg<ProviderService> for BytesGetRequest {
    type Pattern = ServerStreaming;
}

impl ServerStreamingMsg<ProviderService> for BytesGetRequest {
    type Response = RpcResult<BlobReadResponse>;
}

/// Response to [`BytesGetRequest`]
#[derive(Serialize, Deserialize, Debug)]
pub enum BlobReadResponse {
    /// The entry header.
    Entry {
        /// The size of the blob
        size: u64,
        /// Wether the blob is complete
        is_complete: bool,
    },
    /// Chunks of entry data.
    Data {
        /// The data chunk
        chunk: Bytes,
    },
}

/// Get stats for the running Iroh node
#[derive(Serialize, Deserialize, Debug)]
pub struct NodeStatsRequest {}

impl RpcMsg<ProviderService> for NodeStatsRequest {
    type Response = RpcResult<NodeStatsResponse>;
}

/// Counter stats
#[derive(Serialize, Deserialize, Debug)]
pub struct CounterStats {
    /// The counter value
    pub value: u64,
    /// The counter description
    pub description: String,
}

/// Response to [`NodeStatsRequest`]
#[derive(Serialize, Deserialize, Debug)]
pub struct NodeStatsResponse {
    /// Map of statistics
    pub stats: HashMap<String, CounterStats>,
}

/// The RPC service for the iroh provider process.
#[derive(Debug, Clone)]
pub struct ProviderService;

/// The request enum, listing all possible requests.
#[allow(missing_docs)]
#[derive(strum::Display, Debug, Serialize, Deserialize, From, TryInto)]
pub enum ProviderRequest {
    NodeStatus(NodeStatusRequest),
    NodeStats(NodeStatsRequest),
    NodeShutdown(NodeShutdownRequest),
    NodeConnections(NodeConnectionsRequest),
    NodeConnectionInfo(NodeConnectionInfoRequest),
    NodeWatch(NodeWatchRequest),

    BlobRead(BytesGetRequest),
    BlobAddPath(BlobAddPathRequest),
    BlobDownload(BlobDownloadRequest),
    BlobList(BlobListRequest),
    BlobListIncomplete(BlobListIncompleteRequest),
    BlobListCollections(BlobListCollectionsRequest),
    BlobValidate(BlobValidateRequest),

    DocInfo(DocInfoRequest),
    DocList(DocListRequest),
    DocCreate(DocCreateRequest),
    DocImport(DocImportRequest),
    DocSet(DocSetRequest),
    DocGet(DocGetManyRequest),
    DocGetOne(DocGetOneRequest),
    DocStartSync(DocStartSyncRequest),
    DocStopSync(DocStopSyncRequest),
    DocShare(DocShareRequest),
    DocSubscribe(DocSubscribeRequest),

    AuthorList(AuthorListRequest),
    AuthorCreate(AuthorCreateRequest),
    AuthorImport(AuthorImportRequest),
}

/// The response enum, listing all possible responses.
#[allow(missing_docs, clippy::large_enum_variant)]
#[derive(Debug, Serialize, Deserialize, From, TryInto)]
pub enum ProviderResponse {
    NodeStatus(NodeStatusResponse),
    NodeStats(RpcResult<NodeStatsResponse>),
    NodeConnections(RpcResult<NodeConnectionsResponse>),
    NodeConnectionInfo(RpcResult<NodeConnectionInfoResponse>),
    NodeShutdown(()),
    NodeWatch(NodeWatchResponse),

    BlobRead(RpcResult<BlobReadResponse>),
    BlobAddPath(AddProgress),
    BlobDownload(GetProgress),
    BlobList(BlobListResponse),
    BlobListIncomplete(BlobListIncompleteResponse),
    BlobListCollections(BlobListCollectionsResponse),
    BlobValidate(ValidateProgress),

    DocInfo(RpcResult<DocInfoResponse>),
    DocList(RpcResult<DocListResponse>),
    DocCreate(RpcResult<DocCreateResponse>),
    DocImport(RpcResult<DocImportResponse>),
    DocSet(RpcResult<DocSetResponse>),
    DocGet(RpcResult<DocGetManyResponse>),
    DocGetOne(RpcResult<DocGetOneResponse>),
    DocShare(RpcResult<DocShareResponse>),
    DocStartSync(RpcResult<DocStartSyncResponse>),
    DocStopSync(RpcResult<DocStopSyncResponse>),
    DocSubscribe(RpcResult<DocSubscribeResponse>),

    AuthorList(RpcResult<AuthorListResponse>),
    AuthorCreate(RpcResult<AuthorCreateResponse>),
    AuthorImport(RpcResult<AuthorImportResponse>),
}

impl Service for ProviderService {
    type Req = ProviderRequest;
    type Res = ProviderResponse;
}<|MERGE_RESOLUTION|>--- conflicted
+++ resolved
@@ -15,11 +15,7 @@
 use iroh_gossip::proto::util::base32;
 use iroh_net::{
     key::PublicKey,
-<<<<<<< HEAD
-    magic_endpoint::{ConnectionInfo, NodeAddr},
-=======
     magic_endpoint::{ConnectionInfo, PeerAddr},
->>>>>>> b24a31c4
 };
 
 use iroh_sync::{
@@ -73,11 +69,7 @@
     /// children are downloaded and shared as well.
     pub recursive: bool,
     /// This mandatory field specifies the peer to download the data from.
-<<<<<<< HEAD
-    pub peer: NodeAddr,
-=======
     pub peer: PeerAddr,
->>>>>>> b24a31c4
     /// This optional field contains a request token that can be used to authorize
     /// the download request.
     pub token: Option<RequestToken>,
@@ -426,19 +418,11 @@
     /// either a public or private key
     pub key: KeyBytes,
     /// a list of peers
-<<<<<<< HEAD
-    pub peers: Vec<NodeAddr>,
-}
-impl DocTicket {
-    /// Create a new doc ticket
-    pub fn new(key: KeyBytes, peers: Vec<NodeAddr>) -> Self {
-=======
     pub peers: Vec<PeerAddr>,
 }
 impl DocTicket {
     /// Create a new doc ticket
     pub fn new(key: KeyBytes, peers: Vec<PeerAddr>) -> Self {
->>>>>>> b24a31c4
         Self { key, peers }
     }
     /// Serialize the ticket to a byte array.
@@ -525,11 +509,7 @@
     /// The document id
     pub doc_id: NamespaceId,
     /// List of peers to join
-<<<<<<< HEAD
-    pub peers: Vec<NodeAddr>,
-=======
     pub peers: Vec<PeerAddr>,
->>>>>>> b24a31c4
 }
 
 impl RpcMsg<ProviderService> for DocStartSyncRequest {
