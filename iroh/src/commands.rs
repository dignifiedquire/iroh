--- conflicted
+++ resolved
@@ -11,11 +11,7 @@
 use iroh::dial::Ticket;
 use iroh::rpc_protocol::*;
 use iroh_bytes::{protocol::RequestToken, util::runtime, Hash};
-<<<<<<< HEAD
-use iroh_net::NodeAddr;
-=======
 use iroh_net::PeerAddr;
->>>>>>> b24a31c4
 use iroh_net::{
     key::{PublicKey, SecretKey},
     magic_endpoint::ConnectionInfo,
@@ -257,11 +253,7 @@
                         rt: rt.clone(),
                         hash,
                         opts: iroh::dial::Options {
-<<<<<<< HEAD
-                            peer: NodeAddr::from_parts(peer, region, addrs),
-=======
                             peer: PeerAddr::from_parts(peer, region, addrs),
->>>>>>> b24a31c4
                             keylog,
                             derp_map: config.derp_map()?,
                             secret_key: SecretKey::generate(),
@@ -474,11 +466,7 @@
                     ticket.into_parts()
                 } else {
                     (
-<<<<<<< HEAD
-                        NodeAddr::from_parts(peer.unwrap(), derp_region, addr),
-=======
                         PeerAddr::from_parts(peer.unwrap(), derp_region, addr),
->>>>>>> b24a31c4
                         hash.unwrap(),
                         token,
                         recursive.unwrap_or_default(),
