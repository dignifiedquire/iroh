--- conflicted
+++ resolved
@@ -66,12 +66,8 @@
     dns::DnsResolver,
     endpoint::NodeAddr,
     key::{PublicKey, SecretKey, SharedSecret},
-<<<<<<< HEAD
     watchable::{Watchable, Watcher},
-    AddrInfo, RelayMap, RelayUrl,
-=======
     RelayMap, RelayUrl,
->>>>>>> cf0f8cc4
 };
 
 mod metrics;
@@ -3863,29 +3859,15 @@
 
         let node_addr_2 = NodeAddr {
             node_id: node_id_2,
-<<<<<<< HEAD
-            info: AddrInfo {
-                relay_url: None,
-                direct_addresses: msock_2
-                    .direct_addresses()
-                    .initialized()
-                    .await
-                    .expect("no direct addrs")
-                    .into_iter()
-                    .map(|x| x.addr)
-                    .collect(),
-            },
-=======
             relay_url: None,
             direct_addresses: msock_2
                 .direct_addresses()
-                .next()
+                .initialized()
                 .await
                 .expect("no direct addrs")
                 .into_iter()
                 .map(|x| x.addr)
                 .collect(),
->>>>>>> cf0f8cc4
         };
         msock_1
             .add_node_addr(
@@ -3983,29 +3965,15 @@
         msock_1.node_map.add_node_addr(
             NodeAddr {
                 node_id: node_id_2,
-<<<<<<< HEAD
-                info: AddrInfo {
-                    relay_url: None,
-                    direct_addresses: msock_2
-                        .direct_addresses()
-                        .initialized()
-                        .await
-                        .expect("no direct addrs")
-                        .into_iter()
-                        .map(|x| x.addr)
-                        .collect(),
-                },
-=======
                 relay_url: None,
                 direct_addresses: msock_2
                     .direct_addresses()
-                    .next()
+                    .initialized()
                     .await
                     .expect("no direct addrs")
                     .into_iter()
                     .map(|x| x.addr)
                     .collect(),
->>>>>>> cf0f8cc4
             },
             Source::NamedApp {
                 name: "test".into(),
