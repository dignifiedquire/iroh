//! Live edit a p2p document
//!
//! By default a new peer id is created when starting the example. To reuse your identity,
//! set the `--secret-key` CLI flag with the secret key printed on a previous invocation.
//!
//! You can use this with a local DERP server. To do so, run
//! `cargo run --bin derper -- --dev`
//! and then set the `-d http://localhost:3340` flag on this example.

use std::{
    collections::HashSet, fmt, net::SocketAddr, path::PathBuf, str::FromStr, sync::Arc,
    time::Instant,
};

use anyhow::{anyhow, bail};
use bytes::Bytes;
use clap::{CommandFactory, FromArgMatches, Parser};
use futures::StreamExt;
use indicatif::HumanBytes;
use iroh::{
    downloader::Downloader,
    sync_engine::{LiveEvent, SyncEngine, SYNC_ALPN},
};
use iroh_bytes::util::runtime;
use iroh_bytes::{
    baomap::{ImportMode, Map, MapEntry, Store as BaoStore},
    util::progress::IgnoreProgressSender,
};
use iroh_gossip::{
    net::{Gossip, GOSSIP_ALPN},
    proto::TopicId,
};
use iroh_io::AsyncSliceReaderExt;
use iroh_net::{
    defaults::default_derp_map, derp::DerpMap, key::SecretKey, magic_endpoint::get_alpn,
<<<<<<< HEAD
    MagicEndpoint, NodeAddr,
=======
    MagicEndpoint, PeerAddr,
>>>>>>> b24a31c4
};
use iroh_sync::{
    store::{self, GetFilter, Store as _},
    sync::{Author, Entry, Namespace, Replica, SignedEntry},
};
use once_cell::sync::OnceCell;
use serde::{Deserialize, Serialize};
use tokio::{
    io::AsyncWriteExt,
    sync::{mpsc, oneshot},
    task::JoinHandle,
};
use tracing::warn;
use tracing_subscriber::{EnvFilter, Registry};
use url::Url;

use iroh_bytes_handlers::IrohBytesHandlers;

const MAX_DISPLAY_CONTENT_LEN: u64 = 1024 * 1024;

type Doc = Replica<<store::fs::Store as store::Store>::Instance>;

#[derive(Parser, Debug)]
struct Args {
    /// Secret key for this node
    #[clap(long)]
    secret_key: Option<String>,
    /// Path to a data directory where blobs will be persisted
    #[clap(short, long)]
    storage_path: Option<PathBuf>,
    /// Set a custom DERP server. By default, the DERP server hosted by n0 will be used.
    #[clap(short, long)]
    derp: Option<Url>,
    /// Disable DERP completeley
    #[clap(long)]
    no_derp: bool,
    /// Set your nickname
    #[clap(short, long)]
    name: Option<String>,
    /// Set the bind port for our socket. By default, a random port will be used.
    #[clap(short, long, default_value = "0")]
    bind_port: u16,
    /// Bind address on which to serve Prometheus metrics
    #[clap(long)]
    metrics_addr: Option<SocketAddr>,
    #[clap(subcommand)]
    command: Command,
}

#[derive(Parser, Debug)]
enum Command {
    Open { doc_name: String },
    Join { ticket: String },
}

#[tokio::main]
async fn main() -> anyhow::Result<()> {
    let args = Args::parse();
    run(args).await
}

pub fn init_metrics_collection(
    metrics_addr: Option<SocketAddr>,
) -> Option<tokio::task::JoinHandle<()>> {
    iroh::metrics::try_init_metrics_collection().ok();
    // doesn't start the server if the address is None
    if let Some(metrics_addr) = metrics_addr {
        return Some(tokio::spawn(async move {
            if let Err(e) = iroh_metrics::metrics::start_metrics_server(metrics_addr).await {
                eprintln!("Failed to start metrics server: {e}");
            }
        }));
    }
    tracing::info!("Metrics server not started, no address provided");
    None
}

async fn run(args: Args) -> anyhow::Result<()> {
    // setup logging
    let log_filter = init_logging();

    let metrics_fut = init_metrics_collection(args.metrics_addr);

    // parse or generate our secret_key
    let secret_key = match args.secret_key {
        None => SecretKey::generate(),
        Some(key) => SecretKey::from_str(&key)?,
    };
    println!("> our secret key: {}", secret_key);

    // configure our derp map
    let derp_map = match (args.no_derp, args.derp) {
        (false, None) => Some(default_derp_map()),
        (false, Some(url)) => Some(DerpMap::from_url(url, 0)),
        (true, None) => None,
        (true, Some(_)) => bail!("You cannot set --no-derp and --derp at the same time"),
    };
    println!("> using DERP servers: {}", fmt_derp_map(&derp_map));

    // build our magic endpoint and the gossip protocol
    let (endpoint, gossip) = {
        // init a cell that will hold our gossip handle to be used in endpoint callbacks
        let gossip_cell: OnceCell<Gossip> = OnceCell::new();
        // init a channel that will emit once the initial endpoints of our local node are discovered
        let (initial_endpoints_tx, mut initial_endpoints_rx) = mpsc::channel(1);
        // build the magic endpoint
        let endpoint = MagicEndpoint::builder()
            .secret_key(secret_key.clone())
            .alpns(vec![
                GOSSIP_ALPN.to_vec(),
                SYNC_ALPN.to_vec(),
                iroh_bytes::protocol::ALPN.to_vec(),
            ])
            .on_endpoints({
                let gossip_cell = gossip_cell.clone();
                Box::new(move |endpoints| {
                    // send our updated endpoints to the gossip protocol to be sent as PeerData to peers
                    if let Some(gossip) = gossip_cell.get() {
                        gossip.update_endpoints(endpoints).ok();
                    }
                    // trigger oneshot on the first endpoint update
                    initial_endpoints_tx.try_send(endpoints.to_vec()).ok();
                })
            });
        let endpoint = match derp_map {
            Some(derp_map) => endpoint.enable_derp(derp_map),
            None => endpoint,
        };
        let endpoint = endpoint.bind(args.bind_port).await?;

        // initialize the gossip protocol
        let gossip = Gossip::from_endpoint(endpoint.clone(), Default::default());
        // insert into the gossip cell to be used in the endpoint callbacks above
        gossip_cell.set(gossip.clone()).unwrap();

        // wait for a first endpoint update so that we know about at least one of our addrs
        let initial_endpoints = initial_endpoints_rx.recv().await.unwrap();
        // pass our initial endpoints to the gossip protocol so that they can be announced to peers
        gossip.update_endpoints(&initial_endpoints)?;
        (endpoint, gossip)
    };
    println!("> our peer id: {}", endpoint.peer_id());

    let (topic, peers) = match &args.command {
        Command::Open { doc_name } => {
            let topic: TopicId = iroh_bytes::Hash::new(doc_name.as_bytes()).into();
            println!(
                "> opening document {doc_name} as namespace {} and waiting for peers to join us...",
                fmt_hash(topic.as_bytes())
            );
            (topic, vec![])
        }
        Command::Join { ticket } => {
            let Ticket { topic, peers } = Ticket::from_str(ticket)?;
            println!("> joining topic {topic} and connecting to {peers:?}",);
            (topic, peers)
        }
    };

    let our_ticket = {
        // add our local endpoints to the ticket and print it for others to join
        let mut peers = peers.clone();
        peers.push(endpoint.my_addr().await?);
        Ticket { peers, topic }
    };
    println!("> ticket to join us: {our_ticket}");

    // unwrap our storage path or default to temp
    let storage_path = args.storage_path.unwrap_or_else(|| {
        let name = format!("iroh-sync-{}", endpoint.peer_id());
        let dir = std::env::temp_dir().join(name);
        if !dir.exists() {
            std::fs::create_dir_all(&dir).expect("failed to create temp dir");
        }
        dir
    });
    println!("> storage directory: {storage_path:?}");

    // create a runtime that can spawn tasks on a local-thread executors (to support !Send futures)
    let rt = iroh_bytes::util::runtime::Handle::from_current(num_cpus::get())?;

    // create a doc store for the iroh-sync docs
    let author = Author::from_bytes(&secret_key.to_bytes());
    let docs_path = storage_path.join("docs.db");
    let docs = iroh_sync::store::fs::Store::new(&docs_path)?;

    // create a bao store for the iroh-bytes blobs
    let blob_path = storage_path.join("blobs");
    std::fs::create_dir_all(&blob_path)?;
    let db = iroh::baomap::flat::Store::load(&blob_path, &blob_path, &rt).await?;

    let collection_parser = iroh::collection::IrohCollectionParser;

    // create the live syncer
    let downloader =
        Downloader::new(db.clone(), collection_parser, endpoint.clone(), rt.clone()).await;
    let live_sync = SyncEngine::spawn(
        rt.clone(),
        endpoint.clone(),
        gossip.clone(),
        docs.clone(),
        db.clone(),
        downloader,
    );

    // construct the state that is passed to the endpoint loop and from there cloned
    // into to the connection handler task for incoming connections.
    let state = Arc::new(State {
        gossip: gossip.clone(),
        bytes: IrohBytesHandlers::new(rt.clone(), db.clone()),
        sync: live_sync.clone(),
    });

    // spawn our endpoint loop that forwards incoming connections
    rt.main().spawn(endpoint_loop(endpoint.clone(), state));

    // open our document and add to the live syncer
    let namespace = Namespace::from_bytes(topic.as_bytes());
    println!("> opening doc {}", fmt_hash(namespace.id().as_bytes()));
    let doc = match docs.open_replica(&namespace.id()) {
        Ok(Some(doc)) => doc,
        Err(_) | Ok(None) => docs.new_replica(namespace)?,
    };
    live_sync.start_sync(doc.namespace(), peers.clone()).await?;

    // spawn an repl thread that reads stdin and parses each line as a `Cmd` command
    let (cmd_tx, mut cmd_rx) = mpsc::channel(1);
    std::thread::spawn(move || repl_loop(cmd_tx).expect("input loop crashed"));
    // process commands in a loop
    println!("> ready to accept commands");
    println!("> type `help` for a list of commands");

    let current_watch: Arc<tokio::sync::Mutex<Option<String>>> =
        Arc::new(tokio::sync::Mutex::new(None));

    let watch = current_watch.clone();
    let mut doc_events = live_sync
        .doc_subscribe(iroh::rpc_protocol::DocSubscribeRequest {
            doc_id: doc.namespace(),
        })
        .await;
    rt.main().spawn(async move {
        while let Some(Ok(event)) = doc_events.next().await {
            let matcher = watch.lock().await;
            if let Some(matcher) = &*matcher {
                match event.event {
                    LiveEvent::ContentReady { .. } | LiveEvent::SyncFinished { .. } => {}
                    LiveEvent::InsertLocal { entry } | LiveEvent::InsertRemote { entry, .. } => {
                        let key = entry.id().key();
                        if key.starts_with(matcher.as_bytes()) {
                            println!("change: {}", fmt_entry(&entry));
                        }
                    }
                }
            }
        }
    });

    let repl_state = ReplState {
        rt,
        store: docs,
        author,
        doc,
        db,
        ticket: our_ticket,
        log_filter,
        current_watch,
    };

    loop {
        // wait for a command from the input repl thread
        let Some((cmd, to_repl_tx)) = cmd_rx.recv().await else {
            break;
        };
        // exit command: break early
        if let Cmd::Exit = cmd {
            to_repl_tx.send(ToRepl::Exit).ok();
            break;
        }

        // handle the command, but select against Ctrl-C signal so that commands can be aborted
        tokio::select! {
            biased;
            _ = tokio::signal::ctrl_c() => {
                println!("> aborted");
            }
            res = repl_state.handle_command(cmd) => if let Err(err) = res {
                println!("> error: {err}");
            },
        };
        // notify to the repl that we want to get the next command
        to_repl_tx.send(ToRepl::Continue).ok();
    }

    // exit: cancel the sync and store blob database and document
    if let Err(err) = live_sync.shutdown().await {
        println!("> syncer closed with error: {err:?}");
    }
    if let Some(metrics_fut) = metrics_fut {
        metrics_fut.abort();
        drop(metrics_fut);
    }

    Ok(())
}

struct ReplState {
    rt: runtime::Handle,
    store: store::fs::Store,
    author: Author,
    doc: Doc,
    db: iroh::baomap::flat::Store,
    ticket: Ticket,
    log_filter: LogLevelReload,
    current_watch: Arc<tokio::sync::Mutex<Option<String>>>,
}

impl ReplState {
    async fn handle_command(&self, cmd: Cmd) -> anyhow::Result<()> {
        match cmd {
            Cmd::Set { key, value } => {
                let value = value.into_bytes();
                let len = value.len();
                let hash = self.db.import_bytes(value.into()).await?;
                self.doc.insert(key, &self.author, hash, len as u64)?;
            }
            Cmd::Get {
                key,
                print_content,
                prefix,
            } => {
                let entries = if prefix {
                    self.store.get_many(
                        self.doc.namespace(),
                        GetFilter::Prefix(key.as_bytes().to_vec()),
                    )?
                } else {
                    self.store.get_many(
                        self.doc.namespace(),
                        GetFilter::Key(key.as_bytes().to_vec()),
                    )?
                };
                for entry in entries {
                    let entry = entry?;
                    println!("{}", fmt_entry(entry.entry()));
                    if print_content {
                        println!("{}", fmt_content(&self.db, &entry).await);
                    }
                }
            }
            Cmd::Watch { key } => {
                println!("watching key: '{key}'");
                self.current_watch.lock().await.replace(key);
            }
            Cmd::WatchCancel => match self.current_watch.lock().await.take() {
                Some(key) => {
                    println!("canceled watching key: '{key}'");
                }
                None => {
                    println!("no watch active");
                }
            },
            Cmd::Ls { prefix } => {
                let entries = match prefix {
                    None => self.store.get_many(self.doc.namespace(), GetFilter::All)?,
                    Some(prefix) => self.store.get_many(
                        self.doc.namespace(),
                        GetFilter::Prefix(prefix.as_bytes().to_vec()),
                    )?,
                };
                let mut count = 0;
                for entry in entries {
                    let entry = entry?;
                    count += 1;
                    println!("{}", fmt_entry(entry.entry()),);
                }
                println!("> {} entries", count);
            }
            Cmd::Ticket => {
                println!("Ticket: {}", self.ticket);
            }
            Cmd::Log { directive } => {
                let next_filter = EnvFilter::from_str(&directive)?;
                self.log_filter.modify(|layer| *layer = next_filter)?;
            }
            Cmd::Stats => get_stats(),
            Cmd::Fs(cmd) => self.handle_fs_command(cmd).await?,
            Cmd::Hammer {
                prefix,
                threads,
                count,
                size,
                mode,
            } => {
                println!(
                "> Hammering with prefix \"{prefix}\" for {threads} x {count} messages of size {size} bytes in {mode} mode",
                mode = format!("{mode:?}").to_lowercase()
            );
                let start = Instant::now();
                let mut handles: Vec<JoinHandle<anyhow::Result<usize>>> = Vec::new();
                match mode {
                    HammerMode::Set => {
                        let mut bytes = vec![0; size];
                        // TODO: Add a flag to fill content differently per entry to be able to
                        // test downloading too
                        bytes.fill(97);
                        for t in 0..threads {
                            let prefix = prefix.clone();
                            let doc = self.doc.clone();
                            let bytes = bytes.clone();
                            let db = self.db.clone();
                            let author = self.author.clone();
                            let handle = self.rt.main().spawn(async move {
                                for i in 0..count {
                                    let value =
                                        String::from_utf8(bytes.clone()).unwrap().into_bytes();
                                    let len = value.len();
                                    let key = format!("{}/{}/{}", prefix, t, i);
                                    let hash = db.import_bytes(value.into()).await?;
                                    doc.insert(key, &author, hash, len as u64)?;
                                }
                                Ok(count)
                            });
                            handles.push(handle);
                        }
                    }
                    HammerMode::Get => {
                        for t in 0..threads {
                            let prefix = prefix.clone();
                            let doc = self.doc.clone();
                            let store = self.store.clone();
                            let handle = self.rt.main().spawn(async move {
                                let mut read = 0;
                                for i in 0..count {
                                    let key = format!("{}/{}/{}", prefix, t, i);
                                    let entries = store.get_many(
                                        doc.namespace(),
                                        GetFilter::Key(key.as_bytes().to_vec()),
                                    )?;
                                    for entry in entries {
                                        let entry = entry?;
                                        let _content = fmt_content_simple(&doc, &entry);
                                        read += 1;
                                    }
                                }
                                Ok(read)
                            });
                            handles.push(handle);
                        }
                    }
                }

                let mut total_count = 0;
                for result in futures::future::join_all(handles).await {
                    // Check that no errors ocurred and count rows inserted/read
                    total_count += result??;
                }

                let diff = start.elapsed().as_secs_f64();
                println!(
                "> Hammering done in {diff:.2}s for {total_count} messages with total of {size}",
                size = HumanBytes(total_count as u64 * size as u64),
            );
            }
            Cmd::Exit => {}
        }
        Ok(())
    }

    async fn handle_fs_command(&self, cmd: FsCmd) -> anyhow::Result<()> {
        match cmd {
            FsCmd::ImportFile { file_path, key } => {
                let file_path = canonicalize_path(&file_path)?.canonicalize()?;
                let (hash, len) = self
                    .db
                    .import(
                        file_path.clone(),
                        ImportMode::Copy,
                        IgnoreProgressSender::default(),
                    )
                    .await?;
                self.doc.insert(key, &self.author, hash, len)?;
                println!(
                    "> imported {file_path:?}: {} ({})",
                    fmt_hash(hash),
                    HumanBytes(len)
                );
            }
            FsCmd::ImportDir {
                dir_path,
                mut key_prefix,
            } => {
                if key_prefix.ends_with('/') {
                    key_prefix.pop();
                }
                let root = canonicalize_path(&dir_path)?.canonicalize()?;
                let files = walkdir::WalkDir::new(&root).into_iter();
                // TODO: parallelize
                for file in files {
                    let file = file?;
                    if file.file_type().is_file() {
                        let relative = file.path().strip_prefix(&root)?.to_string_lossy();
                        if relative.is_empty() {
                            warn!("invalid file path: {:?}", file.path());
                            continue;
                        }
                        let key = format!("{key_prefix}/{relative}");
                        let (hash, len) = self
                            .db
                            .import(
                                file.path().into(),
                                ImportMode::Copy,
                                IgnoreProgressSender::default(),
                            )
                            .await?;
                        self.doc.insert(key, &self.author, hash, len)?;
                        println!(
                            "> imported {relative}: {} ({})",
                            fmt_hash(hash),
                            HumanBytes(len)
                        );
                    }
                }
            }
            FsCmd::ExportDir {
                mut key_prefix,
                dir_path,
            } => {
                if !key_prefix.ends_with('/') {
                    key_prefix.push('/');
                }
                let root = canonicalize_path(&dir_path)?;
                println!("> exporting {key_prefix} to {root:?}");
                let entries = self.store.get_many(
                    self.doc.namespace(),
                    GetFilter::Prefix(key_prefix.as_bytes().to_vec()),
                )?;
                let mut checked_dirs = HashSet::new();
                for entry in entries {
                    let entry = entry?;
                    let key = entry.entry().id().key();
                    let relative = String::from_utf8(key[key_prefix.len()..].to_vec())?;
                    let len = entry.entry().record().content_len();
                    let blob = self.db.get(&entry.content_hash());
                    if let Some(blob) = blob {
                        let mut reader = blob.data_reader().await?;
                        let path = root.join(&relative);
                        let parent = path.parent().unwrap();
                        if !checked_dirs.contains(parent) {
                            tokio::fs::create_dir_all(&parent).await?;
                            checked_dirs.insert(parent.to_owned());
                        }
                        let mut file = tokio::fs::File::create(&path).await?;
                        copy(&mut reader, &mut file).await?;
                        println!(
                            "> exported {} to {path:?} ({})",
                            fmt_hash(entry.content_hash()),
                            HumanBytes(len)
                        );
                    }
                }
            }
            FsCmd::ExportFile { key, file_path } => {
                let path = canonicalize_path(&file_path)?;
                // TODO: Fix
                let entry = self
                    .store
                    .get_many(
                        self.doc.namespace(),
                        GetFilter::Key(key.as_bytes().to_vec()),
                    )?
                    .next();
                if let Some(entry) = entry {
                    let entry = entry?;
                    println!("> exporting {key} to {path:?}");
                    let parent = path.parent().ok_or_else(|| anyhow!("Invalid path"))?;
                    tokio::fs::create_dir_all(&parent).await?;
                    let mut file = tokio::fs::File::create(&path).await?;
                    let blob = self
                        .db
                        .get(&entry.content_hash())
                        .ok_or_else(|| anyhow!(format!("content for {key} is not available")))?;
                    let mut reader = blob.data_reader().await?;
                    copy(&mut reader, &mut file).await?;
                } else {
                    println!("> key not found, abort");
                }
            }
        }

        Ok(())
    }
}

#[derive(Parser, Debug)]
pub enum Cmd {
    /// Set an entry
    Set {
        /// Key to the entry (parsed as UTF-8 string).
        key: String,
        /// Content to store for this entry (parsed as UTF-8 string)
        value: String,
    },
    /// Get entries by key
    ///
    /// Shows the author, content hash and content length for all entries for this key.
    Get {
        /// Key to the entry (parsed as UTF-8 string).
        key: String,
        /// Print the value (but only if it is valid UTF-8 and smaller than 1MB)
        #[clap(short = 'c', long)]
        print_content: bool,
        /// Match the key as prefix, not an exact match.
        #[clap(short = 'p', long)]
        prefix: bool,
    },
    /// List entries.
    Ls {
        /// Optionally list only entries whose key starts with PREFIX.
        prefix: Option<String>,
    },

    /// Import from and export to the local file system.
    #[clap(subcommand)]
    Fs(FsCmd),

    /// Print the ticket with which other peers can join our document.
    Ticket,
    /// Change the log level
    Log {
        /// The log level or log filtering directive
        ///
        /// Valid log levels are: "trace", "debug", "info", "warn", "error"
        ///
        /// You can also set one or more filtering directives to enable more fine-grained log
        /// filtering. The supported filtering directives and their semantics are documented here:
        /// https://docs.rs/tracing-subscriber/latest/tracing_subscriber/filter/struct.EnvFilter.html#directives
        ///
        /// To disable logging completely, set to the empty string (via empty double quotes: "").
        #[clap(verbatim_doc_comment)]
        directive: String,
    },
    /// Watch for changes.
    Watch {
        /// The key to watch.
        key: String,
    },
    /// Cancels any running watch command.
    WatchCancel,
    /// Show stats about the current session
    Stats,
    /// Hammer time - stress test with the hammer
    Hammer {
        /// The hammer mode
        #[clap(value_enum)]
        mode: HammerMode,
        /// The key prefix
        prefix: String,
        /// The number of threads to use (each thread will create it's own replica)
        #[clap(long, short, default_value = "2")]
        threads: usize,
        /// The number of entries to create
        #[clap(long, short, default_value = "1000")]
        count: usize,
        /// The size of each entry in Bytes
        #[clap(long, short, default_value = "1024")]
        size: usize,
    },
    /// Quit
    Exit,
}

#[derive(Clone, Debug, clap::ValueEnum)]
pub enum HammerMode {
    /// Create entries
    Set,
    /// Read entries
    Get,
}

#[derive(Parser, Debug)]
pub enum FsCmd {
    /// Import a file system directory into the document.
    ImportDir {
        /// The file system path to import recursively
        dir_path: String,
        /// The key prefix to apply to the document keys
        key_prefix: String,
    },
    /// Import a file into the document.
    ImportFile {
        /// The path to the file
        file_path: String,
        /// The key in the document
        key: String,
    },
    /// Export a part of the document into a file system directory
    ExportDir {
        /// The key prefix to filter on
        key_prefix: String,
        /// The file system path to export to
        dir_path: String,
    },
    /// Import a file into the document.
    ExportFile {
        /// The key in the document
        key: String,
        /// The path to the file
        file_path: String,
    },
}

impl FromStr for Cmd {
    type Err = anyhow::Error;
    fn from_str(s: &str) -> Result<Self, Self::Err> {
        let args = shell_words::split(s)?;
        let matches = Cmd::command()
            .multicall(true)
            .subcommand_required(true)
            .try_get_matches_from(args)?;
        let cmd = Cmd::from_arg_matches(&matches)?;
        Ok(cmd)
    }
}

#[derive(Debug)]
struct State<S: store::Store> {
    gossip: Gossip,
    bytes: IrohBytesHandlers,
    sync: SyncEngine<S>,
}

async fn endpoint_loop<S: store::Store>(
    endpoint: MagicEndpoint,
    state: Arc<State<S>>,
) -> anyhow::Result<()> {
    while let Some(conn) = endpoint.accept().await {
        let state = state.clone();
        tokio::spawn(async move {
            if let Err(err) = handle_connection(conn, state).await {
                println!("> connection closed, reason: {err}");
            }
        });
    }
    Ok(())
}

async fn handle_connection<S: store::Store>(
    mut conn: quinn::Connecting,
    state: Arc<State<S>>,
) -> anyhow::Result<()> {
    let alpn = get_alpn(&mut conn).await?;
    println!("> incoming connection with alpn {alpn}");
    match alpn.as_bytes() {
        GOSSIP_ALPN => state.gossip.handle_connection(conn.await?).await,
        SYNC_ALPN => state.sync.handle_connection(conn).await,
        alpn if alpn == iroh_bytes::protocol::ALPN => state.bytes.handle_connection(conn).await,
        _ => bail!("ignoring connection: unsupported ALPN protocol"),
    }
}

#[derive(Debug)]
enum ToRepl {
    Continue,
    Exit,
}

fn repl_loop(cmd_tx: mpsc::Sender<(Cmd, oneshot::Sender<ToRepl>)>) -> anyhow::Result<()> {
    use rustyline::{error::ReadlineError, Config, DefaultEditor};
    let mut rl = DefaultEditor::with_config(Config::builder().check_cursor_position(true).build())?;
    loop {
        // prepare a channel to receive a signal from the main thread when a command completed
        let (to_repl_tx, to_repl_rx) = oneshot::channel();
        let readline = rl.readline(">> ");
        match readline {
            Ok(line) if line.is_empty() => continue,
            Ok(line) => {
                rl.add_history_entry(line.as_str())?;
                match Cmd::from_str(&line) {
                    Ok(cmd) => cmd_tx.blocking_send((cmd, to_repl_tx))?,
                    Err(err) => {
                        println!("{err}");
                        continue;
                    }
                };
            }
            Err(ReadlineError::Interrupted | ReadlineError::Eof) => {
                cmd_tx.blocking_send((Cmd::Exit, to_repl_tx))?;
            }
            Err(ReadlineError::WindowResized) => continue,
            Err(err) => return Err(err.into()),
        }
        // wait for reply from main thread
        match to_repl_rx.blocking_recv()? {
            ToRepl::Continue => continue,
            ToRepl::Exit => break,
        }
    }
    Ok(())
}

fn get_stats() {
    let Ok(stats) = iroh::metrics::get_metrics() else {
        println!("metrics collection is disabled");
        return;
    };
    for (name, details) in stats.iter() {
        println!(
            "{:23} : {:>6}    ({})",
            name, details.value, details.description
        );
    }
}

#[derive(Debug, Serialize, Deserialize)]
struct Ticket {
    topic: TopicId,
<<<<<<< HEAD
    peers: Vec<NodeAddr>,
=======
    peers: Vec<PeerAddr>,
>>>>>>> b24a31c4
}
impl Ticket {
    /// Deserializes from bytes.
    fn from_bytes(bytes: &[u8]) -> anyhow::Result<Self> {
        postcard::from_bytes(bytes).map_err(Into::into)
    }
    /// Serializes to bytes.
    pub fn to_bytes(&self) -> Vec<u8> {
        postcard::to_stdvec(self).expect("postcard::to_stdvec is infallible")
    }
}

/// Serializes to base32.
impl fmt::Display for Ticket {
    fn fmt(&self, f: &mut fmt::Formatter) -> fmt::Result {
        let encoded = self.to_bytes();
        let mut text = data_encoding::BASE32_NOPAD.encode(&encoded);
        text.make_ascii_lowercase();
        write!(f, "{text}")
    }
}

/// Deserializes from base32.
impl FromStr for Ticket {
    type Err = anyhow::Error;

    fn from_str(s: &str) -> Result<Self, Self::Err> {
        let bytes = data_encoding::BASE32_NOPAD.decode(s.to_ascii_uppercase().as_bytes())?;
        let slf = Self::from_bytes(&bytes)?;
        Ok(slf)
    }
}

type LogLevelReload = tracing_subscriber::reload::Handle<EnvFilter, Registry>;
fn init_logging() -> LogLevelReload {
    use tracing_subscriber::{filter, fmt, prelude::*, reload};
    let filter = filter::EnvFilter::from_default_env();
    let (filter, reload_handle) = reload::Layer::new(filter);
    tracing_subscriber::registry()
        .with(filter)
        .with(fmt::Layer::default())
        .init();
    reload_handle
}

// helpers

fn fmt_entry(entry: &Entry) -> String {
    let id = entry.id();
    let key = std::str::from_utf8(id.key()).unwrap_or("<bad key>");
    let author = fmt_hash(id.author().as_bytes());
    let hash = entry.record().content_hash();
    let hash = fmt_hash(hash.as_bytes());
    let len = HumanBytes(entry.record().content_len());
    format!("@{author}: {key} = {hash} ({len})",)
}

async fn fmt_content_simple(_doc: &Doc, entry: &SignedEntry) -> String {
    let len = entry.entry().record().content_len();
    format!("<{}>", HumanBytes(len))
}

async fn fmt_content<B: BaoStore>(db: &B, entry: &SignedEntry) -> String {
    let len = entry.entry().record().content_len();
    if len > MAX_DISPLAY_CONTENT_LEN {
        format!("<{}>", HumanBytes(len))
    } else {
        match read_content(db, entry).await {
            Err(err) => format!("<missing content: {err}>"),
            Ok(content) => match String::from_utf8(content.into()) {
                Ok(str) => str,
                Err(_err) => format!("<invalid utf8 {}>", HumanBytes(len)),
            },
        }
    }
}

async fn read_content<B: BaoStore>(db: &B, entry: &SignedEntry) -> anyhow::Result<Bytes> {
    let data = db
        .get(&entry.content_hash())
        .ok_or_else(|| anyhow!("not found"))?
        .data_reader()
        .await?
        .read_to_end()
        .await?;
    Ok(data)
}
fn fmt_hash(hash: impl AsRef<[u8]>) -> String {
    let mut text = data_encoding::BASE32_NOPAD.encode(hash.as_ref());
    text.make_ascii_lowercase();
    format!("{}…{}", &text[..5], &text[(text.len() - 2)..])
}
fn fmt_derp_map(derp_map: &Option<DerpMap>) -> String {
    match derp_map {
        None => "None".to_string(),
        Some(map) => map
            .regions()
            .flat_map(|region| region.nodes.iter().map(|node| node.url.to_string()))
            .collect::<Vec<_>>()
            .join(", "),
    }
}
fn canonicalize_path(path: &str) -> anyhow::Result<PathBuf> {
    let path = PathBuf::from(shellexpand::tilde(&path).to_string());
    Ok(path)
}

/// Copy from a [`iroh_io::AsyncSliceReader`] into a [`tokio::io::AsyncWrite`]
///
/// TODO: move to iroh-io or iroh-bytes
async fn copy(
    mut reader: impl iroh_io::AsyncSliceReader,
    mut writer: impl tokio::io::AsyncWrite + Unpin,
) -> anyhow::Result<()> {
    // this is the max chunk size.
    // will only allocate this much if the resource behind the reader is at least this big.
    let chunk_size = 1024 * 16;
    let mut pos = 0u64;
    loop {
        let chunk = reader.read_at(pos, chunk_size).await?;
        if chunk.is_empty() {
            break;
        }
        writer.write_all(&chunk).await?;
        pos += chunk.len() as u64;
    }
    Ok(())
}

/// handlers for iroh_bytes connections
mod iroh_bytes_handlers {
    use std::sync::Arc;

    use bytes::Bytes;
    use futures::{future::BoxFuture, FutureExt};
    use iroh_bytes::{
        protocol::{GetRequest, RequestToken},
        provider::{CustomGetHandler, EventSender, RequestAuthorizationHandler},
    };

    use iroh::collection::IrohCollectionParser;

    #[derive(Debug, Clone)]
    pub struct IrohBytesHandlers {
        db: iroh::baomap::flat::Store,
        rt: iroh_bytes::util::runtime::Handle,
        event_sender: NoopEventSender,
        get_handler: Arc<NoopCustomGetHandler>,
        auth_handler: Arc<NoopRequestAuthorizationHandler>,
    }
    impl IrohBytesHandlers {
        pub fn new(rt: iroh_bytes::util::runtime::Handle, db: iroh::baomap::flat::Store) -> Self {
            Self {
                db,
                rt,
                event_sender: NoopEventSender,
                get_handler: Arc::new(NoopCustomGetHandler),
                auth_handler: Arc::new(NoopRequestAuthorizationHandler),
            }
        }
        pub async fn handle_connection(&self, conn: quinn::Connecting) -> anyhow::Result<()> {
            iroh_bytes::provider::handle_connection(
                conn,
                self.db.clone(),
                self.event_sender.clone(),
                IrohCollectionParser,
                self.get_handler.clone(),
                self.auth_handler.clone(),
                self.rt.clone(),
            )
            .await;
            Ok(())
        }
    }

    #[derive(Debug, Clone)]
    struct NoopEventSender;
    impl EventSender for NoopEventSender {
        fn send(&self, _event: iroh_bytes::provider::Event) -> BoxFuture<()> {
            async {}.boxed()
        }
    }
    #[derive(Debug)]
    struct NoopCustomGetHandler;
    impl CustomGetHandler for NoopCustomGetHandler {
        fn handle(
            &self,
            _token: Option<RequestToken>,
            _request: Bytes,
        ) -> BoxFuture<'static, anyhow::Result<GetRequest>> {
            async move { Err(anyhow::anyhow!("no custom get handler defined")) }.boxed()
        }
    }
    #[derive(Debug)]
    struct NoopRequestAuthorizationHandler;
    impl RequestAuthorizationHandler for NoopRequestAuthorizationHandler {
        fn authorize(
            &self,
            token: Option<RequestToken>,
            _request: &iroh_bytes::protocol::Request,
        ) -> BoxFuture<'static, anyhow::Result<()>> {
            async move {
                if let Some(token) = token {
                    anyhow::bail!(
                        "no authorization handler defined, but token was provided: {:?}",
                        token
                    );
                }
                Ok(())
            }
            .boxed()
        }
    }
}<|MERGE_RESOLUTION|>--- conflicted
+++ resolved
@@ -33,11 +33,7 @@
 use iroh_io::AsyncSliceReaderExt;
 use iroh_net::{
     defaults::default_derp_map, derp::DerpMap, key::SecretKey, magic_endpoint::get_alpn,
-<<<<<<< HEAD
-    MagicEndpoint, NodeAddr,
-=======
     MagicEndpoint, PeerAddr,
->>>>>>> b24a31c4
 };
 use iroh_sync::{
     store::{self, GetFilter, Store as _},
@@ -855,11 +851,7 @@
 #[derive(Debug, Serialize, Deserialize)]
 struct Ticket {
     topic: TopicId,
-<<<<<<< HEAD
-    peers: Vec<NodeAddr>,
-=======
     peers: Vec<PeerAddr>,
->>>>>>> b24a31c4
 }
 impl Ticket {
     /// Deserializes from bytes.
