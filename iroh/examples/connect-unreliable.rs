//! The smallest example showing how to use iroh and [`iroh::Endpoint`] to connect to a remote node and pass bytes using unreliable datagrams.
//!
//! We use the node ID (the PublicKey of the remote node), the direct UDP addresses, and the relay url to achieve a connection.
//!
//! This example uses the default relay servers to attempt to holepunch, and will use that relay server to relay packets if the two devices cannot establish a direct UDP connection.
//!
//! Run the `listen-unreliable` example first (`iroh/examples/listen-unreliable.rs`), which will give you instructions on how to run this example to watch two nodes connect and exchange bytes.
use std::net::SocketAddr;

use clap::Parser;
<<<<<<< HEAD
use iroh::{key::SecretKey, Endpoint, NodeAddr, RelayMode, RelayUrl};
=======
use futures_lite::StreamExt;
use iroh::{Endpoint, NodeAddr, RelayMode, RelayUrl, SecretKey};
>>>>>>> d9fb4700
use tracing::info;

// An example ALPN that we are using to communicate over the `Endpoint`
const EXAMPLE_ALPN: &[u8] = b"n0/iroh/examples/magic/0";

#[derive(Debug, Parser)]
struct Cli {
    /// The id of the remote node.
    #[clap(long)]
    node_id: iroh::NodeId,
    /// The list of direct UDP addresses for the remote node.
    #[clap(long, value_parser, num_args = 1.., value_delimiter = ' ')]
    addrs: Vec<SocketAddr>,
    /// The url of the relay server the remote node can also be reached at.
    #[clap(long)]
    relay_url: RelayUrl,
}

#[tokio::main]
async fn main() -> anyhow::Result<()> {
    tracing_subscriber::fmt::init();
    println!("\nconnect (unreliable) example!\n");
    let args = Cli::parse();
    let secret_key = SecretKey::generate();
    println!("secret key: {secret_key}");

    // Build a `Endpoint`, which uses PublicKeys as node identifiers, uses QUIC for directly connecting to other nodes, and uses the relay protocol and relay servers to holepunch direct connections between nodes when there are NATs or firewalls preventing direct connections. If no direct connection can be made, packets are relayed over the relay servers.
    let endpoint = Endpoint::builder()
        // The secret key is used to authenticate with other nodes. The PublicKey portion of this secret key is how we identify nodes, often referred to as the `node_id` in our codebase.
        .secret_key(secret_key)
        // Set the ALPN protocols this endpoint will accept on incoming connections
        .alpns(vec![EXAMPLE_ALPN.to_vec()])
        // `RelayMode::Default` means that we will use the default relay servers to holepunch and relay.
        // Use `RelayMode::Custom` to pass in a `RelayMap` with custom relay urls.
        // Use `RelayMode::Disable` to disable holepunching and relaying over HTTPS
        // If you want to experiment with relaying using your own relay server, you must pass in the same custom relay url to both the `listen` code AND the `connect` code
        .relay_mode(RelayMode::Default)
        // You can choose an address to bind to, but passing in `None` will bind the socket to a random available port
        .bind()
        .await?;

    let node_addr = endpoint.node_addr().await?;
    let me = node_addr.node_id;
    println!("node id: {me}");
    println!("node listening addresses:");
    node_addr
        .direct_addresses
        .iter()
        .for_each(|addr| println!("\t{addr}"));
    let relay_url = node_addr
        .relay_url
        .expect("Should have a relay URL, assuming a default endpoint setup.");
    println!("node relay server url: {relay_url}\n");
    // Build a `NodeAddr` from the node_id, relay url, and UDP addresses.
    let addr = NodeAddr::from_parts(args.node_id, Some(args.relay_url), args.addrs);

    // Attempt to connect, over the given ALPN.
    // Returns a QUIC connection.
    let conn = endpoint.connect(addr, EXAMPLE_ALPN).await?;
    info!("connected");

    // Send a datagram over the connection.
    let message = format!("{me} is saying 'hello!'");
    conn.send_datagram(message.as_bytes().to_vec().into())?;

    // Read a datagram over the connection.
    let message = conn.read_datagram().await?;
    let message = String::from_utf8(message.into())?;
    println!("received: {message}");

    Ok(())
}<|MERGE_RESOLUTION|>--- conflicted
+++ resolved
@@ -8,12 +8,7 @@
 use std::net::SocketAddr;
 
 use clap::Parser;
-<<<<<<< HEAD
-use iroh::{key::SecretKey, Endpoint, NodeAddr, RelayMode, RelayUrl};
-=======
-use futures_lite::StreamExt;
 use iroh::{Endpoint, NodeAddr, RelayMode, RelayUrl, SecretKey};
->>>>>>> d9fb4700
 use tracing::info;
 
 // An example ALPN that we are using to communicate over the `Endpoint`
