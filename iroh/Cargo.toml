--- conflicted
+++ resolved
@@ -74,12 +74,7 @@
 cli = ["clap", "config", "console", "dirs-next", "indicatif", "multibase", "quic-rpc/quinn-transport", "tokio/rt-multi-thread", "tracing-subscriber", "flat-db", "mem-db", "shell-words", "shellexpand", "rustyline", "colored", "toml", "human-time", "comfy-table"]
 metrics = ["iroh-metrics"]
 mem-db = []
-<<<<<<< HEAD
-flat-db = []
-=======
 flat-db = ["reflink-copy"]
-iroh-collection = []
->>>>>>> e2ee6784
 test = []
 example-sync = ["cli"]
 
