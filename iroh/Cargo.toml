--- conflicted
+++ resolved
@@ -62,33 +62,17 @@
 url = { version = "2.4", features = ["serde"] }
 
 # Examples
-<<<<<<< HEAD
 ed25519-dalek = { version = "2.0.0", features = ["serde", "rand_core"], optional = true }
 
 [features]
 default = ["cli", "metrics"]
 cli = ["clap", "config", "console", "dirs-next", "indicatif", "multibase", "quic-rpc/quinn-transport", "tempfile", "tokio/rt-multi-thread", "tracing-subscriber", "flat-db", "mem-db", "iroh-collection", "shell-words", "shellexpand", "rustyline", "ansi_term"]
-metrics = ["iroh-metrics", "flat-db", "mem-db", "iroh-collection"]
-=======
-shell-words = { version = "1.1.0", optional = true }
-shellexpand = { version = "3.1.0", optional = true }
-rustyline = { version = "12.0.0", optional = true }
-itertools = "0.11.0"
-
-[features]
-default = ["cli", "metrics"]
-cli = ["clap", "config", "console", "dirs-next", "indicatif", "multibase", "quic-rpc/quinn-transport", "tempfile", "tokio/rt-multi-thread", "tracing-subscriber", "flat-db", "mem-db", "iroh-collection"]
 metrics = ["iroh-metrics"]
->>>>>>> f6f9f9c1
 mem-db = []
 flat-db = []
 iroh-collection = []
 test = []
-<<<<<<< HEAD
-example-sync = ["cli", "ed25519-dalek"]
-=======
-example-sync = ["cli", "shell-words", "shellexpand", "rustyline"]
->>>>>>> f6f9f9c1
+example-sync = ["cli"]
 
 [dev-dependencies]
 anyhow = { version = "1", features = ["backtrace"] }
