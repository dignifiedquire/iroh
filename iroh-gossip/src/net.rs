//! Networking for the `iroh-gossip` protocol

use anyhow::{anyhow, Context as _, Result};
use bytes::BytesMut;
use futures_concurrency::{
    future::TryJoin,
    stream::{stream_group, StreamGroup},
};
use futures_lite::{stream::Stream, StreamExt};
use futures_util::TryFutureExt;
use iroh_metrics::inc;
use iroh_net::{
    dialer::Dialer,
    endpoint::{get_remote_node_id, Connection},
    key::PublicKey,
    util::SharedAbortingJoinHandle,
    AddrInfo, Endpoint, NodeAddr, NodeId,
};
use rand::rngs::StdRng;
use rand_core::SeedableRng;
use std::{
    collections::{BTreeSet, HashMap, HashSet, VecDeque},
    pin::Pin,
    task::{Context, Poll},
    time::Instant,
};
use tokio::{sync::mpsc, task::JoinSet};
use tracing::{debug, error_span, trace, warn, Instrument};

use self::util::{read_message, write_message, Timers};
use crate::{
    metrics::Metrics,
    proto::{self, PeerData, Scope, TopicId},
};

mod handles;
pub mod util;

pub use self::handles::{
    Command, CommandStream, Event, GossipEvent, GossipReceiver, GossipSender, GossipTopic,
    JoinOptions, Message,
};

/// ALPN protocol name
pub const GOSSIP_ALPN: &[u8] = b"/iroh-gossip/0";
/// Default channel capacity for topic subscription channels (one per topic)
const TOPIC_EVENTS_DEFAULT_CAP: usize = 2048;
/// Default channel capacity for topic subscription channels (one per topic)
const TOPIC_COMMANDS_DEFAULT_CAP: usize = 2048;
/// Channel capacity for the send queue (one per connection)
const SEND_QUEUE_CAP: usize = 64;
/// Channel capacity for the ToActor message queue (single)
const TO_ACTOR_CAP: usize = 64;
/// Channel capacity for the InEvent message queue (single)
const IN_EVENT_CAP: usize = 1024;
/// Channel capacity for endpoint change message queue (single)
const ON_ENDPOINTS_CAP: usize = 64;
/// Name used for logging when new node addresses are added from gossip.
const SOURCE_NAME: &str = "gossip";

/// Events emitted from the gossip protocol
pub type ProtoEvent = proto::Event<PublicKey>;
/// Commands for the gossip protocol
pub type ProtoCommand = proto::Command<PublicKey>;

type InEvent = proto::InEvent<PublicKey>;
type OutEvent = proto::OutEvent<PublicKey>;
type Timer = proto::Timer<PublicKey>;
type ProtoMessage = proto::Message<PublicKey>;

/// Publish and subscribe on gossiping topics.
///
/// Each topic is a separate broadcast tree with separate memberships.
///
/// A topic has to be joined before you can publish or subscribe on the topic.
/// To join the swarm for a topic, you have to know the [`PublicKey`] of at least one peer that also joined the topic.
///
/// Messages published on the swarm will be delivered to all peers that joined the swarm for that
/// topic. You will also be relaying (gossiping) messages published by other peers.
///
/// With the default settings, the protocol will maintain up to 5 peer connections per topic.
///
/// Even though the [`Gossip`] is created from a [`Endpoint`], it does not accept connections
/// itself. You should run an accept loop on the [`Endpoint`] yourself, check the ALPN protocol of incoming
/// connections, and if the ALPN protocol equals [`GOSSIP_ALPN`], forward the connection to the
/// gossip actor through [Self::handle_connection].
///
/// The gossip actor will, however, initiate new connections to other peers by itself.
#[derive(Debug, Clone)]
pub struct Gossip {
    to_actor_tx: mpsc::Sender<ToActor>,
    on_direct_addrs_tx: mpsc::Sender<Vec<iroh_net::endpoint::DirectAddr>>,
    _actor_handle: SharedAbortingJoinHandle<()>,
    max_message_size: usize,
}

impl Gossip {
    /// Spawn a gossip actor and get a handle for it
    pub fn from_endpoint(endpoint: Endpoint, config: proto::Config, my_addr: &AddrInfo) -> Self {
        let peer_id = endpoint.node_id();
        let dialer = Dialer::new(endpoint.clone());
        let state = proto::State::new(
            peer_id,
            encode_peer_data(my_addr).unwrap(),
            config,
            rand::rngs::StdRng::from_entropy(),
        );
        let (to_actor_tx, to_actor_rx) = mpsc::channel(TO_ACTOR_CAP);
        let (in_event_tx, in_event_rx) = mpsc::channel(IN_EVENT_CAP);
        let (on_endpoints_tx, on_endpoints_rx) = mpsc::channel(ON_ENDPOINTS_CAP);

        let me = endpoint.node_id().fmt_short();
        let max_message_size = state.max_message_size();
        let actor = Actor {
            endpoint,
            state,
            dialer,
            to_actor_rx,
            in_event_rx,
            in_event_tx,
            on_direct_addr_rx: on_endpoints_rx,
            timers: Timers::new(),
            command_rx: StreamGroup::new().keyed(),
            peers: Default::default(),
            topics: Default::default(),
            quit_queue: Default::default(),
            connection_tasks: Default::default(),
        };

        let actor_handle = tokio::spawn(
            async move {
                if let Err(err) = actor.run().await {
                    warn!("gossip actor closed with error: {err:?}");
                }
            }
            .instrument(error_span!("gossip", %me)),
        );
        Self {
            to_actor_tx,
            on_direct_addrs_tx: on_endpoints_tx,
            _actor_handle: actor_handle.into(),
            max_message_size,
        }
    }

    /// Get the maximum message size configured for this gossip actor.
    pub fn max_message_size(&self) -> usize {
        self.max_message_size
    }

    /// Handle an incoming [`Connection`].
    ///
    /// Make sure to check the ALPN protocol yourself before passing the connection.
    pub async fn handle_connection(&self, conn: Connection) -> anyhow::Result<()> {
        let peer_id = get_remote_node_id(&conn)?;
        self.send(ToActor::HandleConnection(peer_id, ConnOrigin::Accept, conn))
            .await?;
        Ok(())
    }

    /// Join a gossip topic with the default options and wait for at least one active connection.
    pub async fn join(&self, topic_id: TopicId, bootstrap: Vec<NodeId>) -> Result<GossipTopic> {
        let mut sub = self.join_with_opts(topic_id, JoinOptions::with_bootstrap(bootstrap));
        sub.joined().await?;
        Ok(sub)
    }

    /// Join a gossip topic with options.
    ///
    /// Returns a [`GossipTopic`] instantly. To wait for at least one connection to be established,
    /// you can await [`GossipTopic::joined`].
    ///
    /// Messages will be queued until a first connection is available. If the internal channel becomes full,
    /// the oldest messages will be dropped from the channel.
    pub fn join_with_opts(&self, topic_id: TopicId, opts: JoinOptions) -> GossipTopic {
        let (command_tx, command_rx) = async_channel::bounded(TOPIC_COMMANDS_DEFAULT_CAP);
        let command_rx: CommandStream = Box::pin(command_rx);
        let event_rx = self.join_with_stream(topic_id, opts, command_rx);
        GossipTopic::new(command_tx, Box::pin(event_rx))
    }

    /// Join a gossip topic with options and an externally-created update stream.
    ///
    /// This method differs from [`Self::join_with_opts`] by letting you pass in a `updates` command stream yourself
    /// instead of using a channel created for you.
    ///
    /// It returns a stream of events. If you want to wait for the topic to become active, wait for
    /// the [`GossipEvent::Joined`] event.
    pub fn join_with_stream(
        &self,
        topic_id: TopicId,
        options: JoinOptions,
        updates: CommandStream,
    ) -> impl Stream<Item = Result<Event>> + Send + 'static {
        let (event_tx, event_rx) = async_channel::bounded(options.subscription_capacity);
        let to_actor_tx = self.to_actor_tx.clone();
        let channels = SubscriberChannels {
            command_rx: updates,
            event_tx,
        };
        // We spawn a task to send the subscribe action to the actor, because we want the send to
        // succeed even if the returned stream is dropped right away without being polled, because
        // it is legit to keep only the `updates` stream and drop the event stream. This situation
        // is handled fine within the actor, but we have to make sure that the message reaches the
        // actor.
        let task = tokio::task::spawn(async move {
            to_actor_tx
                .send(ToActor::Join {
                    topic_id,
                    bootstrap: options.bootstrap,
                    channels,
                })
                .await
                .map_err(|_| anyhow!("Gossip actor dropped"))
        });
        async move {
            task.await
                .map_err(|err| anyhow!("Task for sending to gossip actor failed: {err:?}"))??;
            Ok(event_rx)
        }
        .try_flatten_stream()
    }

    /// Set info on our direct addresses.
    ///
    /// This will be sent to peers on Neighbor and Join requests so that they can connect directly
    /// to us.
    ///
    /// This is only best effort, and will drop new events if backed up.
    pub fn update_direct_addresses(
        &self,
        addrs: &[iroh_net::endpoint::DirectAddr],
    ) -> anyhow::Result<()> {
        let addrs = addrs.to_vec();
        self.on_direct_addrs_tx
            .try_send(addrs)
            .map_err(|_| anyhow!("endpoints channel dropped"))?;
        Ok(())
    }

    async fn send(&self, event: ToActor) -> anyhow::Result<()> {
        self.to_actor_tx
            .send(event)
            .await
            .map_err(|_| anyhow!("gossip actor dropped"))
    }
}

/// Input messages for the gossip [`Actor`].
#[derive(derive_more::Debug)]
enum ToActor {
    /// Handle a new QUIC connection, either from accept (external to the actor) or from connect
    /// (happens internally in the actor).
    HandleConnection(PublicKey, ConnOrigin, #[debug("Connection")] Connection),
    Join {
        topic_id: TopicId,
        bootstrap: BTreeSet<NodeId>,
        channels: SubscriberChannels,
    },
}

/// Actor that sends and handles messages between the connection and main state loops
struct Actor {
    /// Protocol state
    state: proto::State<PublicKey, StdRng>,
    /// The endpoint through which we dial peers
    endpoint: Endpoint,
    /// Dial machine to connect to peers
    dialer: Dialer,
    /// Input messages to the actor
    to_actor_rx: mpsc::Receiver<ToActor>,
    /// Sender for the state input (cloned into the connection loops)
    in_event_tx: mpsc::Sender<InEvent>,
    /// Input events to the state (emitted from the connection loops)
    in_event_rx: mpsc::Receiver<InEvent>,
    /// Updates of discovered endpoint addresses
    on_direct_addr_rx: mpsc::Receiver<Vec<iroh_net::endpoint::DirectAddr>>,
    /// Queued timers
    timers: Timers<Timer>,
    /// Map of topics to their state.
    topics: HashMap<TopicId, TopicState>,
    /// Map of peers to their state.
    peers: HashMap<NodeId, PeerInfo>,
    /// Stream of commands from topic handles.
    command_rx: stream_group::Keyed<TopicCommandStream>,
    /// Internal queue of topic to close because all handles were dropped.
    quit_queue: VecDeque<TopicId>,
    /// Tasks for the connection loops, to keep track of panics.
    connection_tasks: JoinSet<()>,
}

impl Actor {
    pub async fn run(mut self) -> anyhow::Result<()> {
        let mut i = 0;
        loop {
            i += 1;
            trace!(?i, "tick");
            inc!(Metrics, actor_tick_main);
            tokio::select! {
                biased;
                msg = self.to_actor_rx.recv() => {
                    trace!(?i, "tick: to_actor_rx");
                    inc!(Metrics, actor_tick_rx);
                    match msg {
                        Some(msg) => self.handle_to_actor_msg(msg, Instant::now()).await?,
                        None => {
                            debug!("all gossip handles dropped, stop gossip actor");
                            break;
                        }
                    }
                },
                Some((key, (topic, command))) = self.command_rx.next(), if !self.command_rx.is_empty() => {
                    trace!(?i, "tick: command_rx");
                    self.handle_command(topic, key, command).await?;
                },
                new_endpoints = self.on_direct_addr_rx.recv() => {
                    trace!(?i, "tick: new_endpoints");
                    match new_endpoints {
                        Some(endpoints) => {
                            inc!(Metrics, actor_tick_endpoint);
                            let addr = NodeAddr::from_parts(
                                self.endpoint.node_id(),
                                self.endpoint.home_relay(),
                                endpoints.into_iter().map(|x| x.addr).collect(),
                            );
                            let peer_data = encode_peer_data(&addr.info)?;
                            self.handle_in_event(InEvent::UpdatePeerData(peer_data), Instant::now()).await?;
                        }
                        None => {
                            debug!("endpoint change handle dropped, stopping gossip actor");
                            break;
                        }
                    }
                }
                (peer_id, res) = self.dialer.next_conn() => {
                    trace!(?i, "tick: dialer");
                    inc!(Metrics, actor_tick_dialer);
                    match res {
                        Ok(conn) => {
                            debug!(peer = ?peer_id, "dial successful");
                            inc!(Metrics, actor_tick_dialer_success);
                            self.handle_connection(peer_id, ConnOrigin::Dial, conn);
                        }
                        Err(err) => {
                            warn!(peer = ?peer_id, "dial failed: {err}");
                            inc!(Metrics, actor_tick_dialer_failure);
                        }
                    }
                }
                event = self.in_event_rx.recv() => {
                    trace!(?i, "tick: in_event_rx");
                    inc!(Metrics, actor_tick_in_event_rx);
                    match event {
                        Some(event) => {
                            self.handle_in_event(event, Instant::now()).await.context("in_event_rx.recv -> handle_in_event")?;
                        }
                        None => unreachable!()
                    }
                }
                drain = self.timers.wait_and_drain() => {
                    trace!(?i, "tick: timers");
                    inc!(Metrics, actor_tick_timers);
                    let now = Instant::now();
                    for (_instant, timer) in drain {
                        self.handle_in_event(InEvent::TimerExpired(timer), now).await.context("timers.drain_expired -> handle_in_event")?;
                    }
                }
                Some(res) = self.connection_tasks.join_next(), if !self.connection_tasks.is_empty() => {
                    if let Err(err) = res {
                        if !err.is_cancelled() {
                            warn!("connection task panicked: {err:?}");
                        }
                    }
                }
            }
        }
        Ok(())
    }

    async fn handle_command(
        &mut self,
        topic: TopicId,
        key: stream_group::Key,
        command: Option<Command>,
    ) -> anyhow::Result<()> {
        debug!(?topic, ?key, ?command, "handle command");
        let Some(state) = self.topics.get_mut(&topic) else {
            // TODO: unreachable?
            warn!("received command for unknown topic");
            return Ok(());
        };
        let TopicState {
            command_rx_keys,
            event_senders,
            ..
        } = state;
        match command {
            Some(command) => {
                let command = match command {
                    Command::Broadcast(message) => ProtoCommand::Broadcast(message, Scope::Swarm),
                    Command::BroadcastNeighbors(message) => {
                        ProtoCommand::Broadcast(message, Scope::Neighbors)
                    }
                    Command::JoinPeers(peers) => ProtoCommand::Join(peers),
                };
                self.handle_in_event(proto::InEvent::Command(topic, command), Instant::now())
                    .await?;
            }
            None => {
                command_rx_keys.remove(&key);
                if command_rx_keys.is_empty() && event_senders.is_empty() {
                    self.quit_queue.push_back(topic);
                    self.process_quit_queue().await?;
                }
            }
        }
        Ok(())
    }

    fn handle_connection(&mut self, peer_id: NodeId, origin: ConnOrigin, conn: Connection) {
        // Check that we only keep one connection per peer per direction.
        if let Some(peer_info) = self.peers.get(&peer_id) {
            if matches!(origin, ConnOrigin::Dial) && peer_info.conn_dialed.is_some() {
                warn!(?peer_id, ?origin, "ignoring connection: already accepted");
                return;
            }
            if matches!(origin, ConnOrigin::Accept) && peer_info.conn_accepted.is_some() {
                warn!(?peer_id, ?origin, "ignoring connection: already accepted");
                return;
            }
        }

        let mut peer_info = self.peers.remove(&peer_id).unwrap_or_default();

        // Store the connection so that we can terminate it when the peer is removed.
        match origin {
            ConnOrigin::Dial => {
                peer_info.conn_dialed = Some(conn.clone());
            }
            ConnOrigin::Accept => {
                peer_info.conn_accepted = Some(conn.clone());
            }
        }

        // Extract the queue of pending messages.
        let queue = match &mut peer_info.state {
            PeerState::Pending { queue } => std::mem::take(queue),
            PeerState::Active { .. } => Default::default(),
        };

        let (send_tx, send_rx) = mpsc::channel(SEND_QUEUE_CAP);
        let max_message_size = self.state.max_message_size();
        let in_event_tx = self.in_event_tx.clone();

        // Spawn a task for this connection
        self.connection_tasks.spawn(
            async move {
                match connection_loop(
                    peer_id,
                    conn,
                    origin,
                    send_rx,
                    &in_event_tx,
                    max_message_size,
                    queue,
                )
                .await
                {
                    Ok(()) => debug!("connection closed without error"),
                    Err(err) => warn!("connection closed: {err:?}"),
                }
                in_event_tx
                    .send(InEvent::PeerDisconnected(peer_id))
                    .await
                    .ok();
            }
            .instrument(error_span!("gossip_conn", peer = %peer_id.fmt_short())),
        );

        peer_info.state = match peer_info.state {
            PeerState::Pending { .. } => PeerState::Active { send_tx },
            PeerState::Active { send_tx } => PeerState::Active { send_tx },
        };

        self.peers.insert(peer_id, peer_info);
    }

    async fn handle_to_actor_msg(&mut self, msg: ToActor, now: Instant) -> anyhow::Result<()> {
        trace!("handle to_actor  {msg:?}");
        match msg {
            ToActor::HandleConnection(peer_id, origin, conn) => {
                self.handle_connection(peer_id, origin, conn)
            }
            ToActor::Join {
                topic_id,
                bootstrap,
                channels,
            } => {
                let state = self.topics.entry(topic_id).or_default();
                let TopicState {
                    neighbors,
                    event_senders,
                    command_rx_keys,
                } = state;
                if !neighbors.is_empty() {
                    let neighbors = neighbors.iter().copied().collect();
                    channels
                        .event_tx
                        .try_send(Ok(Event::Gossip(GossipEvent::Joined(neighbors))))
                        .ok();
                }

                event_senders.push(channels.event_tx);
                let command_rx = TopicCommandStream::new(topic_id, channels.command_rx);
                let key = self.command_rx.insert(command_rx);
                command_rx_keys.insert(key);

                self.handle_in_event(
                    InEvent::Command(
                        topic_id,
                        ProtoCommand::Join(bootstrap.into_iter().collect()),
                    ),
                    now,
                )
                .await?;
            }
        }
        Ok(())
    }

    async fn handle_in_event(&mut self, event: InEvent, now: Instant) -> anyhow::Result<()> {
        self.handle_in_event_inner(event, now).await?;
        self.process_quit_queue().await?;
        Ok(())
    }

    async fn process_quit_queue(&mut self) -> anyhow::Result<()> {
        while let Some(topic_id) = self.quit_queue.pop_front() {
            self.handle_in_event_inner(
                InEvent::Command(topic_id, ProtoCommand::Quit),
                Instant::now(),
            )
            .await?;
            self.topics.remove(&topic_id);
        }
        Ok(())
    }

    async fn handle_in_event_inner(&mut self, event: InEvent, now: Instant) -> anyhow::Result<()> {
        if matches!(event, InEvent::TimerExpired(_)) {
            trace!(?event, "handle in_event");
        } else {
            debug!(?event, "handle in_event");
        };
        if let InEvent::PeerDisconnected(peer) = &event {
            self.peers.remove(peer);
        }
        let out = self.state.handle(event, now);
        for event in out {
            if matches!(event, OutEvent::ScheduleTimer(_, _)) {
                trace!(?event, "handle out_event");
            } else {
                debug!(?event, "handle out_event");
            };
            match event {
                OutEvent::SendMessage(peer_id, message) => {
                    let info = self.peers.entry(peer_id).or_default();
                    match &mut info.state {
                        PeerState::Active { send_tx } => {
                            if let Err(_err) = send_tx.send(message).await {
                                // Removing the peer is handled by the in_event PeerDisconnected sent
                                // at the end of the connection task.
                                warn!("connection loop for {peer_id:?} dropped");
                            }
                        }
                        PeerState::Pending { queue } => {
                            if queue.is_empty() {
                                self.dialer.queue_dial(peer_id, GOSSIP_ALPN);
                            }
                            queue.push(message);
                        }
                    }
                }
                OutEvent::EmitEvent(topic_id, event) => {
                    let Some(state) = self.topics.get_mut(&topic_id) else {
                        // TODO: unreachable?
                        warn!(?topic_id, "gossip state emitted event for unknown topic");
                        continue;
                    };
                    let TopicState {
                        neighbors,
                        event_senders,
                        command_rx_keys,
                    } = state;
                    let event = if let ProtoEvent::NeighborUp(neighbor) = event {
                        let was_empty = neighbors.is_empty();
                        neighbors.insert(neighbor);
                        if was_empty {
                            GossipEvent::Joined(vec![neighbor])
                        } else {
                            GossipEvent::NeighborUp(neighbor)
                        }
                    } else {
                        event.into()
                    };
                    event_senders.send(&event);
                    if event_senders.is_empty() && command_rx_keys.is_empty() {
                        self.quit_queue.push_back(topic_id);
                    }
                }
                OutEvent::ScheduleTimer(delay, timer) => {
                    self.timers.insert(now + delay, timer);
                }
                OutEvent::DisconnectPeer(peer_id) => {
                    if let Some(peer) = self.peers.remove(&peer_id) {
                        if let Some(conn) = peer.conn_dialed {
                            conn.close(0u8.into(), b"close from disconnect");
                        }
                        if let Some(conn) = peer.conn_accepted {
                            conn.close(0u8.into(), b"close from disconnect");
                        }
                        drop(peer.state);
                    }
                }
                OutEvent::PeerData(node_id, data) => match decode_peer_data(&data) {
                    Err(err) => warn!("Failed to decode {data:?} from {node_id}: {err}"),
                    Ok(info) => {
                        debug!(peer = ?node_id, "add known addrs: {info:?}");
                        let node_addr = NodeAddr { node_id, info };
                        if let Err(err) = self
                            .endpoint
                            .add_node_addr_with_source(node_addr, SOURCE_NAME)
                        {
                            debug!(peer = ?node_id, "add known failed: {err:?}");
                        }
                    }
                },
            }
        }
        Ok(())
    }
}

#[derive(Debug, Default)]
struct PeerInfo {
    state: PeerState,
    conn_dialed: Option<Connection>,
    conn_accepted: Option<Connection>,
}

#[derive(Debug)]
enum PeerState {
    Pending { queue: Vec<ProtoMessage> },
    Active { send_tx: mpsc::Sender<ProtoMessage> },
}

impl Default for PeerState {
    fn default() -> Self {
        PeerState::Pending { queue: Vec::new() }
    }
}

#[derive(Debug, Default)]
struct TopicState {
    neighbors: BTreeSet<NodeId>,
    event_senders: EventSenders,
    command_rx_keys: HashSet<stream_group::Key>,
}

/// Whether a connection is initiated by us (Dial) or by the remote peer (Accept)
#[derive(Debug, Clone, Copy)]
enum ConnOrigin {
    Accept,
    Dial,
}
#[derive(derive_more::Debug)]
struct SubscriberChannels {
    event_tx: async_channel::Sender<Result<Event>>,
    #[debug("CommandStream")]
    command_rx: CommandStream,
}

async fn connection_loop(
    from: PublicKey,
    conn: Connection,
    origin: ConnOrigin,
    mut send_rx: mpsc::Receiver<ProtoMessage>,
    in_event_tx: &mpsc::Sender<InEvent>,
    max_message_size: usize,
    queue: Vec<ProtoMessage>,
) -> anyhow::Result<()> {
    let (mut send, mut recv) = match origin {
        ConnOrigin::Accept => conn.accept_bi().await?,
        ConnOrigin::Dial => conn.open_bi().await?,
    };
    debug!("connection established");
    let mut send_buf = BytesMut::new();
    let mut recv_buf = BytesMut::new();
<<<<<<< HEAD

    let send_loop = async {
        for msg in queue {
            write_message(&mut send, &mut send_buf, &msg, max_message_size).await?
        }
        while let Some(msg) = send_rx.recv().await {
            write_message(&mut send, &mut send_buf, &msg, max_message_size).await?
        }
        Ok::<_, anyhow::Error>(())
    };

=======
    let send_loop = async {
        while let Some(msg) = send_rx.recv().await {
            write_message(&mut send, &mut send_buf, &msg, max_message_size).await?
        }
        Ok::<_, anyhow::Error>(())
    };

>>>>>>> 605a85d9
    let recv_loop = async {
        loop {
            let msg = read_message(&mut recv, &mut recv_buf, max_message_size).await?;
            match msg {
                None => break,
                Some(msg) => in_event_tx.send(InEvent::RecvMessage(from, msg)).await?,
            }
        }
        Ok::<_, anyhow::Error>(())
    };

<<<<<<< HEAD
    (send_loop, recv_loop).try_join().await?;
=======
    tokio::try_join!(send_loop, recv_loop)?;

>>>>>>> 605a85d9
    Ok(())
}

fn encode_peer_data(info: &AddrInfo) -> anyhow::Result<PeerData> {
    let bytes = postcard::to_stdvec(info)?;
    anyhow::ensure!(!bytes.is_empty(), "encoding empty peer data: {:?}", info);
    Ok(PeerData::new(bytes))
}

fn decode_peer_data(peer_data: &PeerData) -> anyhow::Result<AddrInfo> {
    let bytes = peer_data.as_bytes();
    if bytes.is_empty() {
        return Ok(AddrInfo::default());
    }
    let info = postcard::from_bytes(bytes)?;
    Ok(info)
}

#[derive(Debug, Default)]
struct EventSenders {
    senders: Vec<(async_channel::Sender<Result<Event>>, bool)>,
}

impl EventSenders {
    fn is_empty(&self) -> bool {
        self.senders.is_empty()
    }

    fn push(&mut self, sender: async_channel::Sender<Result<Event>>) {
        self.senders.push((sender, false));
    }

    /// Send an event to all subscribers.
    ///
    /// This will not wait until the sink is full, but send a `Lagged` response if the sink is almost full.
    fn send(&mut self, event: &GossipEvent) {
        self.senders.retain_mut(|(send, lagged)| {
            // If the stream is disconnected, we don't need to send to it.
            if send.is_closed() {
                return false;
            }

            // Check if the send buffer is almost full, and send a lagged response if it is.
            let cap = send.capacity().expect("we only use bounded channels");
            let event = if send.len() >= cap - 1 {
                if *lagged {
                    return true;
                }
                *lagged = true;
                Event::Lagged
            } else {
                *lagged = false;
                Event::Gossip(event.clone())
            };
            match send.try_send(Ok(event)) {
                Ok(()) => true,
                Err(async_channel::TrySendError::Full(_)) => true,
                Err(async_channel::TrySendError::Closed(_)) => false,
            }
        })
    }
}

#[derive(derive_more::Debug)]
struct TopicCommandStream {
    topic_id: TopicId,
    #[debug("CommandStream")]
    stream: CommandStream,
    closed: bool,
}

impl TopicCommandStream {
    fn new(topic_id: TopicId, stream: CommandStream) -> Self {
        Self {
            topic_id,
            stream,
            closed: false,
        }
    }
}

impl Stream for TopicCommandStream {
    type Item = (TopicId, Option<Command>);
    fn poll_next(mut self: Pin<&mut Self>, cx: &mut Context<'_>) -> Poll<Option<Self::Item>> {
        if self.closed {
            return Poll::Ready(None);
        }
        match Pin::new(&mut self.stream).poll_next(cx) {
            Poll::Ready(Some(item)) => Poll::Ready(Some((self.topic_id, Some(item)))),
            Poll::Ready(None) => {
                self.closed = true;
                Poll::Ready(Some((self.topic_id, None)))
            }
            Poll::Pending => Poll::Pending,
        }
    }
}

#[cfg(test)]
mod test {
    use std::time::Duration;

    use bytes::Bytes;
    use futures_concurrency::future::TryJoin;
    use iroh_net::key::SecretKey;
    use iroh_net::relay::{RelayMap, RelayMode};
    use tokio::spawn;
    use tokio::time::timeout;
    use tokio_util::sync::CancellationToken;
    use tracing::info;

    use super::*;

    async fn create_endpoint(
        rng: &mut rand_chacha::ChaCha12Rng,
        relay_map: RelayMap,
    ) -> anyhow::Result<Endpoint> {
        Endpoint::builder()
            .secret_key(SecretKey::generate_with_rng(rng))
            .alpns(vec![GOSSIP_ALPN.to_vec()])
            .relay_mode(RelayMode::Custom(relay_map))
            .insecure_skip_relay_cert_verify(true)
            .bind(0)
            .await
    }

    async fn endpoint_loop(
        endpoint: Endpoint,
        gossip: Gossip,
        cancel: CancellationToken,
    ) -> anyhow::Result<()> {
        loop {
            tokio::select! {
                biased;
                _ = cancel.cancelled() => break,
                conn = endpoint.accept() => match conn {
                    None => break,
                    Some(conn) => gossip.handle_connection(conn.await?).await?
                }
            }
        }
        Ok(())
    }

    #[tokio::test]
    async fn gossip_net_smoke() {
        let mut rng = rand_chacha::ChaCha12Rng::seed_from_u64(1);
        let _guard = iroh_test::logging::setup();
        let (relay_map, relay_url, _guard) =
            iroh_net::test_utils::run_relay_server().await.unwrap();

        let ep1 = create_endpoint(&mut rng, relay_map.clone()).await.unwrap();
        let ep2 = create_endpoint(&mut rng, relay_map.clone()).await.unwrap();
        let ep3 = create_endpoint(&mut rng, relay_map.clone()).await.unwrap();
        let addr1 = AddrInfo {
            relay_url: Some(relay_url.clone()),
            direct_addresses: Default::default(),
        };
        let addr2 = AddrInfo {
            relay_url: Some(relay_url.clone()),
            direct_addresses: Default::default(),
        };
        let addr3 = AddrInfo {
            relay_url: Some(relay_url.clone()),
            direct_addresses: Default::default(),
        };

        let go1 = Gossip::from_endpoint(ep1.clone(), Default::default(), &addr1);
        let go2 = Gossip::from_endpoint(ep2.clone(), Default::default(), &addr2);
        let go3 = Gossip::from_endpoint(ep3.clone(), Default::default(), &addr3);
        debug!("peer1 {:?}", ep1.node_id());
        debug!("peer2 {:?}", ep2.node_id());
        debug!("peer3 {:?}", ep3.node_id());
        let pi1 = ep1.node_id();
        let pi2 = ep2.node_id();

        let cancel = CancellationToken::new();
        let tasks = [
            spawn(endpoint_loop(ep1.clone(), go1.clone(), cancel.clone())),
            spawn(endpoint_loop(ep2.clone(), go2.clone(), cancel.clone())),
            spawn(endpoint_loop(ep3.clone(), go3.clone(), cancel.clone())),
        ];

        debug!("----- adding peers  ----- ");
        let topic: TopicId = blake3::hash(b"foobar").into();

        let addr1 = NodeAddr::new(pi1).with_relay_url(relay_url.clone());
        let addr2 = NodeAddr::new(pi2).with_relay_url(relay_url);
        ep2.add_node_addr(addr1.clone()).unwrap();
        ep3.add_node_addr(addr2).unwrap();

        debug!("----- joining  ----- ");
        // join the topics and wait for the connection to succeed
        let [sub1, mut sub2, mut sub3] = [
            go1.join(topic, vec![]),
            go2.join(topic, vec![pi1]),
            go3.join(topic, vec![pi2]),
        ]
        .try_join()
        .await
        .unwrap();

        let (sink1, _stream1) = sub1.split();

        let len = 2;

        // publish messages on node1
        let pub1 = spawn(async move {
            for i in 0..len {
                let message = format!("hi{}", i);
                info!("go1 broadcast: {message:?}");
                sink1.broadcast(message.into_bytes().into()).await.unwrap();
                tokio::time::sleep(Duration::from_micros(1)).await;
            }
        });

        // wait for messages on node2
        let sub2 = spawn(async move {
            let mut recv = vec![];
            loop {
                let ev = sub2.next().await.unwrap().unwrap();
                info!("go2 event: {ev:?}");
                if let Event::Gossip(GossipEvent::Received(msg)) = ev {
                    recv.push(msg.content);
                }
                if recv.len() == len {
                    return recv;
                }
            }
        });

        // wait for messages on node3
        let sub3 = spawn(async move {
            let mut recv = vec![];
            loop {
                let ev = sub3.next().await.unwrap().unwrap();
                info!("go3 event: {ev:?}");
                if let Event::Gossip(GossipEvent::Received(msg)) = ev {
                    recv.push(msg.content);
                }
                if recv.len() == len {
                    return recv;
                }
            }
        });

        timeout(Duration::from_secs(10), pub1)
            .await
            .unwrap()
            .unwrap();
        let recv2 = timeout(Duration::from_secs(10), sub2)
            .await
            .unwrap()
            .unwrap();
        let recv3 = timeout(Duration::from_secs(10), sub3)
            .await
            .unwrap()
            .unwrap();

        let expected: Vec<Bytes> = (0..len)
            .map(|i| Bytes::from(format!("hi{i}").into_bytes()))
            .collect();
        assert_eq!(recv2, expected);
        assert_eq!(recv3, expected);

        cancel.cancel();
        for t in tasks {
            timeout(Duration::from_secs(10), t)
                .await
                .unwrap()
                .unwrap()
                .unwrap();
        }
    }
}<|MERGE_RESOLUTION|>--- conflicted
+++ resolved
@@ -696,7 +696,6 @@
     debug!("connection established");
     let mut send_buf = BytesMut::new();
     let mut recv_buf = BytesMut::new();
-<<<<<<< HEAD
 
     let send_loop = async {
         for msg in queue {
@@ -708,15 +707,6 @@
         Ok::<_, anyhow::Error>(())
     };
 
-=======
-    let send_loop = async {
-        while let Some(msg) = send_rx.recv().await {
-            write_message(&mut send, &mut send_buf, &msg, max_message_size).await?
-        }
-        Ok::<_, anyhow::Error>(())
-    };
-
->>>>>>> 605a85d9
     let recv_loop = async {
         loop {
             let msg = read_message(&mut recv, &mut recv_buf, max_message_size).await?;
@@ -728,12 +718,8 @@
         Ok::<_, anyhow::Error>(())
     };
 
-<<<<<<< HEAD
     (send_loop, recv_loop).try_join().await?;
-=======
-    tokio::try_join!(send_loop, recv_loop)?;
-
->>>>>>> 605a85d9
+
     Ok(())
 }
 
