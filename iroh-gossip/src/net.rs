--- conflicted
+++ resolved
@@ -1,12 +1,5 @@
 //! Networking for the `iroh-gossip` protocol
 
-<<<<<<< HEAD
-use std::{
-    collections::HashMap, future::Future, net::SocketAddr, sync::Arc, task::Poll, time::Instant,
-};
-
-=======
->>>>>>> f16e4396
 use anyhow::{anyhow, Context};
 use bytes::{Bytes, BytesMut};
 use futures::{stream::Stream, FutureExt};
@@ -15,7 +8,7 @@
 use iroh_net::{key::PublicKey, magic_endpoint::get_peer_id, MagicEndpoint};
 use rand::rngs::StdRng;
 use rand_core::SeedableRng;
-use std::{collections::HashMap, fmt, future::Future, sync::Arc, task::Poll, time::Instant};
+use std::{collections::HashMap, future::Future, sync::Arc, task::Poll, time::Instant};
 use tokio::{
     sync::{broadcast, mpsc, oneshot, watch},
     task::JoinHandle,
@@ -355,13 +348,9 @@
                     }
                 },
                 _ = self.on_endpoints_rx.changed() => {
-<<<<<<< HEAD
-                    let info = IrohInfo::from_endpoint(&self.endpoint).await?;
+                    let info = self.endpoint.my_addr().await?;
                     let peer_data = Bytes::from(postcard::to_stdvec(&info)?);
-=======
-                    let info = self.endpoint.my_addr().await?;
-                    let peer_data = postcard::to_stdvec(&info)?;
->>>>>>> f16e4396
+
                     self.handle_in_event(InEvent::UpdatePeerData(peer_data.into()), Instant::now()).await?;
                 }
                 (peer_id, res) = self.dialer.next_conn() => {
