[package]
name = "iroh-gossip"
version = "0.18.0"
edition = "2021"
readme = "README.md"
description = "gossip messages over broadcast trees"
license = "MIT/Apache-2.0"
authors = ["n0 team"]
repository = "https://github.com/n0-computer/iroh"

# Sadly this also needs to be updated in .github/workflows/ci.yml
rust-version = "1.76"

[lints]
workspace = true

[dependencies]
# proto dependencies (required)
anyhow = { version = "1" }
blake3 = { package = "iroh-blake3", version = "1.4.5"}
bytes = { version = "1.4.0", features = ["serde"] }
derive_more = { version = "1.0.0-beta.6", features = ["add", "debug", "deref", "display", "from", "try_into", "into"] }
ed25519-dalek = { version = "2.0.0", features = ["serde", "rand_core"] }
indexmap = "2.0"
postcard = { version = "1", default-features = false, features = ["alloc", "use-std", "experimental-derive"] }
rand = { version = "0.8.5", features = ["std_rng"] }
rand_core = "0.6.4"
serde = { version = "1.0.164", features = ["derive"] }
tracing = "0.1"
iroh-metrics = { version = "0.18.0", path = "../iroh-metrics" }
iroh-base = { version = "0.18.0", path = "../iroh-base" }

# net dependencies (optional)
quinn = { version = "0.11", optional = true }
futures-lite = { version = "2.3", optional = true }
<<<<<<< HEAD
iroh-net = { path = "../iroh-net", version = "0.15.0", optional = true, default-features = false }
=======
iroh-net = { path = "../iroh-net", version = "0.18.0", optional = true, default-features = false, features = ["test-utils"] }
>>>>>>> eb74cf6a
tokio = { version = "1", optional = true, features = ["io-util", "sync", "rt", "macros", "net", "fs"] }
tokio-util = { version = "0.7.8", optional = true, features = ["codec"] }
genawaiter = { version = "0.99.1", default-features = false, features = ["futures03"] }

[dev-dependencies]
clap = { version = "4", features = ["derive"] }
iroh-test = { path = "../iroh-test" }
rand_chacha = "0.3.1"
tracing-subscriber = { version = "0.3", features = ["env-filter"] }
url = "2.4.0"

[features]
default = ["net"]
net = ["dep:futures-lite", "dep:iroh-net", "dep:tokio", "dep:tokio-util"]

[[example]]
name = "chat"
required-features = ["net"]

[package.metadata.docs.rs]
all-features = true<|MERGE_RESOLUTION|>--- conflicted
+++ resolved
@@ -33,11 +33,7 @@
 # net dependencies (optional)
 quinn = { version = "0.11", optional = true }
 futures-lite = { version = "2.3", optional = true }
-<<<<<<< HEAD
-iroh-net = { path = "../iroh-net", version = "0.15.0", optional = true, default-features = false }
-=======
 iroh-net = { path = "../iroh-net", version = "0.18.0", optional = true, default-features = false, features = ["test-utils"] }
->>>>>>> eb74cf6a
 tokio = { version = "1", optional = true, features = ["io-util", "sync", "rt", "macros", "net", "fs"] }
 tokio-util = { version = "0.7.8", optional = true, features = ["codec"] }
 genawaiter = { version = "0.99.1", default-features = false, features = ["futures03"] }
