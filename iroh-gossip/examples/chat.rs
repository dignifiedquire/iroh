use std::{collections::HashMap, fmt, str::FromStr};

use anyhow::{bail, Context, Result};
use bytes::Bytes;
use clap::Parser;
use ed25519_dalek::Signature;
use futures_lite::StreamExt;
use iroh_base::base32;
use iroh_gossip::{
    net::{Event, Gossip, GossipEvent, GossipReceiver, GOSSIP_ALPN},
    proto::TopicId,
};
use iroh_net::{
    key::{PublicKey, SecretKey},
    relay::{RelayMap, RelayMode, RelayUrl},
    Endpoint, NodeAddr,
};
use serde::{Deserialize, Serialize};

/// Chat over iroh-gossip
///
/// This broadcasts signed messages over iroh-gossip and verifies signatures
/// on received messages.
///
/// By default a new node id is created when starting the example. To reuse your identity,
/// set the `--secret-key` flag with the secret key printed on a previous invocation.
///
/// By default, the relay server run by n0 is used. To use a local relay server, run
///     cargo run --bin iroh-relay --features iroh-relay -- --dev
/// in another terminal and then set the `-d http://localhost:3340` flag on this example.
#[derive(Parser, Debug)]
struct Args {
    /// secret key to derive our node id from.
    #[clap(long)]
    secret_key: Option<String>,
    /// Set a custom relay server. By default, the relay server hosted by n0 will be used.
    #[clap(short, long)]
    relay: Option<RelayUrl>,
    /// Disable relay completely.
    #[clap(long)]
    no_relay: bool,
    /// Set your nickname.
    #[clap(short, long)]
    name: Option<String>,
    /// Set the bind port for our socket. By default, a random port will be used.
    #[clap(short, long, default_value = "0")]
    bind_port: u16,
    #[clap(subcommand)]
    command: Command,
}

#[derive(Parser, Debug)]
enum Command {
    /// Open a chat room for a topic and print a ticket for others to join.
    ///
    /// If no topic is provided, a new topic will be created.
    Open {
        /// Optionally set the topic id (32 bytes, as base32 string).
        topic: Option<TopicId>,
    },
    /// Join a chat room from a ticket.
    Join {
        /// The ticket, as base32 string.
        ticket: String,
    },
}

#[tokio::main]
async fn main() -> Result<()> {
    tracing_subscriber::fmt::init();
    let args = Args::parse();

    // parse the cli command
    let (topic, peers) = match &args.command {
        Command::Open { topic } => {
            let topic = topic.unwrap_or_else(|| TopicId::from_bytes(rand::random()));
            println!("> opening chat room for topic {topic}");
            (topic, vec![])
        }
        Command::Join { ticket } => {
            let Ticket { topic, peers } = Ticket::from_str(ticket)?;
            println!("> joining chat room for topic {topic}");
            (topic, peers)
        }
    };

    // parse or generate our secret key
    let secret_key = match args.secret_key {
        None => SecretKey::generate(),
        Some(key) => key.parse()?,
    };
    println!("> our secret key: {secret_key}");

    // configure our relay map
    let relay_mode = match (args.no_relay, args.relay) {
        (false, None) => RelayMode::Default,
        (false, Some(url)) => RelayMode::Custom(RelayMap::from_url(url)),
        (true, None) => RelayMode::Disabled,
        (true, Some(_)) => bail!("You cannot set --no-relay and --relay at the same time"),
    };
    println!("> using relay servers: {}", fmt_relay_mode(&relay_mode));

    // build our magic endpoint
    let endpoint = Endpoint::builder()
        .secret_key(secret_key)
        .alpns(vec![GOSSIP_ALPN.to_vec()])
        .relay_mode(relay_mode)
        .bind(args.bind_port)
        .await?;
    println!("> our node id: {}", endpoint.node_id());

    let my_addr = endpoint.node_addr().await?;
    // create the gossip protocol
    let gossip = Gossip::from_endpoint(endpoint.clone(), Default::default(), &my_addr.info);

    // print a ticket that includes our own node id and endpoint addresses
    let ticket = {
        let me = endpoint.node_addr().await?;
        let peers = peers.iter().cloned().chain([me]).collect();
        Ticket { topic, peers }
    };
    println!("> ticket to join us: {ticket}");

    // spawn our endpoint loop that forwards incoming connections to the gossiper
    tokio::spawn(endpoint_loop(endpoint.clone(), gossip.clone()));

    // join the gossip topic by connecting to known peers, if any
    let peer_ids = peers.iter().map(|p| p.node_id).collect();
    if peers.is_empty() {
        println!("> waiting for peers to join us...");
    } else {
        println!("> trying to connect to {} peers...", peers.len());
        // add the peer addrs from the ticket to our endpoint's addressbook so that they can be dialed
        for peer in peers.into_iter() {
            endpoint.add_node_addr(peer)?;
        }
    };
    let (sender, receiver) = gossip.join(topic, peer_ids).await?.split();
    println!("> connected!");

    // broadcast our name, if set
    if let Some(name) = args.name {
        let message = Message::AboutMe { name };
        let encoded_message = SignedMessage::sign_and_encode(endpoint.secret_key(), &message)?;
        sender.broadcast(encoded_message).await?;
    }

    // subscribe and print loop
    tokio::spawn(subscribe_loop(receiver));

    // spawn an input thread that reads stdin
    // not using tokio here because they recommend this for "technical reasons"
    let (line_tx, mut line_rx) = tokio::sync::mpsc::channel(1);
    std::thread::spawn(move || input_loop(line_tx));

    // broadcast each line we type
    println!("> type a message and hit enter to broadcast...");
    while let Some(text) = line_rx.recv().await {
        let message = Message::Message { text: text.clone() };
        let encoded_message = SignedMessage::sign_and_encode(endpoint.secret_key(), &message)?;
        sender.broadcast(encoded_message).await?;
        println!("> sent: {text}");
    }

    Ok(())
}

async fn subscribe_loop(mut receiver: GossipReceiver) -> Result<()> {
    // init a peerid -> name hashmap
    let mut names = HashMap::new();
    while let Some(event) = receiver.try_next().await? {
        if let Event::Gossip(GossipEvent::Received(msg)) = event {
            let (from, message) = SignedMessage::verify_and_decode(&msg.content)?;
            match message {
                Message::AboutMe { name } => {
                    names.insert(from, name.clone());
                    println!("> {} is now known as {}", from.fmt_short(), name);
                }
                Message::Message { text } => {
                    let name = names
                        .get(&from)
                        .map_or_else(|| from.fmt_short(), String::to_string);
                    println!("{}: {}", name, text);
                }
            }
        }
    }
    Ok(())
}

async fn endpoint_loop(endpoint: Endpoint, gossip: Gossip) {
    while let Some(incoming) = endpoint.accept().await {
        let conn = match incoming.accept() {
            Ok(conn) => conn,
            Err(err) => {
                println!("incoming connection failed: {err:#}");
                continue;
            }
        };
        let gossip = gossip.clone();
        tokio::spawn(async move {
            if let Err(err) = handle_connection(conn, gossip).await {
                println!("> connection closed: {err}");
            }
        });
    }
}
<<<<<<< HEAD

// TODO: needs to be Incoming now
async fn handle_connection(
    mut conn: iroh_net::endpoint::Connecting,
    gossip: Gossip,
) -> anyhow::Result<()> {
=======
async fn handle_connection(mut conn: iroh_net::endpoint::Connecting, gossip: Gossip) -> Result<()> {
>>>>>>> d54a5deb
    let alpn = conn.alpn().await?;
    let conn = conn.await?;
    let peer_id = iroh_net::endpoint::get_remote_node_id(&conn)?;
    match alpn.as_ref() {
        GOSSIP_ALPN => gossip.handle_connection(conn).await.context(format!(
            "connection to {peer_id} with ALPN {} failed",
            String::from_utf8_lossy(&alpn)
        ))?,
        _ => println!("> ignoring connection from {peer_id}: unsupported ALPN protocol"),
    }
    Ok(())
}

fn input_loop(line_tx: tokio::sync::mpsc::Sender<String>) -> Result<()> {
    let mut buffer = String::new();
    let stdin = std::io::stdin(); // We get `Stdin` here.
    loop {
        stdin.read_line(&mut buffer)?;
        line_tx.blocking_send(buffer.clone())?;
        buffer.clear();
    }
}

#[derive(Debug, Serialize, Deserialize)]
struct SignedMessage {
    from: PublicKey,
    data: Bytes,
    signature: Signature,
}

impl SignedMessage {
    pub fn verify_and_decode(bytes: &[u8]) -> Result<(PublicKey, Message)> {
        let signed_message: Self = postcard::from_bytes(bytes)?;
        let key: PublicKey = signed_message.from;
        key.verify(&signed_message.data, &signed_message.signature)?;
        let message: Message = postcard::from_bytes(&signed_message.data)?;
        Ok((signed_message.from, message))
    }

    pub fn sign_and_encode(secret_key: &SecretKey, message: &Message) -> Result<Bytes> {
        let data: Bytes = postcard::to_stdvec(&message)?.into();
        let signature = secret_key.sign(&data);
        let from: PublicKey = secret_key.public();
        let signed_message = Self {
            from,
            data,
            signature,
        };
        let encoded = postcard::to_stdvec(&signed_message)?;
        Ok(encoded.into())
    }
}

#[derive(Debug, Serialize, Deserialize)]
enum Message {
    AboutMe { name: String },
    Message { text: String },
}

#[derive(Debug, Serialize, Deserialize)]
struct Ticket {
    topic: TopicId,
    peers: Vec<NodeAddr>,
}
impl Ticket {
    /// Deserializes from bytes.
    fn from_bytes(bytes: &[u8]) -> Result<Self> {
        postcard::from_bytes(bytes).map_err(Into::into)
    }
    /// Serializes to bytes.
    pub fn to_bytes(&self) -> Vec<u8> {
        postcard::to_stdvec(self).expect("postcard::to_stdvec is infallible")
    }
}

/// Serializes to base32.
impl fmt::Display for Ticket {
    fn fmt(&self, f: &mut fmt::Formatter) -> fmt::Result {
        write!(f, "{}", base32::fmt(self.to_bytes()))
    }
}

/// Deserializes from base32.
impl FromStr for Ticket {
    type Err = anyhow::Error;
    fn from_str(s: &str) -> Result<Self, Self::Err> {
        Self::from_bytes(&base32::parse_vec(s)?)
    }
}

// helpers

fn fmt_relay_mode(relay_mode: &RelayMode) -> String {
    match relay_mode {
        RelayMode::Disabled => "None".to_string(),
        RelayMode::Default => "Default Relay (production) servers".to_string(),
        RelayMode::Staging => "Default Relay (staging) servers".to_string(),
        RelayMode::Custom(map) => map
            .urls()
            .map(|url| url.to_string())
            .collect::<Vec<_>>()
            .join(", "),
    }
}<|MERGE_RESOLUTION|>--- conflicted
+++ resolved
@@ -205,16 +205,12 @@
         });
     }
 }
-<<<<<<< HEAD
 
 // TODO: needs to be Incoming now
 async fn handle_connection(
     mut conn: iroh_net::endpoint::Connecting,
     gossip: Gossip,
 ) -> anyhow::Result<()> {
-=======
-async fn handle_connection(mut conn: iroh_net::endpoint::Connecting, gossip: Gossip) -> Result<()> {
->>>>>>> d54a5deb
     let alpn = conn.alpn().await?;
     let conn = conn.await?;
     let peer_id = iroh_net::endpoint::get_remote_node_id(&conn)?;
