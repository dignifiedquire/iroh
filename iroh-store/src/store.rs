use std::{fmt, sync::Arc, thread::available_parallelism};

use ahash::AHashSet;
use anyhow::{anyhow, bail, Context, Result};
use bytes::Bytes;
use cid::Cid;
use iroh_metrics::{
    core::{MObserver, MRecorder},
    inc, observe, record,
    store::{StoreHistograms, StoreMetrics},
};
use multihash::Multihash;
use rocksdb::{
    BlockBasedOptions, Cache, ColumnFamily, DBPinnableSlice, Direction, IteratorMode, Options,
    WriteBatch, DB as RocksDb,
};
use smallvec::SmallVec;
use std::sync::{RwLock, RwLockReadGuard, RwLockWriteGuard};
use tokio::task;

use crate::cf::{GraphV0, MetadataV0, CF_BLOBS_V0, CF_GRAPH_V0, CF_ID_V0, CF_METADATA_V0};
use crate::Config;

#[derive(Clone, Debug)]
pub struct Store {
    inner: Arc<InnerStore>,
}

struct InnerStore {
    content: RocksDb,
    next_id: RwLock<u64>,
    _cache: Cache,
}

impl fmt::Debug for InnerStore {
    fn fmt(&self, f: &mut fmt::Formatter<'_>) -> fmt::Result {
        f.debug_struct("InnerStore")
            .field("content", &self.content)
            .field("next_id", &self.next_id)
            .field("_cache", &"rocksdb::db_options::Cache")
            .finish()
    }
}

/// Creates the default rocksdb options
fn default_options() -> (Options, Cache) {
    let mut opts = Options::default();
    opts.set_write_buffer_size(512 * 1024 * 1024);
    opts.optimize_for_point_lookup(64 * 1024 * 1024);
    let par = (available_parallelism().map(|s| s.get()).unwrap_or(2) / 4).min(2);
    opts.increase_parallelism(par as _);
    opts.set_compression_type(rocksdb::DBCompressionType::Lz4);
    opts.set_bottommost_compression_type(rocksdb::DBCompressionType::Zstd);
    opts.set_blob_compression_type(rocksdb::DBCompressionType::Lz4);
    opts.set_bytes_per_sync(1_048_576);
    opts.set_blob_file_size(512 * 1024 * 1024);

    let cache = Cache::new_lru_cache(128 * 1024 * 1024).unwrap();
    let mut bopts = BlockBasedOptions::default();
    // all our data is longer lived, so ribbon filters make sense
    bopts.set_ribbon_filter(10.0);
    bopts.set_block_cache(&cache);
    bopts.set_block_size(6 * 1024);
    bopts.set_cache_index_and_filter_blocks(true);
    bopts.set_pin_l0_filter_and_index_blocks_in_cache(true);
    opts.set_block_based_table_factory(&bopts);

    (opts, cache)
}

fn default_blob_opts() -> Options {
    let mut opts = Options::default();
    opts.set_enable_blob_files(true);
    opts.set_min_blob_size(5 * 1024);

    opts
}

/// The key used in CF_ID_V0
///
/// The multihash followed by the be encoded code. This allows both looking up an id by multihash and code (aka Cid),
/// and looking up all codes and ids for a multihash, for the rare case that there are mulitple cids with the same
/// multihash but different codes.
fn id_key(cid: &Cid) -> SmallVec<[u8; 64]> {
    let mut key = SmallVec::new();
    cid.hash().write(&mut key).unwrap();
    key.extend_from_slice(&cid.codec().to_be_bytes());
    key
}

/// Struct used to iterate over all the ids for a multihash
struct CodeAndId {
    // the ipld code of the id
    #[allow(dead_code)]
    code: u64,
    // the id for the cid, used in most other column families
    id: u64,
}

impl Store {
    /// Creates a new database.
    #[tracing::instrument]
    pub async fn create(config: Config) -> Result<Self> {
        let (mut options, cache) = default_options();
        options.create_if_missing(true);

        let path = config.path.clone();
        let db = task::spawn_blocking(move || -> Result<_> {
            let mut db = RocksDb::open(&options, path)?;
            {
                let opts = default_blob_opts();
                db.create_cf(CF_BLOBS_V0, &opts)?;
            }
            {
                let opts = Options::default();
                db.create_cf(CF_METADATA_V0, &opts)?;
            }
            {
                let opts = Options::default();
                db.create_cf(CF_GRAPH_V0, &opts)?;
            }
            {
                let opts = Options::default();
                db.create_cf(CF_ID_V0, &opts)?;
            }

            Ok(db)
        })
        .await??;

        Ok(Store {
            inner: Arc::new(InnerStore {
                content: db,
                next_id: 1.into(),
                _cache: cache,
            }),
        })
    }

    /// Opens an existing database.
    #[tracing::instrument]
    pub async fn open(config: Config) -> Result<Self> {
        let (mut options, cache) = default_options();
        options.create_if_missing(false);
        // TODO: find a way to read existing options

        let path = config.path.clone();
        let (db, next_id) = task::spawn_blocking(move || -> Result<_> {
            let db = RocksDb::open_cf(
                &options,
                path,
                [CF_BLOBS_V0, CF_METADATA_V0, CF_GRAPH_V0, CF_ID_V0],
            )?;

            // read last inserted id
            let next_id = {
                let cf_meta = db
                    .cf_handle(CF_METADATA_V0)
                    .ok_or_else(|| anyhow!("missing column family: metadata"))?;

                let mut iter = db.full_iterator_cf(&cf_meta, IteratorMode::End);
                let last_id = iter
                    .next()
                    .and_then(|r| r.ok())
                    .and_then(|(key, _)| key[..8].try_into().ok())
                    .map(u64::from_be_bytes)
                    .unwrap_or_default();

                last_id + 1
            };

            Ok((db, next_id))
        })
        .await??;

        Ok(Store {
            inner: Arc::new(InnerStore {
                content: db,
                next_id: next_id.into(),
                _cache: cache,
            }),
        })
    }

    #[tracing::instrument(skip(self, links, blob))]
    pub fn put<T: AsRef<[u8]>, L>(&self, cid: Cid, blob: T, links: L) -> Result<()>
    where
        L: IntoIterator<Item = Cid>,
    {
        self.write_store()?.put(cid, blob, links)
    }

    #[tracing::instrument(skip(self, blocks))]
    pub fn put_many(&self, blocks: impl IntoIterator<Item = (Cid, Bytes, Vec<Cid>)>) -> Result<()> {
        self.write_store()?.put_many(blocks)
    }

    #[tracing::instrument(skip(self))]
    pub fn get_blob_by_hash(&self, hash: &Multihash) -> Result<Option<DBPinnableSlice<'_>>> {
        self.read_store()?.get_blob_by_hash(hash)
    }

    #[tracing::instrument(skip(self))]
    pub fn has_blob_for_hash(&self, hash: &Multihash) -> Result<bool> {
        self.read_store()?.has_blob_for_hash(hash)
    }

    #[tracing::instrument(skip(self))]
    pub fn get(&self, cid: &Cid) -> Result<Option<DBPinnableSlice<'_>>> {
        self.read_store()?.get(cid)
    }

    #[tracing::instrument(skip(self))]
    pub fn get_size(&self, cid: &Cid) -> Result<Option<usize>> {
        self.read_store()?.get_size(cid)
    }

    #[tracing::instrument(skip(self))]
    pub fn has(&self, cid: &Cid) -> Result<bool> {
        self.read_store()?.has(cid)
    }

    #[tracing::instrument(skip(self))]
    pub fn get_links(&self, cid: &Cid) -> Result<Option<Vec<Cid>>> {
        self.read_store()?.get_links(cid)
    }

    #[tracing::instrument(skip(self))]
    pub fn consistency_check(&self) -> Result<Vec<String>> {
        self.read_store()?.consistency_check()
    }

    #[cfg(test)]
    fn get_ids_for_hash(
        &self,
        hash: &Multihash,
    ) -> Result<impl Iterator<Item = Result<CodeAndId>> + '_> {
        self.read_store()?.get_ids_for_hash(hash)
    }

    fn write_store(&self) -> Result<WriteStore> {
        let db = &self.inner.content;
        Ok(WriteStore {
            db,
            cf: ColumnFamilies::new(db)?,
            next_id: self.inner.next_id.write().unwrap(),
        })
    }

    fn read_store(&self) -> Result<ReadStore> {
        let db = &self.inner.content;
        Ok(ReadStore {
            db,
            cf: ColumnFamilies::new(db)?,
            _next_id: self.inner.next_id.read().unwrap(),
        })
    }

    pub(crate) async fn spawn_blocking<T: Send + Sync + 'static>(
        &self,
        f: impl FnOnce(Self) -> anyhow::Result<T> + Send + Sync + 'static,
    ) -> anyhow::Result<T> {
        let this = self.clone();
        tokio::task::spawn_blocking(move || f(this)).await?
    }
}

/// Groups all write operations.
///
/// Not Send, so must be used from a single thread.
///
/// All write interacion with the database is done through this struct.
struct WriteStore<'a> {
    db: &'a RocksDb,
    cf: ColumnFamilies<'a>,
    next_id: RwLockWriteGuard<'a, u64>,
}

/// Groups all read operations.
///
/// Not Send, so must be used from a single thread.
///
/// All read interacion with the database is done through this struct.
struct ReadStore<'a> {
    db: &'a RocksDb,
    cf: ColumnFamilies<'a>,
    _next_id: RwLockReadGuard<'a, u64>,
}

struct ColumnFamilies<'a> {
    id: &'a ColumnFamily,
    metadata: &'a ColumnFamily,
    graph: &'a ColumnFamily,
    blobs: &'a ColumnFamily,
}

impl<'a> ColumnFamilies<'a> {
    fn new(db: &'a RocksDb) -> anyhow::Result<Self> {
        Ok(Self {
            id: db
                .cf_handle(CF_ID_V0)
                .context("missing column family: id")?,
            metadata: db
                .cf_handle(CF_METADATA_V0)
                .context("missing column family: metadata")?,
            graph: db
                .cf_handle(CF_GRAPH_V0)
                .context("missing column family: graph")?,
            blobs: db
                .cf_handle(CF_BLOBS_V0)
                .context("missing column family: blobs")?,
        })
    }
}

impl<'a> WriteStore<'a> {
    fn put<T: AsRef<[u8]>, L>(&mut self, cid: Cid, blob: T, links: L) -> Result<()>
    where
        L: IntoIterator<Item = Cid>,
    {
        inc!(StoreMetrics::PutRequests);

        if self.has(&cid)? {
            return Ok(());
        }

        let id = self.next_id();

        let start = std::time::Instant::now();

        let id_bytes = id.to_be_bytes();

        // guranteed that the key does not exists, so we want to store it

        let metadata = MetadataV0 {
            codec: cid.codec(),
            multihash: cid.hash().to_bytes(),
        };
        let metadata_bytes = rkyv::to_bytes::<_, 1024>(&metadata)?; // TODO: is this the right amount of scratch space?
        let id_key = id_key(&cid);

        let children = self.ensure_id_many(links.into_iter())?;

        let graph = GraphV0 { children };
        let graph_bytes = rkyv::to_bytes::<_, 1024>(&graph)?; // TODO: is this the right amount of scratch space?
        let blob_size = blob.as_ref().len();

        let mut batch = WriteBatch::default();
        batch.put_cf(self.cf.id, id_key, id_bytes);
        batch.put_cf(self.cf.blobs, id_bytes, blob);
        batch.put_cf(self.cf.metadata, id_bytes, metadata_bytes);
        batch.put_cf(self.cf.graph, id_bytes, graph_bytes);
        self.db.write(batch)?;
        observe!(StoreHistograms::PutRequests, start.elapsed().as_secs_f64());
        record!(StoreMetrics::PutBytes, blob_size as u64);

        Ok(())
    }

    fn put_many(&mut self, blocks: impl IntoIterator<Item = (Cid, Bytes, Vec<Cid>)>) -> Result<()> {
        inc!(StoreMetrics::PutRequests);
        let start = std::time::Instant::now();
        let mut total_blob_size = 0;

        let mut batch = WriteBatch::default();
        let mut cid_tracker: AHashSet<Cid> = AHashSet::default();
        for (cid, blob, links) in blocks.into_iter() {
            if cid_tracker.contains(&cid) || self.has(&cid)? {
                continue;
            }

            cid_tracker.insert(cid);

            let id = self.next_id();

            let id_bytes = id.to_be_bytes();

            // guranteed that the key does not exists, so we want to store it

            let metadata = MetadataV0 {
                codec: cid.codec(),
                multihash: cid.hash().to_bytes(),
            };
            let metadata_bytes = rkyv::to_bytes::<_, 1024>(&metadata)?; // TODO: is this the right amount of scratch space?
            let id_key = id_key(&cid);

            let children = self.ensure_id_many(links.into_iter())?;

            let graph = GraphV0 { children };
            let graph_bytes = rkyv::to_bytes::<_, 1024>(&graph)?; // TODO: is this the right amount of scratch space?

            let blob_size = blob.as_ref().len();
            total_blob_size += blob_size as u64;

            batch.put_cf(self.cf.id, id_key, id_bytes);
            batch.put_cf(self.cf.blobs, id_bytes, blob);
            batch.put_cf(self.cf.metadata, id_bytes, metadata_bytes);
            batch.put_cf(self.cf.graph, id_bytes, graph_bytes);
        }

        self.db.write(batch)?;
        observe!(StoreHistograms::PutRequests, start.elapsed().as_secs_f64());
        record!(StoreMetrics::PutBytes, total_blob_size);

        Ok(())
    }

    /// Takes a list of cids and gives them ids, which are both stored and then returned.
    #[tracing::instrument(skip(self, cids))]
    fn ensure_id_many<I>(&mut self, cids: I) -> Result<Vec<u64>>
    where
        I: IntoIterator<Item = Cid>,
    {
        let mut ids = Vec::new();
        let mut batch = WriteBatch::default();
        for cid in cids {
            let id_key = id_key(&cid);
            let id = if let Some(id) = self.db.get_pinned_cf(self.cf.id, &id_key)? {
                u64::from_be_bytes(id.as_ref().try_into()?)
            } else {
                let id = self.next_id();
                let id_bytes = id.to_be_bytes();

                let metadata = MetadataV0 {
                    codec: cid.codec(),
                    multihash: cid.hash().to_bytes(),
                };
                let metadata_bytes = rkyv::to_bytes::<_, 1024>(&metadata)?; // TODO: is this the right amount of scratch space?
                batch.put_cf(&self.cf.id, id_key, id_bytes);
                batch.put_cf(&self.cf.metadata, id_bytes, metadata_bytes);
                id
            };
            ids.push(id);
        }
        self.db.write(batch)?;

        Ok(ids)
    }

    #[tracing::instrument(skip(self))]
    fn next_id(&mut self) -> u64 {
        let id = *self.next_id;
        if let Some(next_id) = self.next_id.checked_add(1) {
            *self.next_id = next_id;
        } else {
            panic!("this store is full");
        }
        id
    }

    #[tracing::instrument(skip(self))]
    fn get_id(&self, cid: &Cid) -> Result<Option<u64>> {
        let id_key = id_key(cid);
        let maybe_id_bytes = self.db.get_pinned_cf(self.cf.id, id_key)?;
        match maybe_id_bytes {
            Some(bytes) => {
                let arr = bytes[..8].try_into().map_err(|e| anyhow!("{:?}", e))?;
                Ok(Some(u64::from_be_bytes(arr)))
            }
            None => Ok(None),
        }
    }

    fn has(&self, cid: &Cid) -> Result<bool> {
        match self.get_id(cid)? {
            Some(id) => {
                let exists = self
                    .db
                    .get_pinned_cf(self.cf.blobs, id.to_be_bytes())?
                    .is_some();
                Ok(exists)
            }
            None => Ok(false),
        }
    }
}

impl<'a> ReadStore<'a> {
    fn get(&self, cid: &Cid) -> Result<Option<DBPinnableSlice<'a>>> {
        inc!(StoreMetrics::GetRequests);
        let start = std::time::Instant::now();
        let res = match self.get_id(cid)? {
            Some(id) => {
                let maybe_blob = self.get_by_id(id)?;
                inc!(StoreMetrics::StoreHit);
                record!(
                    StoreMetrics::GetBytes,
                    maybe_blob.as_ref().map(|b| b.len()).unwrap_or(0) as u64
                );
                Ok(maybe_blob)
            }
            None => {
                inc!(StoreMetrics::StoreMiss);
                Ok(None)
            }
        };
        observe!(StoreHistograms::GetRequests, start.elapsed().as_secs_f64());
        res
    }

    fn get_size(&self, cid: &Cid) -> Result<Option<usize>> {
        match self.get_id(cid)? {
            Some(id) => {
                inc!(StoreMetrics::StoreHit);
                let maybe_size = self.get_size_by_id(id)?;
                Ok(maybe_size)
            }
            None => {
                inc!(StoreMetrics::StoreMiss);
                Ok(None)
            }
        }
    }

    fn has(&self, cid: &Cid) -> Result<bool> {
        match self.get_id(cid)? {
            Some(id) => {
                let exists = self
                    .db
                    .get_pinned_cf(self.cf.blobs, id.to_be_bytes())?
                    .is_some();
                Ok(exists)
            }
            None => Ok(false),
        }
    }

    fn get_links(&self, cid: &Cid) -> Result<Option<Vec<Cid>>> {
        inc!(StoreMetrics::GetLinksRequests);
        let start = std::time::Instant::now();
        let res = match self.get_id(cid)? {
            Some(id) => {
                let maybe_links = self.get_links_by_id(id)?;
                inc!(StoreMetrics::GetLinksHit);
                Ok(maybe_links)
            }
            None => {
                inc!(StoreMetrics::GetLinksMiss);
                Ok(None)
            }
        };
        observe!(
            StoreHistograms::GetLinksRequests,
            start.elapsed().as_secs_f64()
        );
        res
    }

    #[tracing::instrument(skip(self))]
    fn get_id(&self, cid: &Cid) -> Result<Option<u64>> {
        let id_key = id_key(cid);
        let maybe_id_bytes = self.db.get_pinned_cf(self.cf.id, id_key)?;
        match maybe_id_bytes {
            Some(bytes) => {
                let arr = bytes[..8].try_into().map_err(|e| anyhow!("{:?}", e))?;
                Ok(Some(u64::from_be_bytes(arr)))
            }
            None => Ok(None),
        }
    }

    fn get_ids_for_hash(
        &self,
        hash: &Multihash,
    ) -> Result<impl Iterator<Item = Result<CodeAndId>> + 'a> {
        let hash = hash.to_bytes();
        let iter = self
            .db
            .iterator_cf(self.cf.id, IteratorMode::From(&hash, Direction::Forward));
        let hash_len = hash.len();
        Ok(iter
            .take_while(move |elem| {
                if let Ok((k, _)) = elem {
                    k.len() == hash_len + 8 && k.starts_with(&hash)
                } else {
                    // we don't want to swallow errors. An error is not the same as no result!
                    true
                }
            })
            .map(move |elem| {
                let (k, v) = elem?;
                let code = u64::from_be_bytes(k[hash_len..].try_into()?);
                let id = u64::from_be_bytes(v[..8].try_into()?);
                Ok(CodeAndId { code, id })
            }))
    }

    fn get_blob_by_hash(&self, hash: &Multihash) -> Result<Option<DBPinnableSlice<'a>>> {
        for elem in self.get_ids_for_hash(hash)? {
            let id = elem?.id;
            let id_bytes = id.to_be_bytes();
            if let Some(blob) = self.db.get_pinned_cf(self.cf.blobs, id_bytes)? {
                return Ok(Some(blob));
            }
        }
        Ok(None)
    }

    #[tracing::instrument(skip(self))]
    fn has_blob_for_hash(&self, hash: &Multihash) -> Result<bool> {
        for elem in self.get_ids_for_hash(hash)? {
            let id = elem?.id;
            let id_bytes = id.to_be_bytes();
            if let Some(_blob) = self.db.get_pinned_cf(self.cf.blobs, id_bytes)? {
                return Ok(true);
            }
        }
        Ok(false)
    }

    #[tracing::instrument(skip(self))]
    fn get_by_id(&self, id: u64) -> Result<Option<DBPinnableSlice<'a>>> {
        let maybe_blob = self.db.get_pinned_cf(self.cf.blobs, id.to_be_bytes())?;

        Ok(maybe_blob)
    }

    #[tracing::instrument(skip(self))]
    fn get_size_by_id(&self, id: u64) -> Result<Option<usize>> {
        let maybe_blob = self.db.get_pinned_cf(self.cf.blobs, id.to_be_bytes())?;
        let maybe_size = maybe_blob.map(|b| b.len());
        Ok(maybe_size)
    }

    #[tracing::instrument(skip(self))]
    fn get_links_by_id(&self, id: u64) -> Result<Option<Vec<Cid>>> {
        let id_bytes = id.to_be_bytes();
        // FIXME: can't use pinned because otherwise this can trigger alignment issues :/
        let cf = &self.cf;
        match self.db.get_cf(cf.graph, id_bytes)? {
            Some(links_id) => {
                let graph = rkyv::check_archived_root::<GraphV0>(&links_id)
                    .map_err(|e| anyhow!("{:?}", e))?;
                let keys = graph
                    .children
                    .iter()
                    .map(|id| (&cf.metadata, id.to_be_bytes()));
                let meta = self.db.multi_get_cf(keys);
                let mut links = Vec::with_capacity(meta.len());
                for (i, meta) in meta.into_iter().enumerate() {
                    match meta? {
                        Some(meta) => {
                            let meta = rkyv::check_archived_root::<MetadataV0>(&meta)
                                .map_err(|e| anyhow!("{:?}", e))?;
                            let multihash = cid::multihash::Multihash::from_bytes(&meta.multihash)?;
                            let c = Cid::new_v1(meta.codec, multihash);
                            links.push(c);
                        }
                        None => {
                            bail!("invalid link: {}", graph.children[i]);
                        }
                    }
                }
                Ok(Some(links))
            }
            None => Ok(None),
        }
    }

    /// Perform an internal consistency check on the store, and return all internal errors found.
    fn consistency_check(&self) -> anyhow::Result<Vec<String>> {
        let mut res = Vec::new();
        let cf = &self.cf;
        let n_meta = self
            .db
            .iterator_cf(&cf.metadata, IteratorMode::Start)
            .count();
        let n_id = self.db.iterator_cf(&cf.id, IteratorMode::Start).count();
        if n_meta != n_id {
            res.push(format!(
                "non bijective mapping between cid and id. Metadata and id cfs have different lengths: {n_meta} != {n_id}"
            ));
        }
        Ok(res)
    }
}

#[cfg(test)]
mod tests {
    use std::{str::FromStr, sync::Mutex};

    use cid::multihash::{Code, MultihashDigest};
    use libipld::{
        cbor::DagCborCodec,
        prelude::{Codec, Encode},
        Ipld, IpldCodec,
    };
    use tempfile::TempDir;

    use super::*;

    const RAW: u64 = 0x55;
    const DAG_CBOR: u64 = 0x71;

    #[tokio::test]
    async fn test_basics() {
        let dir = tempfile::tempdir().unwrap();
<<<<<<< HEAD
        let rpc_client = RpcClientConfig::default();
        let config = Config {
            server: Default::default(),
            path: dir.path().into(),
            rpc_client,
            metrics: MetricsConfig::default(),
        };

=======
        let config = Config::new(dir.path().into());
>>>>>>> 99603409
        let store = Store::create(config).await.unwrap();

        let mut values = Vec::new();

        for i in 0..100 {
            let data = vec![i as u8; i * 16];
            let hash = Code::Sha2_256.digest(&data);
            let c = cid::Cid::new_v1(RAW, hash);

            let link_hash = Code::Sha2_256.digest(&[(i + 1) as u8; 64]);
            let link = cid::Cid::new_v1(RAW, link_hash);

            let links = [link];

            store.put(c, &data, links).unwrap();
            values.push((c, data, links));
        }

        for (i, (c, expected_data, expected_links)) in values.iter().enumerate() {
            dbg!(i);
            assert!(store.has(c).unwrap());
            let data = store.get(c).unwrap().unwrap();
            assert_eq!(expected_data, &data[..]);

            let links = store.get_links(c).unwrap().unwrap();
            assert_eq!(expected_links, &links[..]);
        }
    }

    #[tokio::test]
    async fn test_reopen() {
        let dir = tempfile::tempdir().unwrap();
<<<<<<< HEAD
        let rpc_client = RpcClientConfig::default();
        let config = Config {
            server: Default::default(),
            path: dir.path().into(),
            rpc_client,
            metrics: MetricsConfig::default(),
        };
=======
        let config = Config::new(dir.path().into());
>>>>>>> 99603409

        let store = Store::create(config.clone()).await.unwrap();

        let mut values = Vec::new();

        for i in 0..100 {
            let data = vec![i as u8; i * 16];
            let hash = Code::Sha2_256.digest(&data);
            let c = cid::Cid::new_v1(RAW, hash);

            let link_hash = Code::Sha2_256.digest(&[(i + 1) as u8; 64]);
            let link = cid::Cid::new_v1(RAW, link_hash);

            let links = [link];

            store.put(c, &data, links).unwrap();
            values.push((c, data, links));
        }

        for (c, expected_data, expected_links) in values.iter() {
            let data = store.get(c).unwrap().unwrap();
            assert_eq!(expected_data, &data[..]);

            let links = store.get_links(c).unwrap().unwrap();
            assert_eq!(expected_links, &links[..]);
        }

        drop(store);

        let store = Store::open(config).await.unwrap();
        for (c, expected_data, expected_links) in values.iter() {
            let data = store.get(c).unwrap().unwrap();
            assert_eq!(expected_data, &data[..]);

            let links = store.get_links(c).unwrap().unwrap();
            assert_eq!(expected_links, &links[..]);
        }

        for i in 100..200 {
            let data = vec![i as u8; i * 16];
            let hash = Code::Sha2_256.digest(&data);
            let c = cid::Cid::new_v1(RAW, hash);

            let link_hash = Code::Sha2_256.digest(&[(i + 1) as u8; 64]);
            let link = cid::Cid::new_v1(RAW, link_hash);

            let links = [link];

            store.put(c, &data, links).unwrap();
            values.push((c, data, links));
        }

        for (c, expected_data, expected_links) in values.iter() {
            let data = store.get(c).unwrap().unwrap();
            assert_eq!(expected_data, &data[..]);

            let links = store.get_links(c).unwrap().unwrap();
            assert_eq!(expected_links, &links[..]);
        }
    }

    async fn test_store() -> anyhow::Result<(Store, TempDir)> {
        let dir = tempfile::tempdir()?;
<<<<<<< HEAD
        let rpc_client = RpcClientConfig::default();
        let config = Config {
            server: Default::default(),
            path: dir.path().into(),
            rpc_client,
            metrics: MetricsConfig::default(),
        };

=======
        let config = Config::new(dir.path().into());
>>>>>>> 99603409
        let store = Store::create(config).await?;
        Ok((store, dir))
    }

    #[tokio::test]
    async fn test_multiple_cids_same_hash() -> anyhow::Result<()> {
        let link1 = Cid::from_str("bafybeib4tddkl4oalrhe7q66rrz5dcpz4qwv5lmpstuqrls3djikw566y4")?;
        let link2 = Cid::from_str("QmcBphfXUFUNLcfAm31WEqYjrjEh19G5x4iAQANSK151DD")?;
        // some data with links
        let data = libipld::ipld!({
            "link1": link1,
            "link2": link2,
        });
        let mut blob = Vec::new();
        data.encode(IpldCodec::DagCbor, &mut blob)?;
        let hash = Code::Sha2_256.digest(&blob);
        let raw_cid = Cid::new_v1(IpldCodec::Raw.into(), hash);
        let cbor_cid = Cid::new_v1(IpldCodec::DagCbor.into(), hash);

        let (store, _dir) = test_store().await?;
        store.put(raw_cid, &blob, vec![])?;
        store.put(cbor_cid, &blob, vec![link1, link2])?;
        assert_eq!(store.get_links(&raw_cid)?.unwrap().len(), 0);
        assert_eq!(store.get_links(&cbor_cid)?.unwrap().len(), 2);

        let ids = store.get_ids_for_hash(&hash)?;
        assert_eq!(ids.count(), 2);
        Ok(())
    }

    #[tokio::test]
    async fn test_blob_by_hash() -> anyhow::Result<()> {
        let link1 = Cid::from_str("bafybeib4tddkl4oalrhe7q66rrz5dcpz4qwv5lmpstuqrls3djikw566y4")?;
        let link2 = Cid::from_str("QmcBphfXUFUNLcfAm31WEqYjrjEh19G5x4iAQANSK151DD")?;
        // some data with links
        let data = libipld::ipld!({
            "link1": link1,
            "link2": link2,
        });
        let mut expected = Vec::new();
        data.encode(IpldCodec::DagCbor, &mut expected)?;
        let hash = Code::Sha2_256.digest(&expected);
        let raw_cid = Cid::new_v1(IpldCodec::Raw.into(), hash);
        let cbor_cid = Cid::new_v1(IpldCodec::DagCbor.into(), hash);

        let (store, _dir) = test_store().await?;
        // we don't have it yet
        assert!(!store.has_blob_for_hash(&hash)?);
        let actual = store.get_blob_by_hash(&hash)?.map(|x| x.to_vec());
        assert_eq!(actual, None);

        store.put(raw_cid, &expected, vec![])?;
        assert!(store.has_blob_for_hash(&hash)?);
        let actual = store.get_blob_by_hash(&hash)?.map(|x| x.to_vec());
        assert_eq!(actual, Some(expected.clone()));

        store.put(cbor_cid, &expected, vec![link1, link2])?;
        assert!(store.has_blob_for_hash(&hash)?);
        let actual = store.get_blob_by_hash(&hash)?.map(|x| x.to_vec());
        assert_eq!(actual, Some(expected));
        Ok(())
    }

    #[tokio::test]
    async fn test_add_consistency() -> anyhow::Result<()> {
        use rayon::prelude::*;
        let leafs = (0..10000u64)
            .map(|i| Cid::new_v1(RAW, Code::Sha2_256.digest(&i.to_be_bytes())))
            .collect::<Vec<_>>();
        let branches = leafs
            .chunks(100)
            .map(|links| {
                let data = Ipld::List(links.iter().cloned().map(Ipld::Link).collect());
                let data = DagCborCodec.encode(&data).unwrap();
                let cid = Cid::new_v1(DAG_CBOR, Code::Sha2_256.digest(&data));
                (cid, data, links.to_vec())
            })
            .collect::<Vec<_>>();
        let (store, _dir) = futures::executor::block_on(test_store())?;
        let workers = (0..std::thread::available_parallelism()?.get()).collect::<Vec<_>>();
        let mutex = Arc::new(Mutex::new(()));
        for branch in branches {
            // for each batch, do a concurrent insert from as many parallel threads as possible
            workers
                .par_iter()
                .map(|_| {
                    let mut store = store.write_store()?;
                    let (cid, data, links) = branch.clone();
                    let t = mutex.lock().unwrap();
                    store.put(cid, &data, links)?;
                    drop(t);
                    anyhow::Ok(())
                })
                .collect::<anyhow::Result<Vec<_>>>()?;
        }
        assert_eq!(Vec::<String>::new(), store.consistency_check()?);
        Ok(())
    }

    #[tokio::test]
    async fn test_put_many_repeat_ids() -> anyhow::Result<()> {
        let cid1 = Cid::from_str("bafybeib4tddkl4oalrhe7q66rrz5dcpz4qwv5lmpstuqrls3djikw566y4")?;
        let cid2 = Cid::from_str("QmcBphfXUFUNLcfAm31WEqYjrjEh19G5x4iAQANSK151DD")?;
        let cid3 = Cid::from_str("bafkreieq5jui4j25lacwomsqgjeswwl3y5zcdrresptwgmfylxo2depppq")?;

        let blob = Bytes::from(vec![0u8]);

        let (store, _dir) = test_store().await?;
        let blocks = vec![(cid1, blob.clone(), vec![]), (cid2, blob.clone(), vec![])];
        store.put_many(blocks)?;
        assert!(store.has(&cid1)?);
        assert!(store.has(&cid2)?);

        let blocks = vec![
            (cid1, blob.clone(), vec![]),
            (cid2, blob.clone(), vec![]),
            (cid3, blob.clone(), vec![]),
        ];

        store.put_many(blocks)?;
        assert!(store.has(&cid1)?);
        assert!(store.has(&cid2)?);
        assert!(store.has(&cid3)?);

        Ok(())
    }
}<|MERGE_RESOLUTION|>--- conflicted
+++ resolved
@@ -695,18 +695,7 @@
     #[tokio::test]
     async fn test_basics() {
         let dir = tempfile::tempdir().unwrap();
-<<<<<<< HEAD
-        let rpc_client = RpcClientConfig::default();
-        let config = Config {
-            server: Default::default(),
-            path: dir.path().into(),
-            rpc_client,
-            metrics: MetricsConfig::default(),
-        };
-
-=======
         let config = Config::new(dir.path().into());
->>>>>>> 99603409
         let store = Store::create(config).await.unwrap();
 
         let mut values = Vec::new();
@@ -739,17 +728,7 @@
     #[tokio::test]
     async fn test_reopen() {
         let dir = tempfile::tempdir().unwrap();
-<<<<<<< HEAD
-        let rpc_client = RpcClientConfig::default();
-        let config = Config {
-            server: Default::default(),
-            path: dir.path().into(),
-            rpc_client,
-            metrics: MetricsConfig::default(),
-        };
-=======
         let config = Config::new(dir.path().into());
->>>>>>> 99603409
 
         let store = Store::create(config.clone()).await.unwrap();
 
@@ -813,18 +792,7 @@
 
     async fn test_store() -> anyhow::Result<(Store, TempDir)> {
         let dir = tempfile::tempdir()?;
-<<<<<<< HEAD
-        let rpc_client = RpcClientConfig::default();
-        let config = Config {
-            server: Default::default(),
-            path: dir.path().into(),
-            rpc_client,
-            metrics: MetricsConfig::default(),
-        };
-
-=======
         let config = Config::new(dir.path().into());
->>>>>>> 99603409
         let store = Store::create(config).await?;
         Ok((store, dir))
     }
