//! A discovery service that uses an mdns-like service to discover local nodes.
//!
//! This allows you to use an mdns-like swarm discovery service to find address information about nodes that are on your local network, no relay or outside internet needed.
//! See the [`swarm-discovery`](https://crates.io/crates/swarm-discovery) crate for more details.

use std::{
    collections::{BTreeSet, HashMap},
    net::{IpAddr, SocketAddr},
    time::Duration,
};

use anyhow::Result;
use derive_more::FromStr;
use futures_lite::stream::Boxed as BoxStream;
use tracing::{debug, error, trace, warn};

use iroh_base::key::PublicKey;
use swarm_discovery::{Discoverer, DropGuard, IpClass, Peer};
use tokio::{sync::mpsc, task::JoinSet};

use crate::{
    discovery::{Discovery, DiscoveryItem},
    util::AbortingJoinHandle,
    AddrInfo, Endpoint, NodeId,
};

/// The n0 local swarm node discovery name
const N0_LOCAL_SWARM: &str = "iroh.local.swarm";

/// Provenance string
const PROVENANCE: &str = "local.swarm.discovery";

/// How long we will wait before we stop sending discovery items
const DISCOVERY_DURATION: Duration = Duration::from_secs(10);

/// Discovery using `swarm-discovery`, a variation on mdns
#[derive(Debug)]
pub struct LocalSwarmDiscovery {
    #[allow(dead_code)]
    handle: AbortingJoinHandle<()>,
    sender: mpsc::Sender<Message>,
}

#[derive(Debug)]
enum Message {
    Discovery(String, Peer),
    SendAddrs(NodeId, mpsc::Sender<Result<DiscoveryItem>>),
    ChangeLocalAddrs(AddrInfo),
    Timeout(NodeId, usize),
}

impl LocalSwarmDiscovery {
    /// Create a new [`LocalSwarmDiscovery`] Service.
    ///
    /// This starts a [`Discoverer`] that broadcasts your addresses and receives addresses from other nodes in your local network.
    ///
    /// # Errors
    /// Returns an error if the network does not allow ipv4 OR ipv6.
    ///
    /// # Panics
    /// This relies on [`tokio::runtime::Handle::current`] and will panic if called outside of the context of a tokio runtime.
    pub fn new(node_id: NodeId) -> Result<Self> {
        debug!("Creating new LocalSwarmDiscovery service");
        let (send, mut recv) = mpsc::channel(64);
        let task_sender = send.clone();
        let rt = tokio::runtime::Handle::current();
        let discovery = LocalSwarmDiscovery::spawn_discoverer(
            node_id,
            task_sender.clone(),
            BTreeSet::new(),
            &rt,
        )?;

        let handle = tokio::spawn(async move {
            let mut node_addrs: HashMap<PublicKey, Peer> = HashMap::default();
            let mut last_id = 0;
            let mut senders: HashMap<
                PublicKey,
                HashMap<usize, mpsc::Sender<Result<DiscoveryItem>>>,
            > = HashMap::default();
            let mut timeouts = JoinSet::new();
            loop {
                trace!(?node_addrs, "LocalSwarmDiscovery Service loop tick");
                let msg = match recv.recv().await {
                    None => {
                        error!("LocalSwarmDiscovery channel closed");
                        error!("closing LocalSwarmDiscovery");
                        timeouts.abort_all();
                        return;
                    }
                    Some(msg) => msg,
                };
                match msg {
                    Message::Discovery(discovered_node_id, peer_info) => {
                        trace!(
                            ?discovered_node_id,
                            ?peer_info,
                            "LocalSwarmDiscovery Message::Discovery"
                        );
                        let discovered_node_id = match PublicKey::from_str(&discovered_node_id) {
                            Ok(node_id) => node_id,
                            Err(e) => {
                                warn!(
                                    discovered_node_id,
                                    "couldn't parse node_id from mdns discovery service: {e:?}"
                                );
                                continue;
                            }
                        };

                        if discovered_node_id == node_id {
                            continue;
                        }

                        if peer_info.is_expiry() {
                            trace!(
                                ?discovered_node_id,
                                "removing node from LocalSwarmDiscovery address book"
                            );
                            node_addrs.remove(&discovered_node_id);
                            continue;
                        }

                        if let Some(senders) = senders.get(&discovered_node_id) {
                            for sender in senders.values() {
                                let item: DiscoveryItem = (&peer_info).into();
                                trace!(?item, "sending DiscoveryItem");
                                sender.send(Ok(item)).await.ok();
                            }
                        }
                        debug!(
                            ?discovered_node_id,
                            ?peer_info,
                            "adding node to LocalSwarmDiscovery address book"
                        );
                        node_addrs.insert(discovered_node_id, peer_info);
                    }
                    Message::SendAddrs(node_id, sender) => {
                        let id = last_id + 1;
                        last_id = id;
                        trace!(?node_id, "LocalSwarmDiscovery Message::SendAddrs");
                        if let Some(peer_info) = node_addrs.get(&node_id) {
                            let item: DiscoveryItem = peer_info.into();
                            debug!(?item, "sending DiscoveryItem");
                            sender.send(Ok(item)).await.ok();
                        }
                        if let Some(senders_for_node_id) = senders.get_mut(&node_id) {
                            senders_for_node_id.insert(id, sender);
                        } else {
                            let mut senders_for_node_id = HashMap::new();
                            senders_for_node_id.insert(id, sender);
                            senders.insert(node_id, senders_for_node_id);
                        }
                        let timeout_sender = task_sender.clone();
                        timeouts.spawn(async move {
                            tokio::time::sleep(DISCOVERY_DURATION).await;
                            trace!(?node_id, "discovery timeout");
                            timeout_sender
                                .send(Message::Timeout(node_id, id))
                                .await
                                .ok();
                        });
                    }
                    Message::Timeout(node_id, id) => {
                        trace!(?node_id, "LocalSwarmDiscovery Message::Timeout");
                        if let Some(senders_for_node_id) = senders.get_mut(&node_id) {
                            senders_for_node_id.remove(&id);
                            if senders_for_node_id.is_empty() {
                                senders.remove(&node_id);
                            }
                        }
                    }
                    Message::ChangeLocalAddrs(addrs) => {
                        trace!(?addrs, "LocalSwarmDiscovery Message::ChangeLocalAddrs");
                        discovery.remove_all();
                        let addrs =
                            LocalSwarmDiscovery::socketaddrs_to_addrs(addrs.direct_addresses);
                        for addr in addrs {
                            discovery.add(addr.0, addr.1)
                        }
                    }
                }
            }
        });
        Ok(Self {
            handle: handle.into(),
            sender: send,
        })
    }

    fn spawn_discoverer(
        node_id: PublicKey,
        sender: mpsc::Sender<Message>,
        socketaddrs: BTreeSet<SocketAddr>,
        rt: &tokio::runtime::Handle,
    ) -> Result<DropGuard> {
        let spawn_rt = rt.clone();
        let callback = move |node_id: &str, peer: &Peer| {
            trace!(
                node_id,
                ?peer,
                "Received peer information from LocalSwarmDiscovery"
            );

            let sender = sender.clone();
            let node_id = node_id.to_string();
            let peer = peer.clone();
            spawn_rt.spawn(async move {
                sender.send(Message::Discovery(node_id, peer)).await.ok();
            });
        };
        let addrs = LocalSwarmDiscovery::socketaddrs_to_addrs(socketaddrs);
        let mut discoverer =
            Discoverer::new_interactive(N0_LOCAL_SWARM.to_string(), node_id.to_string())
                .with_callback(callback)
                .with_ip_class(IpClass::Auto);
        for addr in addrs {
            discoverer = discoverer.with_addrs(addr.0, addr.1);
        }
        discoverer.spawn(rt)
    }

    fn socketaddrs_to_addrs(socketaddrs: BTreeSet<SocketAddr>) -> HashMap<u16, Vec<IpAddr>> {
        let mut addrs: HashMap<u16, Vec<IpAddr>> = HashMap::default();
        for socketaddr in socketaddrs {
            addrs
                .entry(socketaddr.port())
                .and_modify(|a| a.push(socketaddr.ip()))
                .or_insert(vec![socketaddr.ip()]);
        }
        addrs
    }
}

impl From<&Peer> for DiscoveryItem {
    fn from(peer_info: &Peer) -> Self {
        let direct_addresses: BTreeSet<SocketAddr> = peer_info
            .addrs()
            .iter()
            .map(|(ip, port)| SocketAddr::new(*ip, *port))
            .collect();
        DiscoveryItem {
            provenance: PROVENANCE,
            last_updated: None,
            addr_info: AddrInfo {
                relay_url: None,
                direct_addresses,
            },
        }
    }
}

impl Discovery for LocalSwarmDiscovery {
    fn resolve(&self, _ep: Endpoint, node_id: NodeId) -> Option<BoxStream<Result<DiscoveryItem>>> {
        let (send, recv) = mpsc::channel(20);
        let discovery_sender = self.sender.clone();
        tokio::spawn(async move {
            discovery_sender
                .send(Message::SendAddrs(node_id, send))
                .await
                .ok();
        });
        let stream = tokio_stream::wrappers::ReceiverStream::new(recv);
        Some(Box::pin(stream))
    }

    fn publish(&self, info: &AddrInfo) {
        let discovery_sender = self.sender.clone();
        let info = info.clone();
        tokio::spawn(async move {
            discovery_sender
                .send(Message::ChangeLocalAddrs(info))
                .await
                .ok();
        });
    }
}

#[cfg(test)]
mod tests {
<<<<<<< HEAD
    use super::*;
    use futures_lite::StreamExt;
    use testresult::TestResult;
=======
>>>>>>> a5072c3a

    /// This module's name signals nextest to run test in a single thread (no other concurrent
    /// tests)
    mod run_in_isolation {
        use super::super::*;
        use testresult::TestResult;

        #[tokio::test]
        async fn test_local_swarm_discovery() -> TestResult {
            let _guard = iroh_test::logging::setup();
            let (_, discovery_a) = make_discoverer()?;
            let (node_id_b, discovery_b) = make_discoverer()?;

            // make addr info for discoverer b
            let addr_info = AddrInfo {
                relay_url: None,
                direct_addresses: BTreeSet::from(["0.0.0.0:11111".parse()?]),
            };

            // pass in endpoint, this is never used
            let ep = crate::endpoint::Builder::default().bind(0).await?;
            // resolve twice to ensure we can create separate streams for the same node_id
            let mut s1 = discovery_a.resolve(ep.clone(), node_id_b).unwrap();
            let mut s2 = discovery_a.resolve(ep, node_id_b).unwrap();
            tracing::debug!(?node_id_b, "Discovering node id b");
            // publish discovery_b's address
            discovery_b.publish(&addr_info);
            let s1_res = tokio::time::timeout(Duration::from_secs(5), s1.next())
                .await?
                .unwrap()?;
            let s2_res = tokio::time::timeout(Duration::from_secs(5), s2.next())
                .await?
                .unwrap()?;
            assert_eq!(s1_res.addr_info, addr_info);
            assert_eq!(s2_res.addr_info, addr_info);
            Ok(())
        }

        fn make_discoverer() -> Result<(PublicKey, LocalSwarmDiscovery)> {
            let node_id = crate::key::SecretKey::generate().public();
            Ok((node_id, LocalSwarmDiscovery::new(node_id)?))
        }
    }
}<|MERGE_RESOLUTION|>--- conflicted
+++ resolved
@@ -278,17 +278,12 @@
 
 #[cfg(test)]
 mod tests {
-<<<<<<< HEAD
-    use super::*;
-    use futures_lite::StreamExt;
-    use testresult::TestResult;
-=======
->>>>>>> a5072c3a
 
     /// This module's name signals nextest to run test in a single thread (no other concurrent
     /// tests)
     mod run_in_isolation {
         use super::super::*;
+        use futures_lite::StreamExt;
         use testresult::TestResult;
 
         #[tokio::test]
