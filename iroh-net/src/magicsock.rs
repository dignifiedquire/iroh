--- conflicted
+++ resolved
@@ -1237,12 +1237,7 @@
             net_checker: net_checker.clone(),
             disco_secrets: DiscoSecrets::default(),
             node_map,
-<<<<<<< HEAD
-            derp_actor_sender: derp_actor_sender.clone(),
-=======
             relay_actor_sender: relay_actor_sender.clone(),
-            udp_state,
->>>>>>> 600393b3
             send_buffer: Default::default(),
             udp_disco_sender,
             discovery,
