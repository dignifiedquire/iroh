//! Implements a socket that can change its communication path while in use, actively searching for the best way to communicate.
//!
//! Based on tailscale/wgengine/magicsock
//!
//! ### `DEV_DERP_ONLY` env var:
//! When present at *compile time*, this env var will force all packets
//! to be sent over the DERP relay connection, regardless of whether or
//! not we have a direct UDP address for the given peer.
//!
//! The intended use is for testing the DERP protocol inside the MagicSock
//! to ensure that we can rely on the relay to send packets when two peers
//! are unable to find direct UDP connections to each other.
//!
//! This also prevent this node from attempting to hole punch and prevents it
//! from responding to any hole punching attemtps. This node will still,
//! however, read any packets that come off the UDP sockets.

// #[cfg(test)]
// pub(crate) use conn::tests as conn_tests;

use std::{
    collections::HashMap,
    fmt::Display,
    io,
    net::{IpAddr, Ipv4Addr, Ipv6Addr, SocketAddr},
    path::PathBuf,
    sync::{
        atomic::{AtomicBool, AtomicU16, AtomicU64, Ordering},
        Arc,
    },
    task::{ready, Context, Poll, Waker},
    time::{Duration, Instant},
};

use anyhow::{anyhow, Context as _, Result};
use bytes::Bytes;
use futures::FutureExt;
use iroh_metrics::{inc, inc_by};
use quinn::AsyncUdpSocket;
use rand::{seq::SliceRandom, Rng, SeedableRng};
use smallvec::{smallvec, SmallVec};
use tokio::{
    sync::{self, mpsc, Mutex},
    time,
};
use tracing::{debug, error, error_span, info, info_span, instrument, trace, warn, Instrument};

use crate::{
    config::{self, DERP_MAGIC_IP},
    derp::{DerpMap, DerpRegion},
    disco,
    dns::DNS_RESOLVER,
    key::{PublicKey, SecretKey, SharedSecret},
    magic_endpoint::PeerAddr,
    magicsock::peer_map::PingRole,
    net::{ip::LocalAddresses, netmon},
    netcheck, portmapper, stun,
    util::AbortingJoinHandle,
};

use self::{
    derp_actor::{DerpActor, DerpActorMessage, DerpReadResult},
    metrics::Metrics as MagicsockMetrics,
    peer_map::{PeerMap, PingAction, SendPing},
    rebinding_conn::RebindingUdpConn,
};

mod derp_actor;
mod metrics;
mod peer_map;
mod rebinding_conn;
mod timer;

pub use self::metrics::Metrics;
pub use self::peer_map::{ConnectionType, DirectAddrInfo, EndpointInfo};
pub use self::timer::Timer;

/// How long we consider a STUN-derived endpoint valid for. UDP NAT mappings typically
/// expire at 30 seconds, so this is a few seconds shy of that.
const ENDPOINTS_FRESH_ENOUGH_DURATION: Duration = Duration::from_secs(27);

const HEARTBEAT_INTERVAL: Duration = Duration::from_secs(5);

/// How often to save peer data.
const SAVE_PEERS_INTERVAL: Duration = Duration::from_secs(30);

#[derive(Debug, Copy, Clone, PartialEq, Eq)]
enum CurrentPortFate {
    Keep,
    Drop,
}

#[derive(Debug, Copy, Clone, PartialEq, Eq)]
enum Network {
    Ipv4,
    Ipv6,
}

impl From<IpAddr> for Network {
    fn from(value: IpAddr) -> Self {
        match value {
            IpAddr::V4(_) => Self::Ipv4,
            IpAddr::V6(_) => Self::Ipv6,
        }
    }
}

impl Network {
    fn default_addr(&self) -> IpAddr {
        match self {
            Self::Ipv4 => Ipv4Addr::UNSPECIFIED.into(),
            Self::Ipv6 => Ipv6Addr::UNSPECIFIED.into(),
        }
    }

    #[cfg(test)]
    fn local_addr(&self) -> IpAddr {
        match self {
            Self::Ipv4 => Ipv4Addr::LOCALHOST.into(),
            Self::Ipv6 => Ipv6Addr::LOCALHOST.into(),
        }
    }
}

impl From<Network> for socket2::Domain {
    fn from(value: Network) -> Self {
        match value {
            Network::Ipv4 => socket2::Domain::IPV4,
            Network::Ipv6 => socket2::Domain::IPV6,
        }
    }
}

/// Contains options for `MagicSock::listen`.
#[derive(derive_more::Debug)]
pub struct Options {
    /// The port to listen on.
    /// Zero means to pick one automatically.
    pub port: u16,

    /// Secret key for this node.
    pub secret_key: SecretKey,

    /// The [`DerpMap`] to use, leave empty to not use a DERP server.
    pub derp_map: DerpMap,

    /// Callbacks to emit on various socket events
    pub callbacks: Callbacks,

    /// Path to store known peers.
    pub peers_path: Option<std::path::PathBuf>,
}

/// Contains options for `MagicSock::listen`.
#[derive(derive_more::Debug, Default)]
pub struct Callbacks {
    /// Optionally provides a func to be called when endpoints change.
    #[allow(clippy::type_complexity)]
    #[debug("on_endpoints: Option<Box<..>>")]
    pub on_endpoints: Option<Box<dyn Fn(&[config::Endpoint]) + Send + Sync + 'static>>,

    /// Optionally provides a func to be called when a connection is made to a DERP server.
    #[debug("on_derp_active: Option<Box<..>>")]
    pub on_derp_active: Option<Box<dyn Fn() + Send + Sync + 'static>>,

    /// A callback that provides a `config::NetInfo` when discovered network conditions change.
    #[debug("on_net_info: Option<Box<..>>")]
    pub on_net_info: Option<Box<dyn Fn(config::NetInfo) + Send + Sync + 'static>>,
}

impl Default for Options {
    fn default() -> Self {
        Options {
            port: 0,
            secret_key: SecretKey::generate(),
            derp_map: DerpMap::empty(),
            callbacks: Default::default(),
            peers_path: None,
        }
    }
}

/// Contents of a DERP message. Use a SmallVec to avoid allocations for the very
/// common case of a single packet.
pub(crate) type DerpContents = SmallVec<[Bytes; 1]>;

/// Iroh connectivity layer.
///
/// This is responsible for routing packets to peers based on peer IDs, it will initially
/// route packets via a derper relay and transparently try and establish a peer-to-peer
/// connection and upgrade to it.  It will also keep looking for better connections as the
/// network details of both endpoints change.
///
/// It is usually only necessary to use a single [`MagicSock`] instance in an application, it
/// means any QUIC endpoints on top will be sharing as much information about peers as
/// possible.
#[derive(Clone, Debug)]
pub struct MagicSock {
    inner: Arc<Inner>,
    // Empty when closed
    actor_tasks: Arc<Mutex<Vec<AbortingJoinHandle<()>>>>,
}

/// The actual implementation of `MagicSock`.
#[derive(derive_more::Debug)]
struct Inner {
    actor_sender: mpsc::Sender<ActorMessage>,
    derp_actor_sender: mpsc::Sender<DerpActorMessage>,
    /// String representation of the peer_id of this node.
    me: String,
    #[allow(clippy::type_complexity)]
    #[debug("on_endpoints: Option<Box<..>>")]
    on_endpoints: Option<Box<dyn Fn(&[config::Endpoint]) + Send + Sync + 'static>>,
    #[debug("on_derp_active: Option<Box<..>>")]
    on_derp_active: Option<Box<dyn Fn() + Send + Sync + 'static>>,
    /// A callback that provides a `config::NetInfo` when discovered network conditions change.
    #[debug("on_net_info: Option<Box<..>>")]
    on_net_info: Option<Box<dyn Fn(config::NetInfo) + Send + Sync + 'static>>,

    /// Used for receiving DERP messages.
    derp_recv_receiver: flume::Receiver<DerpRecvResult>,
    /// Stores wakers, to be called when derp_recv_ch receives new data.
    network_recv_wakers: parking_lot::Mutex<Option<Waker>>,
    network_send_wakers: parking_lot::Mutex<Option<Waker>>,

    /// Key for this node.
    secret_key: SecretKey,

    /// Cached version of the Ipv4 and Ipv6 addrs of the current connection.
    local_addrs: std::sync::RwLock<(SocketAddr, Option<SocketAddr>)>,

    /// Preferred port from `Options::port`; 0 means auto.
    port: AtomicU16,

    /// Close is in progress (or done)
    closing: AtomicBool,
    /// Close was called.
    closed: AtomicBool,
    /// If the last netcheck report, reports IPv6 to be available.
    ipv6_reported: Arc<AtomicBool>,

    /// None (or zero regions/nodes) means DERP is disabled.
    derp_map: DerpMap,
    /// Nearest DERP region ID; 0 means none/unknown.
    my_derp: AtomicU16,
    /// Tracks the networkmap node entity for each peer discovery key.
    peer_map: PeerMap,
    /// UDP IPv4 socket
    pconn4: RebindingUdpConn,
    /// UDP IPv6 socket
    pconn6: Option<RebindingUdpConn>,
    /// Netcheck client
    net_checker: netcheck::Client,
    /// The state for an active DiscoKey.
    disco_secrets: DiscoSecrets,
    udp_state: quinn_udp::UdpState,

    // Send buffer used in `poll_send_udp`
    send_buffer: parking_lot::Mutex<Vec<quinn_udp::Transmit>>,
    // UDP disco (ping) queue
    udp_disco_sender: mpsc::Sender<(SocketAddr, PublicKey, disco::Message)>,

    // Our discovered endpoints
    endpoints: parking_lot::RwLock<DiscoveredEndpoints>,

    /// List of CallMeMaybe disco messages that should be sent out after the next endpoint update
    /// completes
    pending_call_me_maybes: parking_lot::Mutex<HashMap<PublicKey, u16>>,

    /// Indicates the update endpoint state.
    endpoints_update_state: EndpointUpdateState,
}

impl Inner {
    /// Returns the derp region we are connected to, that has the best latency.
    ///
    /// If `0`, then we are not connected to any derp region.
    fn my_derp(&self) -> u16 {
        self.my_derp.load(Ordering::Relaxed)
    }

    /// Sets the derp region with the best latency.
    ///
    /// If we are not connected to any derp regions, set this to `0`.
    fn set_my_derp(&self, my_derp: u16) {
        self.my_derp.store(my_derp, Ordering::Relaxed);
    }

    /// Returns `true` if we have DERP configuration for the given DERP `region`.
    fn has_derp_region(&self, region: u16) -> bool {
        self.derp_map.contains_region(region)
    }

    fn get_derp_region(&self, region: u16) -> Option<DerpRegion> {
        self.derp_map.get_region(region).cloned()
    }

    fn is_closing(&self) -> bool {
        self.closing.load(Ordering::Relaxed)
    }

    fn is_closed(&self) -> bool {
        self.closed.load(Ordering::SeqCst)
    }

    fn public_key(&self) -> PublicKey {
        self.secret_key.public()
    }

    /// Get the cached version of the Ipv4 and Ipv6 addrs of the current connection.
    fn local_addr(&self) -> (SocketAddr, Option<SocketAddr>) {
        *self.local_addrs.read().unwrap()
    }
    fn normalized_local_addr(&self) -> io::Result<SocketAddr> {
        let (v4, v6) = self.local_addr();
        let addr = if let Some(v6) = v6 { v6 } else { v4 };
        Ok(addr)
    }

    #[instrument(skip_all, fields(me = %self.me))]
    fn poll_send(
        &self,
        cx: &mut Context,
        transmits: &[quinn_udp::Transmit],
    ) -> Poll<io::Result<usize>> {
        let bytes_total: usize = transmits.iter().map(|t| t.contents.len()).sum();
        inc_by!(MagicsockMetrics, send_data, bytes_total as _);

        if self.is_closed() {
            inc_by!(MagicsockMetrics, send_data_network_down, bytes_total as _);
            return Poll::Ready(Err(io::Error::new(
                io::ErrorKind::NotConnected,
                "connection closed",
            )));
        }

        let mut n = 0;
        if transmits.is_empty() {
            return Poll::Ready(Ok(n));
        }

        trace!(
            "sending:\n{}",
            transmits.iter().fold(
                String::with_capacity(transmits.len() * 50),
                |mut final_repr, t| {
                    final_repr.push_str(
                        format!(
                            "  dest: {}, src: {:?}, content_len: {}\n",
                            QuicMappedAddr(t.destination),
                            t.src_ip,
                            t.contents.len()
                        )
                        .as_str(),
                    );
                    final_repr
                }
            )
        );

        let dest = transmits[0].destination;
        for transmit in transmits.iter() {
            if transmit.destination != dest {
                break;
            }
            n += 1;
        }

        // Copy the transmits into an owned buffer, because we will have to modify the send
        // addresses to translate from the quic mapped address to the actual UDP address.
        // To avoid allocating on each call to `poll_send`, we use a fixed buffer.
        let mut transmits = {
            let mut buf = self.send_buffer.lock();
            buf.clear();
            buf.reserve(n);
            buf.extend_from_slice(&transmits[..n]);
            buf
        };

        let dest = QuicMappedAddr(dest);

        match self.peer_map.get_send_addrs_for_quic_mapped_addr(&dest) {
            Some((public_key, udp_addr, derp_region, mut msgs)) => {
                let mut pings_sent = false;
                // If we have pings to send, we *have* to send them out first.
                if !msgs.is_empty() {
                    if let Err(err) = ready!(self.poll_handle_ping_actions(cx, &mut msgs)) {
                        warn!(peer = %public_key.fmt_short(), "failed to handle ping actions: {err:?}");
                    }
                    pings_sent = true;
                }

                let mut udp_sent = false;
                let mut derp_sent = false;
                let mut udp_error = None;

                // send udp
                if let Some(addr) = udp_addr {
                    // rewrite target addresses.
                    for t in transmits.iter_mut() {
                        t.destination = addr;
                    }
                    match ready!(self.poll_send_udp(addr, &transmits, cx)) {
                        Ok(n) => {
                            trace!(peer = %public_key.fmt_short(), dst = %addr, transmit_count=n, "sent transmits over UDP");
                            // truncate the transmits vec to `n`. these transmits will be sent to
                            // Derp further below. We only want to send those transmits to Derp that were
                            // sent to UDP, because the next transmits will be sent on the next
                            // call to poll_send, which will happen immediately after, because we
                            // are always returning Poll::Ready if poll_send_udp returned
                            // Poll::Ready.
                            transmits.truncate(n);
                            udp_sent = true;
                            // record metrics.
                        }
                        Err(err) => {
                            error!(peer = %public_key.fmt_short(), ?addr, "failed to send udp: {err:?}");
                            udp_error = Some(err);
                        }
                    }
                }

                let n = transmits.len();

                // send derp
                if let Some(derp_region) = derp_region {
                    self.try_send_derp(derp_region, public_key, split_packets(&transmits));
                    derp_sent = true;
                }

                if !derp_sent && !udp_sent && !pings_sent {
                    warn!(peer = %public_key.fmt_short(), "failed to send: no UDP or DERP addr");
                    let err = udp_error.unwrap_or_else(|| {
                        io::Error::new(
                            io::ErrorKind::NotConnected,
                            "no UDP or Derp address available for peer",
                        )
                    });
                    Poll::Ready(Err(err))
                } else {
                    debug!(
                        peer = %public_key.fmt_short(),
                        transmit_count = %transmits.len(),
                        packet_count = &transmits.iter().map(|t| t.segment_size.map(|ss| t.contents.len() / ss).unwrap_or(1)).sum::<usize>(),
                        len = &transmits.iter().map(|t| t.contents.len()).sum::<usize>(),
                        send_udp = ?udp_addr,
                        send_derp = ?derp_region,
                        "sent transmits"
                    );
                    Poll::Ready(Ok(n))
                }
            }
            None => {
                error!(dst=%dest, "no endpoint for mapped address");
                Poll::Ready(Err(io::Error::new(
                    io::ErrorKind::NotConnected,
                    "trying to send to unknown endpoint",
                )))
            }
        }
    }

    fn poll_send_udp(
        &self,
        addr: SocketAddr,
        transmits: &[quinn_udp::Transmit],
        cx: &mut Context<'_>,
    ) -> Poll<io::Result<usize>> {
        let conn = self.conn_for_addr(addr)?;
        let n = ready!(conn.poll_send(&self.udp_state, cx, transmits))?;
        let total_bytes: u64 = transmits
            .iter()
            .take(n)
            .map(|x| x.contents.len() as u64)
            .sum();
        if addr.is_ipv6() {
            inc_by!(MagicsockMetrics, send_ipv6, total_bytes);
        } else {
            inc_by!(MagicsockMetrics, send_ipv4, total_bytes);
        }
        Poll::Ready(Ok(n))
    }

    fn conn_for_addr(&self, addr: SocketAddr) -> io::Result<&RebindingUdpConn> {
        if addr.is_ipv6() && self.pconn6.is_none() {
            return Err(io::Error::new(io::ErrorKind::Other, "no IPv6 connection"));
        }
        Ok(if addr.is_ipv6() {
            self.pconn6.as_ref().unwrap()
        } else {
            &self.pconn4
        })
    }

    #[instrument(skip_all, fields(me = %self.me))]
    fn poll_recv(
        &self,
        cx: &mut Context,
        bufs: &mut [io::IoSliceMut<'_>],
        metas: &mut [quinn_udp::RecvMeta],
    ) -> Poll<io::Result<usize>> {
        // FIXME: currently ipv4 load results in ipv6 traffic being ignored
        debug_assert_eq!(bufs.len(), metas.len(), "non matching bufs & metas");
        if self.is_closed() {
            return Poll::Ready(Err(io::Error::new(
                io::ErrorKind::NotConnected,
                "connection closed",
            )));
        }

        // order of polling is: UDPv4, UDPv6, Derp
        let msgs = match self.pconn4.poll_recv(cx, bufs, metas)? {
            Poll::Pending | Poll::Ready(0) => match &self.pconn6 {
                Some(conn) => match conn.poll_recv(cx, bufs, metas)? {
                    Poll::Pending | Poll::Ready(0) => {
                        return self.poll_recv_derp(cx, bufs, metas);
                    }
                    Poll::Ready(n) => n,
                },
                None => {
                    return self.poll_recv_derp(cx, bufs, metas);
                }
            },
            Poll::Ready(n) => n,
        };

        let dst_ip = self.normalized_local_addr().ok().map(|addr| addr.ip());

        let mut quic_packets_total = 0;

        for (meta, buf) in metas.iter_mut().zip(bufs.iter_mut()).take(msgs) {
            let mut start = 0;
            let mut is_quic = false;
            let mut quic_packets_count = 0;

            // find disco and stun packets and forward them to the actor
            loop {
                let end = start + meta.stride;
                if end > meta.len {
                    break;
                }
                let packet = &buf[start..end];
                let packet_is_quic = if stun::is(packet) {
                    trace!(src = %meta.addr, len = %meta.stride, "UDP recv: stun packet");
                    let packet2 = Bytes::copy_from_slice(packet);
                    self.net_checker.receive_stun_packet(packet2, meta.addr);
                    false
                } else if let Some((sender, sealed_box)) = disco::source_and_box(packet) {
                    // Disco?
                    trace!(src = %meta.addr, len = %meta.stride, "UDP recv: disco packet");
                    self.handle_disco_message(
                        sender,
                        sealed_box,
                        DiscoMessageSource::Udp(meta.addr),
                    );
                    false
                } else {
                    trace!(src = %meta.addr, len = %meta.stride, "UDP recv: quic packet");
                    true
                };

                if packet_is_quic {
                    quic_packets_count += 1;
                    is_quic = true;
                } else {
                    // overwrite the first byte of the packets with zero.
                    // this makes quinn reliably and quickly ignore the packet as long as
                    // [`quinn::EndpointConfig::grease_quic_bit`] is set to `true`.
                    buf[start] = 0u8;
                }
                start = end;
            }

            if is_quic {
                // remap addr
                match self.peer_map.receive_udp(meta.addr) {
                    None => {
                        warn!(src = ?meta.addr, count = %quic_packets_count, len = meta.len, "UDP recv quic packets: no peer state found, skipping");
                        // if we have no peer state for the from addr, set len to 0 to make quinn skip the buf completely.
                        meta.len = 0;
                    }
                    Some((node_id, quic_mapped_addr)) => {
                        debug!(src = ?meta.addr, peer = %node_id.fmt_short(), count = %quic_packets_count, len = meta.len, "UDP recv quic packets");
                        quic_packets_total += quic_packets_count;
                        meta.addr = quic_mapped_addr.0;
                    }
                }
            } else {
                // if there is no non-stun,non-disco packet in the chunk, set len to zero to make
                // quinn skip the buf completely.
                meta.len = 0;
            }
            // Normalize local_ip
            meta.dst_ip = dst_ip;
        }

        if quic_packets_total > 0 {
            inc_by!(MagicsockMetrics, recv_datagrams, quic_packets_total as _);
            trace!("UDP recv: {} packets", quic_packets_total);
        }

        Poll::Ready(Ok(msgs))
    }

    #[instrument(skip_all, fields(name = %self.me))]
    fn poll_recv_derp(
        &self,
        cx: &mut Context,
        bufs: &mut [io::IoSliceMut<'_>],
        metas: &mut [quinn_udp::RecvMeta],
    ) -> Poll<io::Result<usize>> {
        let mut num_msgs = 0;
        for (buf_out, meta_out) in bufs.iter_mut().zip(metas.iter_mut()) {
            if self.is_closed() {
                break;
            }
            match self.derp_recv_receiver.try_recv() {
                Err(flume::TryRecvError::Empty) => {
                    self.network_recv_wakers.lock().replace(cx.waker().clone());
                    break;
                }
                Err(flume::TryRecvError::Disconnected) => {
                    return Poll::Ready(Err(io::Error::new(
                        io::ErrorKind::NotConnected,
                        "connection closed",
                    )));
                }
                Ok(Err(err)) => return Poll::Ready(Err(err)),
                Ok(Ok((node_id, meta, bytes))) => {
                    inc_by!(MagicsockMetrics, recv_data_derp, bytes.len() as _);
                    debug!(src = %meta.addr, peer = %node_id.fmt_short(), count = meta.len / meta.stride, len = meta.len, "recv quic packets from derp");
                    buf_out[..bytes.len()].copy_from_slice(&bytes);
                    *meta_out = meta;
                    num_msgs += 1;
                }
            }
        }

        // If we have any msgs to report, they are in the first `num_msgs_total` slots
        if num_msgs > 0 {
            inc_by!(MagicsockMetrics, recv_datagrams, num_msgs as _);
            Poll::Ready(Ok(num_msgs))
        } else {
            Poll::Pending
        }
    }

    /// Handles a discovery message.
    #[instrument("disco_in", skip_all, fields(peer = %sender.fmt_short(), %src))]
    fn handle_disco_message(&self, sender: PublicKey, sealed_box: &[u8], src: DiscoMessageSource) {
        trace!("handle_disco_message start");
        if self.is_closed() {
            return;
        }

        // We're now reasonably sure we're expecting communication from
        // this peer, do the heavy crypto lifting to see what they want.
        let dm = match self.disco_secrets.unseal_and_decode(
            &self.secret_key,
            sender,
            sealed_box.to_vec(),
        ) {
            Ok(dm) => dm,
            Err(DiscoBoxError::Open(err)) => {
                warn!(?err, "failed to open disco box");
                inc!(MagicsockMetrics, recv_disco_bad_key);
                return;
            }
            Err(DiscoBoxError::Parse(err)) => {
                // Couldn't parse it, but it was inside a correctly
                // signed box, so just ignore it, assuming it's from a
                // newer version of Tailscale that we don't
                // understand. Not even worth logging about, lest it
                // be too spammy for old clients.

                inc!(MagicsockMetrics, recv_disco_bad_parse);
                debug!(?err, "failed to parse disco message");
                return;
            }
        };

        if src.is_derp() {
            inc!(MagicsockMetrics, recv_disco_derp);
        } else {
            inc!(MagicsockMetrics, recv_disco_udp);
        }

        trace!(message = ?dm, "receive disco message");
        match dm {
            disco::Message::Ping(ping) => {
                inc!(MagicsockMetrics, recv_disco_ping);
                self.handle_ping(ping, &sender, src);
            }
            disco::Message::Pong(pong) => {
                inc!(MagicsockMetrics, recv_disco_pong);
                self.peer_map.handle_pong(sender, &src, pong);
            }
            disco::Message::CallMeMaybe(cm) => {
                inc!(MagicsockMetrics, recv_disco_call_me_maybe);
                if !matches!(src, DiscoMessageSource::Derp { .. }) {
                    // CallMeMaybe messages should only come via DERP.
                    debug!("[unexpected] call-me-maybe packets should only come via DERP");
                    return;
                };
                let ping_actions = self.peer_map.handle_call_me_maybe(sender, cm);
                for action in ping_actions {
                    match action {
                        PingAction::SendCallMeMaybe { .. } => {
                            warn!("Unexpected CallMeMaybe as response of handling a CallMeMaybe");
                        }
                        PingAction::SendPing(ping) => {
                            self.send_ping_queued(ping);
                        }
                    }
                }
            }
        }
    }

    /// Handle a ping message.
    fn handle_ping(&self, dm: disco::Ping, sender: &PublicKey, src: DiscoMessageSource) {
        // Insert the ping into the peer map, and return whether a ping with this tx_id was already
        // received.
        let addr: SendAddr = src.clone().into();
        let role = self.peer_map.handle_ping(*sender, addr, dm.tx_id);
        match role {
            PingRole::Duplicate => {
                debug!(%src, tx = %hex::encode(dm.tx_id), "received ping: endpoint already confirmed, skip");
                return;
            }
            PingRole::LikelyHeartbeat => {}
            PingRole::NewEndpoint => {
                debug!(%src, tx = %hex::encode(dm.tx_id), "received ping: new endpoint");
            }
            PingRole::Reactivate => {
                debug!(%src, tx = %hex::encode(dm.tx_id), "received ping: endpoint active");
            }
        }

        // Send a pong.
        debug!(tx = %hex::encode(dm.tx_id), "send pong");
        let pong = disco::Message::Pong(disco::Pong {
            tx_id: dm.tx_id,
            src: src.as_socket_addr(),
        });
        let dst: SendAddr = src.into();
        if !self.send_disco_message_queued(dst, *sender, pong) {
            warn!(%addr, "failed to queue pong");
        }
    }

    fn encode_disco_message(&self, dst_key: PublicKey, msg: &disco::Message) -> Bytes {
        self.disco_secrets
            .encode_and_seal(&self.secret_key, dst_key, msg)
    }

    fn send_ping_queued(&self, ping: SendPing) {
        let SendPing {
            id,
            dst,
            dst_key,
            tx_id,
            purpose,
        } = ping;
        let msg = disco::Message::Ping(disco::Ping {
            tx_id,
            node_key: self.public_key(),
        });
        trace!(dst = ?dst, %tx_id, ?purpose, "send ping");
        let sent = match dst {
            SendAddr::Udp(addr) => self.udp_disco_sender.try_send((addr, dst_key, msg)).is_ok(),
            SendAddr::Derp(region) => self.send_disco_message_derp(region, dst_key, msg),
        };
        if sent {
            let msg_sender = self.actor_sender.clone();
            debug!(dst = ?dst, tx = %hex::encode(tx_id), ?purpose, "ping sent (queued)");
            self.peer_map
                .notify_ping_sent(id, dst, tx_id, purpose, msg_sender);
        } else {
            warn!(dst = ?dst, tx = %hex::encode(tx_id), ?purpose, "failed to send ping: queues full");
        }
    }

    fn poll_send_ping(&self, ping: &SendPing, cx: &mut Context<'_>) -> Poll<io::Result<()>> {
        let SendPing {
            id,
            dst,
            dst_key,
            tx_id,
            purpose,
        } = ping;
        let msg = disco::Message::Ping(disco::Ping {
            tx_id: *tx_id,
            node_key: self.public_key(),
        });
        ready!(self.poll_send_disco_message(*dst, *dst_key, msg, cx))?;
        let msg_sender = self.actor_sender.clone();
        debug!(dst = ?dst, tx = %hex::encode(tx_id), ?purpose, "ping sent (polled)");
        self.peer_map
            .notify_ping_sent(*id, *dst, *tx_id, *purpose, msg_sender);
        Poll::Ready(Ok(()))
    }

    /// Send a disco message. UDP messages will be queued.
    ///
    /// If `dst` is [`SendAddr::Derp`], the message will be pushed into the derp client channel.
    /// If `dst` is [`SendAddr::Udp`], the message will be pushed into the udp disco send channel.
    ///
    /// Returns true if the channel had capacity for the message, and false if the message was
    /// dropped.
    fn send_disco_message_queued(
        &self,
        dst: SendAddr,
        dst_key: PublicKey,
        msg: disco::Message,
    ) -> bool {
        match dst {
            SendAddr::Udp(addr) => self.udp_disco_sender.try_send((addr, dst_key, msg)).is_ok(),
            SendAddr::Derp(region) => self.send_disco_message_derp(region, dst_key, msg),
        }
    }

    /// Send a disco message. UDP messages will be polled to send directly on the UDP socket.
    fn poll_send_disco_message(
        &self,
        dst: SendAddr,
        dst_key: PublicKey,
        msg: disco::Message,
        cx: &mut Context<'_>,
    ) -> Poll<io::Result<()>> {
        match dst {
            SendAddr::Udp(addr) => {
                ready!(self.poll_send_disco_message_udp(addr, dst_key, &msg, cx))?;
            }
            SendAddr::Derp(region) => {
                self.send_disco_message_derp(region, dst_key, msg);
            }
        }
        Poll::Ready(Ok(()))
    }

    fn send_disco_message_derp(
        &self,
        region: u16,
        dst_key: PublicKey,
        msg: disco::Message,
    ) -> bool {
        trace!(peer = %dst_key.fmt_short(), %region, %msg, "send disco message (derp)");
        let pkt = self.encode_disco_message(dst_key, &msg);
        inc!(MagicsockMetrics, send_disco_derp);
        if self.try_send_derp(region, dst_key, smallvec![pkt]) {
            inc!(MagicsockMetrics, sent_disco_derp);
            disco_message_sent(&msg);
            true
        } else {
            false
        }
    }

    async fn send_disco_message_udp(
        &self,
        dst: SocketAddr,
        dst_key: PublicKey,
        msg: &disco::Message,
    ) -> io::Result<bool> {
        futures::future::poll_fn(move |cx| self.poll_send_disco_message_udp(dst, dst_key, msg, cx))
            .await
    }

    fn poll_send_disco_message_udp(
        &self,
        dst: SocketAddr,
        dst_key: PublicKey,
        msg: &disco::Message,
        cx: &mut Context<'_>,
    ) -> Poll<std::io::Result<bool>> {
        trace!(%dst, %msg, "send disco message (UDP)");
        if self.is_closed() {
            return Poll::Ready(Err(io::Error::new(
                io::ErrorKind::NotConnected,
                "connection closed",
            )));
        }
        let pkt = self.encode_disco_message(dst_key, msg);
        // TODO: These metrics will be wrong with the poll impl
        // Also - do we need it? I'd say the `sent_disco_udp` below is enough.
        inc!(MagicsockMetrics, send_disco_udp);
        let transmits = [quinn_udp::Transmit {
            destination: dst,
            contents: pkt,
            ecn: None,
            segment_size: None,
            src_ip: None, // TODO
        }];
        let sent = ready!(self.poll_send_udp(dst, &transmits, cx));
        Poll::Ready(match sent {
            Ok(0) => {
                // Can't send. (e.g. no IPv6 locally)
                warn!(%dst, peer = %dst_key.fmt_short(), ?msg, "failed to send disco message");
                Ok(false)
            }
            Ok(_n) => {
                trace!(%dst, peer = %dst_key.fmt_short(), %msg, "sent disco message");
                inc!(MagicsockMetrics, sent_disco_udp);
                disco_message_sent(msg);
                Ok(true)
            }
            Err(err) => {
                warn!(%dst, peer = %dst_key.fmt_short(), ?msg, ?err, "failed to send disco message");
                Err(err)
            }
        })
    }

    fn poll_handle_ping_actions(
        &self,
        cx: &mut Context<'_>,
        msgs: &mut Vec<PingAction>,
    ) -> Poll<io::Result<()>> {
        if msgs.is_empty() {
            return Poll::Ready(Ok(()));
        }

        while let Some(msg) = msgs.pop() {
            if self.poll_handle_ping_action(cx, &msg)?.is_pending() {
                msgs.push(msg);
                return Poll::Pending;
            }
        }
        Poll::Ready(Ok(()))
    }

    #[instrument("handle_ping_action", skip_all)]
    fn poll_handle_ping_action(
        &self,
        cx: &mut Context<'_>,
        msg: &PingAction,
    ) -> Poll<io::Result<()>> {
        // Abort sending as soon as we know we are shutting down.
        if self.is_closing() || self.is_closed() {
            return Poll::Ready(Ok(()));
        }
        match *msg {
            PingAction::SendCallMeMaybe {
                derp_region,
                dst_key,
            } => {
                self.send_or_queue_call_me_maybe(derp_region, dst_key);
            }
            PingAction::SendPing(ref ping) => {
                ready!(self.poll_send_ping(ping, cx))?;
            }
        }
        Poll::Ready(Ok(()))
    }

    fn try_send_derp(&self, region_id: u16, peer: PublicKey, contents: DerpContents) -> bool {
        trace!(peer = %peer.fmt_short(), derp_region = region_id, count = contents.len(), len = contents.iter().map(|c| c.len()).sum::<usize>(), "send derp");
        let msg = DerpActorMessage::Send {
            region_id,
            contents,
            peer,
        };
        match self.derp_actor_sender.try_send(msg) {
            Ok(_) => {
                trace!(peer = %peer.fmt_short(), derp_region = region_id, "send derp: message queued");
                true
            }
            Err(mpsc::error::TrySendError::Closed(_)) => {
                warn!(peer = %peer.fmt_short(), derp_region = region_id, "send derp: message dropped, channel to actor is closed");
                false
            }
            Err(mpsc::error::TrySendError::Full(_)) => {
                warn!(peer = %peer.fmt_short(), derp_region = region_id, "send derp: message dropped, channel to actor is full");
                false
            }
        }
    }

    fn send_queued_call_me_maybes(&self) {
        let msg = self.endpoints.read().to_call_me_maybe_message();
        let msg = disco::Message::CallMeMaybe(msg);
        for (public_key, region_id) in self.pending_call_me_maybes.lock().drain() {
            if !self.send_disco_message_derp(region_id, public_key, msg.clone()) {
                warn!(peer = %public_key.fmt_short(), "derp channel full, dropping call-me-maybe");
            }
        }
    }

    fn send_or_queue_call_me_maybe(&self, derp_region: u16, dst_key: PublicKey) {
        let endpoints = self.endpoints.read();
        if endpoints.fresh_enough() {
            let msg = self.endpoints.read().to_call_me_maybe_message();
            let msg = disco::Message::CallMeMaybe(msg);
            if !self.send_disco_message_derp(derp_region, dst_key, msg) {
                warn!(peer = %dst_key.fmt_short(), "derp channel full, dropping call-me-maybe");
            }
        } else {
            self.pending_call_me_maybes
                .lock()
                .insert(dst_key, derp_region);
            debug!(
                last_refresh_ago = ?endpoints.last_endpoints_time.map(|x| x.elapsed()),
                "want call-me-maybe but endpoints stale; queing after restun",
            );
            self.re_stun("refresh-for-peering");
        }
    }

    /// Triggers an address discovery. The provided why string is for debug logging only.
    fn re_stun(&self, why: &'static str) {
        debug!("re_stun: {}", why);
        inc!(MagicsockMetrics, re_stun_calls);
        self.endpoints_update_state.schedule_run(why);
    }
}

#[derive(Clone, Debug)]
enum DiscoMessageSource {
    Udp(SocketAddr),
    Derp { region: u16, key: PublicKey },
}

impl Display for DiscoMessageSource {
    fn fmt(&self, f: &mut std::fmt::Formatter) -> std::fmt::Result {
        match self {
            Self::Udp(addr) => write!(f, "Udp({addr})"),
            Self::Derp { region, key } => write!(f, "Derp({region}, {})", key.fmt_short()),
        }
    }
}

impl From<DiscoMessageSource> for SendAddr {
    fn from(value: DiscoMessageSource) -> Self {
        match value {
            DiscoMessageSource::Udp(addr) => SendAddr::Udp(addr),
            DiscoMessageSource::Derp { region, .. } => SendAddr::Derp(region),
        }
    }
}

impl From<&DiscoMessageSource> for SendAddr {
    fn from(value: &DiscoMessageSource) -> Self {
        match value {
            DiscoMessageSource::Udp(addr) => SendAddr::Udp(*addr),
            DiscoMessageSource::Derp { region, .. } => SendAddr::Derp(*region),
        }
    }
}

impl DiscoMessageSource {
    fn is_derp(&self) -> bool {
        matches!(self, DiscoMessageSource::Derp { .. })
    }

    /// Returns the mapped version or the actual `SocketAddr`.
    fn as_socket_addr(&self) -> SocketAddr {
        match self {
            Self::Derp { region, .. } => SocketAddr::new(DERP_MAGIC_IP, *region),
            Self::Udp(addr) => *addr,
        }
    }
}

/// Manages currently running endpoint updates.
///
/// Invariants:
/// - only one endpoint update must be running at a time
/// - if an update is scheduled while another one is running, remember that
///   and start a new one when the current one has finished
#[derive(Debug)]
struct EndpointUpdateState {
    /// If running, set to the reason fo the currently the update.
    running: sync::watch::Sender<Option<&'static str>>,
    /// If set, this means we will start a new endpoint update state as soon as the current one
    /// is finished.
    want_update: parking_lot::Mutex<Option<&'static str>>,
}

impl EndpointUpdateState {
    fn new() -> Self {
        let (running, _) = sync::watch::channel(None);
        EndpointUpdateState {
            running,
            want_update: Default::default(),
        }
    }

    /// Schedules a new run, either starting it immediately if none is running or
    /// scheduling it for later.
    fn schedule_run(&self, why: &'static str) {
        if self.is_running() {
            let _ = self.want_update.lock().insert(why);
        } else {
            self.run(why);
        }
    }

    /// Returns `true` if an update is currently in progress.
    fn is_running(&self) -> bool {
        self.running.borrow().is_some()
    }

    /// Trigger a new run.
    fn run(&self, why: &'static str) {
        self.running.send(Some(why)).ok();
    }

    /// Clears the current running state.
    fn finish_run(&self) {
        self.running.send(None).ok();
    }

    /// Returns the next update, if one is set.
    fn next_update(&self) -> Option<&'static str> {
        self.want_update.lock().take()
    }
}

impl MagicSock {
    /// Creates a magic `MagicSock` listening on `opts.port`.
    ///
    /// As the set of possible endpoints for a MagicSock changes, the [`Callbacks::on_endpoints`]
    /// callback of [`Options::callbacks`] is called.
    ///
    /// [`Callbacks::on_endpoint`]: crate::magicsock::conn::Callbacks::on_endpoints
    pub async fn new(opts: Options) -> Result<Self> {
        let me = opts.secret_key.public().fmt_short();
        if crate::util::derp_only_mode() {
            warn!("creating a MagicSock that will only send packets over a DERP relay connection.");
        }

        Self::with_name(me.clone(), opts)
            .instrument(error_span!("magicsock", %me))
            .await
    }

    /// Returns `true` if we have DERP configuration for the given DERP `region`.
    pub fn has_derp_region(&self, region: u16) -> bool {
        self.inner.has_derp_region(region)
    }

    async fn with_name(me: String, opts: Options) -> Result<Self> {
        let port_mapper = portmapper::Client::default();

        let Options {
            port,
            secret_key,
            derp_map,
            callbacks:
                Callbacks {
                    on_endpoints,
                    on_derp_active,
                    on_net_info,
                },
            peers_path,
        } = opts;

        let peers_path = match peers_path {
            Some(path) => {
                let path = path.canonicalize().unwrap_or(path);
                let parent = path.parent().ok_or_else(|| {
                    anyhow::anyhow!("no parent directory found for '{}'", path.display())
                })?;
                tokio::fs::create_dir_all(&parent).await?;
                Some(path)
            }
            None => None,
        };

        let (derp_recv_sender, derp_recv_receiver) = flume::bounded(128);

        let (pconn4, pconn6) = bind(port)?;
        let port = pconn4.port();

        // NOTE: we can end up with a zero port if `std::net::UdpSocket::socket_addr` fails
        match port.try_into() {
            Ok(non_zero_port) => {
                port_mapper.update_local_port(non_zero_port);
            }
            Err(_zero_port) => debug!("Skipping port mapping with zero local port"),
        }
        let ipv4_addr = pconn4.local_addr()?;
        let ipv6_addr = pconn6.as_ref().and_then(|c| c.local_addr().ok());

        let net_checker = netcheck::Client::new(Some(port_mapper.clone()))?;

        let (actor_sender, actor_receiver) = mpsc::channel(128);
        let (derp_actor_sender, derp_actor_receiver) = mpsc::channel(256);
        let (udp_disco_sender, mut udp_disco_receiver) = mpsc::channel(256);

        // load the peer data
        let peer_map = match peers_path.as_ref() {
            Some(path) if path.exists() => match PeerMap::load_from_file(path) {
                Ok(peer_map) => {
                    let count = peer_map.node_count();
                    debug!(count, "loaded peer map");
                    peer_map
                }
                Err(e) => {
                    debug!(%e, "failed to load peer map: using default");
                    PeerMap::default()
                }
            },
            _ => PeerMap::default(),
        };

        let udp_state = quinn_udp::UdpState::default();

        let inner = Arc::new(Inner {
            me,
            on_endpoints,
            on_derp_active,
            on_net_info,
            port: AtomicU16::new(port),
            secret_key,
            local_addrs: std::sync::RwLock::new((ipv4_addr, ipv6_addr)),
            closing: AtomicBool::new(false),
            closed: AtomicBool::new(false),
            derp_recv_receiver,
            network_recv_wakers: parking_lot::Mutex::new(None),
            network_send_wakers: parking_lot::Mutex::new(None),
            actor_sender: actor_sender.clone(),
            ipv6_reported: Arc::new(AtomicBool::new(false)),
            derp_map,
            my_derp: AtomicU16::new(0),
            pconn4: pconn4.clone(),
            pconn6: pconn6.clone(),
            net_checker: net_checker.clone(),
            disco_secrets: DiscoSecrets::default(),
            peer_map,
            derp_actor_sender: derp_actor_sender.clone(),
            udp_state,
            send_buffer: Default::default(),
            udp_disco_sender,
            endpoints: Default::default(),
            pending_call_me_maybes: Default::default(),
            endpoints_update_state: EndpointUpdateState::new(),
        });

        let derp_actor = DerpActor::new(inner.clone(), actor_sender.clone());
        let derp_actor_task = tokio::task::spawn(
            async move {
                derp_actor.run(derp_actor_receiver).await;
            }
            .instrument(info_span!("derp-actor")),
        );

        let inner2 = inner.clone();
        let udp_disco_sender_task = tokio::task::spawn(async move {
            while let Some((dst, dst_key, msg)) = udp_disco_receiver.recv().await {
                if let Err(err) = inner2.send_disco_message_udp(dst, dst_key, &msg).await {
                    warn!(%dst, peer = %dst_key.fmt_short(), ?err, "failed to send disco message (UDP)");
                }
            }
        });

        let inner2 = inner.clone();
        let main_actor_task = tokio::task::spawn(
            async move {
                let actor = Actor {
                    msg_receiver: actor_receiver,
                    msg_sender: actor_sender,
                    derp_actor_sender,
                    inner: inner2,
                    derp_recv_sender,
                    periodic_re_stun_timer: new_re_stun_timer(false),
                    net_info_last: None,
                    peers_path,
                    port_mapper,
                    pconn4,
                    pconn6,
                    no_v4_send: false,
                    net_checker,
                    udp_disco_sender_task,
                };

                if let Err(err) = actor.run().await {
                    warn!("derp handler errored: {:?}", err);
                }
            }
            .instrument(info_span!("actor")),
        );

        let c = MagicSock {
            inner,
            actor_tasks: Arc::new(Mutex::new(vec![
                main_actor_task.into(),
                derp_actor_task.into(),
            ])),
        };

        Ok(c)
    }

    /// Retrieve connection information about nodes in the network.
    pub async fn tracked_endpoints(&self) -> Result<Vec<EndpointInfo>> {
        let (s, r) = sync::oneshot::channel();
        self.inner
            .actor_sender
            .send(ActorMessage::TrackedEndpoints(s))
            .await?;
        let res = r.await?;
        Ok(res)
    }

    /// Retrieve connection information about a node in the network.
    pub async fn tracked_endpoint(&self, node_key: PublicKey) -> Result<Option<EndpointInfo>> {
        let (s, r) = sync::oneshot::channel();
        self.inner
            .actor_sender
            .send(ActorMessage::TrackedEndpoint(node_key, s))
            .await?;
        let res = r.await?;
        Ok(res)
    }
    /// Query for the local endpoints discovered during the last endpoint discovery.
    pub async fn local_endpoints(&self) -> Result<Vec<config::Endpoint>> {
        let (s, r) = sync::oneshot::channel();
        self.inner
            .actor_sender
            .send(ActorMessage::LocalEndpoints(s))
            .await?;
        let res = r.await?;
        Ok(res)
    }

    /// Get the cached version of the Ipv4 and Ipv6 addrs of the current connection.
    pub fn local_addr(&self) -> Result<(SocketAddr, Option<SocketAddr>)> {
        Ok(self.inner.local_addr())
    }

    /// Triggers an address discovery. The provided why string is for debug logging only.
    #[instrument(skip_all, fields(me = %self.inner.me))]
    pub fn re_stun(&self, why: &'static str) {
        self.inner.re_stun(why);
    }

    /// Returns the [`SocketAddr`] which can be used by the QUIC layer to dial this peer.
    ///
    /// Note this is a user-facing API and does not wrap the [`SocketAddr`] in a
    /// `QuicMappedAddr` as we do internally.
    pub async fn get_mapping_addr(&self, node_key: &PublicKey) -> Option<SocketAddr> {
        let (s, r) = tokio::sync::oneshot::channel();
        if self
            .inner
            .actor_sender
            .send(ActorMessage::GetMappingAddr(*node_key, s))
            .await
            .is_ok()
        {
            return r.await.ok().flatten().map(|m| m.0);
        }
        None
    }

    // TODO
    // /// Handles a "ping" CLI query.
    // #[instrument(skip_all, fields(me = %self.inner.me))]
    // pub async fn ping<F>(&self, peer: config::Node, mut res: config::PingResult, cb: F)
    // where
    //     F: Fn(config::PingResult) -> BoxFuture<'static, ()> + Send + Sync + 'static,
    // {
    //     res.node_ip = peer.addresses.get(0).copied();
    //     res.node_name = match peer.name.as_ref().and_then(|n| n.split('.').next()) {
    //         Some(name) => {
    //             // prefer DNS name
    //             Some(name.to_string())
    //         }
    //         None => {
    //             // else hostname
    //             Some(peer.hostinfo.hostname.clone())
    //         }
    //     };
    //     let ep = self
    //         .peer_map
    //         .read()
    //         .await
    //         .endpoint_for_node_key(&peer.key)
    //         .cloned();
    //     match ep {
    //         Some(ep) => {
    //             ep.cli_ping(res, cb).await;
    //         }
    //         None => {
    //             res.err = Some("unknown peer".to_string());
    //             cb(res);
    //         }
    //     }
    // }

    /// Sets the connection's preferred local port.
    #[instrument(skip_all, fields(me = %self.inner.me))]
    pub async fn set_preferred_port(&self, port: u16) {
        let (s, r) = sync::oneshot::channel();
        self.inner
            .actor_sender
            .send(ActorMessage::SetPreferredPort(port, s))
            .await
            .unwrap();
        r.await.unwrap();
    }

    /// Returns the DERP region with the best latency.
    ///
    /// If `None`, then we currently have no verified connection to a DERP node in any region.
    pub fn my_derp(&self) -> Option<u16> {
        let my_derp = self.inner.my_derp();
        if my_derp == 0 {
            None
        } else {
            Some(my_derp)
        }
    }

    #[instrument(skip_all, fields(me = %self.inner.me))]
    /// Add addresses for a node to the magic socket's addresbook.
    pub fn add_peer_addr(&self, addr: PeerAddr) {
        self.inner.peer_map.add_peer_addr(addr);
    }

    /// Closes the connection.
    ///
    /// Only the first close does anything. Any later closes return nil.
    #[instrument(skip_all, fields(me = %self.inner.me))]
    pub async fn close(&self) -> Result<()> {
        if self.inner.is_closed() {
            return Ok(());
        }
        self.inner.closing.store(true, Ordering::Relaxed);
        self.inner.actor_sender.send(ActorMessage::Shutdown).await?;
        self.inner.closed.store(true, Ordering::SeqCst);

        let mut tasks = self.actor_tasks.lock().await;
        let task_count = tasks.len();
        let mut i = 0;
        while let Some(task) = tasks.pop() {
            debug!("waiting for task {i}/{task_count}");
            task.await?;
            i += 1;
        }

        Ok(())
    }

    /// Closes and re-binds the UDP sockets and resets the DERP connection.
    /// It should be followed by a call to ReSTUN.
    #[instrument(skip_all, fields(me = %self.inner.me))]
    pub async fn rebind_all(&self) {
        let (s, r) = sync::oneshot::channel();
        self.inner
            .actor_sender
            .send(ActorMessage::RebindAll(s))
            .await
            .unwrap();
        r.await.unwrap();
    }
}

#[derive(Debug, Default)]
struct DiscoSecrets(parking_lot::Mutex<HashMap<PublicKey, SharedSecret>>);

impl DiscoSecrets {
    fn get(
        &self,
        secret: &SecretKey,
        node_id: PublicKey,
    ) -> parking_lot::MappedMutexGuard<SharedSecret> {
        parking_lot::MutexGuard::map(self.0.lock(), |inner| {
            inner
                .entry(node_id)
                .or_insert_with(|| secret.shared(&node_id))
        })
    }

    pub fn encode_and_seal(
        &self,
        secret_key: &SecretKey,
        node_id: PublicKey,
        msg: &disco::Message,
    ) -> Bytes {
        let mut seal = msg.as_bytes();
        self.get(secret_key, node_id).seal(&mut seal);
        disco::encode_message(&secret_key.public(), seal).into()
    }

    pub fn unseal_and_decode(
        &self,
        secret: &SecretKey,
        node_id: PublicKey,
        mut sealed_box: Vec<u8>,
    ) -> Result<disco::Message, DiscoBoxError> {
        self.get(secret, node_id)
            .open(&mut sealed_box)
            .map_err(DiscoBoxError::Open)?;
        disco::Message::from_bytes(&sealed_box).map_err(DiscoBoxError::Parse)
    }
}

#[derive(Debug, thiserror::Error)]
enum DiscoBoxError {
    #[error("Failed to open crypto box")]
    Open(anyhow::Error),
    #[error("Failed to parse disco message")]
    Parse(anyhow::Error),
}

type DerpRecvResult = Result<(PublicKey, quinn_udp::RecvMeta, Bytes), io::Error>;

/// Reports whether x and y represent the same set of endpoints. The order doesn't matter.
fn endpoint_sets_equal(xs: &[config::Endpoint], ys: &[config::Endpoint]) -> bool {
    if xs.is_empty() && ys.is_empty() {
        return true;
    }
    if xs.len() == ys.len() {
        let mut order_matches = true;
        for (i, x) in xs.iter().enumerate() {
            if x != &ys[i] {
                order_matches = false;
                break;
            }
        }
        if order_matches {
            return true;
        }
    }
    let mut m: HashMap<&config::Endpoint, usize> = HashMap::new();
    for x in xs {
        *m.entry(x).or_default() |= 1;
    }
    for y in ys {
        *m.entry(y).or_default() |= 2;
    }

    m.values().all(|v| *v == 3)
}

impl AsyncUdpSocket for MagicSock {
    fn poll_send(
        &self,
        _udp_state: &quinn_udp::UdpState,
        cx: &mut Context,
        transmits: &[quinn_udp::Transmit],
    ) -> Poll<io::Result<usize>> {
        self.inner.poll_send(cx, transmits)
    }

    fn poll_recv(
        &self,
        cx: &mut Context,
        bufs: &mut [io::IoSliceMut<'_>],
        metas: &mut [quinn_udp::RecvMeta],
    ) -> Poll<io::Result<usize>> {
        self.inner.poll_recv(cx, bufs, metas)
    }

    fn local_addr(&self) -> io::Result<SocketAddr> {
        match &*self.inner.local_addrs.read().unwrap() {
            (ipv4, None) => {
                // Pretend to be IPv6, because our QuinnMappedAddrs
                // need to be IPv6.
                let ip: IpAddr = match ipv4.ip() {
                    IpAddr::V4(ip) => ip.to_ipv6_mapped().into(),
                    IpAddr::V6(ip) => ip.into(),
                };
                Ok(SocketAddr::new(ip, ipv4.port()))
            }
            (_, Some(ipv6)) => Ok(*ipv6),
        }
    }
}

#[derive(Debug)]
enum ActorMessage {
    TrackedEndpoints(sync::oneshot::Sender<Vec<EndpointInfo>>),
    TrackedEndpoint(PublicKey, sync::oneshot::Sender<Option<EndpointInfo>>),
    LocalEndpoints(sync::oneshot::Sender<Vec<config::Endpoint>>),
    GetMappingAddr(PublicKey, sync::oneshot::Sender<Option<QuicMappedAddr>>),
    SetPreferredPort(u16, sync::oneshot::Sender<()>),
    RebindAll(sync::oneshot::Sender<()>),
    Shutdown,
    ReceiveDerp(DerpReadResult),
    EndpointPingExpired(usize, stun::TransactionId),
    NetcheckReport(Result<Option<Arc<netcheck::Report>>>, &'static str),
}

struct Actor {
    inner: Arc<Inner>,
    msg_receiver: mpsc::Receiver<ActorMessage>,
    msg_sender: mpsc::Sender<ActorMessage>,
    derp_actor_sender: mpsc::Sender<DerpActorMessage>,
    /// Channel to send received derp messages on, for processing.
    derp_recv_sender: flume::Sender<DerpRecvResult>,
    /// When set, is an AfterFunc timer that will call MagicSock::do_periodic_stun.
    periodic_re_stun_timer: time::Interval,
    /// The `NetInfo` provided in the last call to `net_info_func`. It's used to deduplicate calls to netInfoFunc.
    net_info_last: Option<config::NetInfo>,
    /// Path where connection info from [`Inner::peer_map`] is persisted.
    peers_path: Option<PathBuf>,

    // The underlying UDP sockets used to send/rcv packets.
    pconn4: RebindingUdpConn,
    pconn6: Option<RebindingUdpConn>,

    /// The NAT-PMP/PCP/UPnP prober/client, for requesting port mappings from NAT devices.
    port_mapper: portmapper::Client,

    /// Whether IPv4 UDP is known to be unable to transmit
    /// at all. This could happen if the socket is in an invalid state
    /// (as can happen on darwin after a network link status change).
    no_v4_send: bool,

    /// The prober that discovers local network conditions, including the closest DERP relay and NAT mappings.
    net_checker: netcheck::Client,

    /// Task that sends disco messages over UDP.
    udp_disco_sender_task: tokio::task::JoinHandle<()>,
}

impl Actor {
    async fn run(mut self) -> Result<()> {
        // Setup network monitoring
        let monitor = netmon::Monitor::new().await?;
        let inner = self.inner.clone();
        let _token = monitor
            .subscribe(move |is_major| {
                let inner = inner.clone();
                async move {
                    info!("link change detected: major? {}", is_major);

                    // Clear DNS cache
                    DNS_RESOLVER.clear_cache();

                    if is_major {
                        let (s, r) = sync::oneshot::channel();
                        inner.re_stun("link-change-major");
                        inner
                            .actor_sender
                            .send(ActorMessage::RebindAll(s))
                            .await
                            .ok();
                        r.await.ok();
                    } else {
                        inner.re_stun("link-change-minor");
                    }
                }
                .boxed()
            })
            .await?;

        // Let the the hearbeat only start a couple seconds later
        let mut endpoint_heartbeat_timer = time::interval_at(
            time::Instant::now() + HEARTBEAT_INTERVAL,
            HEARTBEAT_INTERVAL,
        );
        let mut endpoints_update_receiver = self.inner.endpoints_update_state.running.subscribe();
        let mut portmap_watcher = self.port_mapper.watch_external_address();
        let mut save_peers_timer = if self.peers_path.is_some() {
            tokio::time::interval_at(
                time::Instant::now() + SAVE_PEERS_INTERVAL,
                SAVE_PEERS_INTERVAL,
            )
        } else {
            tokio::time::interval(Duration::MAX)
        };

        loop {
            tokio::select! {
                Some(msg) = self.msg_receiver.recv() => {
                    trace!(?msg, "tick: msg");
                    if self.handle_actor_message(msg).await {
                        return Ok(());
                    }
                }
                tick = self.periodic_re_stun_timer.tick() => {
                    trace!("tick: re_stun {:?}", tick);
                    self.inner.re_stun("periodic");
                }
                Ok(()) = portmap_watcher.changed() => {
                    trace!("tick: portmap changed");
                    let new_external_address = *portmap_watcher.borrow();
                    debug!("external address updated: {new_external_address:?}");
                    self.inner.re_stun("portmap_updated");
                },
                _ = endpoint_heartbeat_timer.tick() => {
                    trace!("tick: endpoint heartbeat {} endpoints", self.inner.peer_map.node_count());
                    // TODO: this might trigger too many packets at once, pace this

                    self.inner.peer_map.prune_inactive();
                    let msgs = self.inner.peer_map.endpoints_stayin_alive();
                    self.handle_ping_actions(msgs).await;
                }
                _ = endpoints_update_receiver.changed() => {
                    let reason = *endpoints_update_receiver.borrow();
                    trace!("tick: endpoints update receiver {:?}", reason);
                    if let Some(reason) = reason {
                        self.update_endpoints(reason).await;
                    }
                }
                _ = save_peers_timer.tick(), if self.peers_path.is_some() => {
                    let path = self.peers_path.as_ref().expect("precondition: `is_some()`");

                    self.inner.peer_map.prune_inactive();
                    match self.inner.peer_map.save_to_file(path).await {
                        Ok(count) => debug!(count, "peers persisted"),
                        Err(e) => debug!(%e, "failed to persist known peers"),
                    }
                }
                else => {
                    trace!("tick: other");
                }
            }
        }
    }

    async fn handle_ping_actions(&mut self, mut msgs: Vec<PingAction>) {
        if msgs.is_empty() {
            return;
        }
        if let Err(err) =
            futures::future::poll_fn(|cx| self.inner.poll_handle_ping_actions(cx, &mut msgs)).await
        {
            debug!("failed to send pings: {err:?}");
        }
    }

    /// Processes an incoming actor message.
    ///
    /// Returns `true` if it was a shutdown.
    async fn handle_actor_message(&mut self, msg: ActorMessage) -> bool {
        match msg {
            ActorMessage::TrackedEndpoints(s) => {
                let eps: Vec<_> = self.inner.peer_map.endpoint_infos(Instant::now());
                let _ = s.send(eps);
            }
            ActorMessage::TrackedEndpoint(node_key, s) => {
                let _ = s.send(self.inner.peer_map.endpoint_info(&node_key));
            }
            ActorMessage::LocalEndpoints(s) => {
                let eps: Vec<_> = self.inner.endpoints.read().iter().cloned().collect();
                let _ = s.send(eps);
            }
            ActorMessage::GetMappingAddr(node_key, s) => {
                let res = self
                    .inner
                    .peer_map
                    .get_quic_mapped_addr_for_node_key(&node_key);
                let _ = s.send(res);
            }
            ActorMessage::Shutdown => {
                debug!("shutting down");
                self.udp_disco_sender_task.abort();
                self.inner.peer_map.notify_shutdown();
                if let Some(path) = self.peers_path.as_ref() {
                    match self.inner.peer_map.save_to_file(path).await {
                        Ok(count) => {
                            debug!(count, "known peers persisted")
                        }
                        Err(e) => debug!(%e, "failed to persist known peers"),
                    }
                }
                self.port_mapper.deactivate();
                self.derp_actor_sender
                    .send(DerpActorMessage::Shutdown)
                    .await
                    .ok();

                // Ignore errors from pconnN
                // They will frequently have been closed already by a call to connBind.Close.
                debug!("stopping connections");
                if let Some(ref conn) = self.pconn6 {
                    conn.close().await.ok();
                }
                self.pconn4.close().await.ok();

                debug!("shutdown complete");
                return true;
            }
            ActorMessage::RebindAll(s) => {
                self.rebind_all().await;
                let _ = s.send(());
            }
            ActorMessage::SetPreferredPort(port, s) => {
                self.set_preferred_port(port).await;
                let _ = s.send(());
            }
            ActorMessage::ReceiveDerp(read_result) => {
                let passthroughs = self.process_derp_read_result(read_result);
                for passthrough in passthroughs {
                    self.derp_recv_sender
                        .send_async(passthrough)
                        .await
                        .expect("missing recv sender");
                    let mut wakers = self.inner.network_recv_wakers.lock();
                    if let Some(waker) = wakers.take() {
                        waker.wake();
                    }
                }
            }
            ActorMessage::EndpointPingExpired(id, txid) => {
                self.inner.peer_map.notify_ping_timeout(id, txid);
            }
            ActorMessage::NetcheckReport(report, why) => {
                match report {
                    Ok(report) => {
                        self.handle_netcheck_report(report).await;
                    }
                    Err(err) => {
                        warn!("failed to generate netcheck report for: {}: {:?}", why, err);
                    }
                }
                self.finalize_endpoints_update(why);
            }
        }

        false
    }

    fn normalized_local_addr(&self) -> io::Result<SocketAddr> {
        let (v4, v6) = self.local_addr();
        if let Some(v6) = v6 {
            return v6;
        }
        v4
    }

    fn local_addr(&self) -> (io::Result<SocketAddr>, Option<io::Result<SocketAddr>>) {
        // TODO: think more about this
        // needs to pretend ipv6 always as the fake addrs are ipv6
        let mut ipv6_addr = None;
        if let Some(ref conn) = self.pconn6 {
            ipv6_addr = Some(conn.local_addr());
        }
        let ipv4_addr = self.pconn4.local_addr();

        (ipv4_addr, ipv6_addr)
    }

<<<<<<< HEAD
    fn process_derp_read_result(&mut self, dm: DerpReadResult) -> Vec<DerpRecvResult> {
        debug!("process_derp_read {} bytes", dm.buf.len());
=======
    async fn process_derp_read_result(&mut self, dm: DerpReadResult) -> Vec<DerpRecvResult> {
        trace!("process_derp_read {} bytes", dm.buf.len());
>>>>>>> 376748c2
        if dm.buf.is_empty() {
            warn!("received empty derp packet");
            return Vec::new();
        }
        let region_id = dm.region_id;

        let quic_mapped_addr = self.inner.peer_map.receive_derp(region_id, dm.src);

        // the derp packet is made up of multiple udp packets, prefixed by a u16 be length prefix
        //
        // split the packet into these parts
        let parts = PacketSplitIter::new(dm.buf);
        // Normalize local_ip
        let dst_ip = self.normalized_local_addr().ok().map(|addr| addr.ip());

        let mut out = Vec::new();
        for part in parts {
            match part {
                Ok(part) => {
                    if self.handle_derp_disco_message(&part, region_id, dm.src) {
                        // Message was internal, do not bubble up.
                        debug!(peer = %dm.src.fmt_short(), "handled disco message from derp");
                        continue;
                    }

                    let meta = quinn_udp::RecvMeta {
                        len: part.len(),
                        stride: part.len(),
                        addr: quic_mapped_addr.0,
                        dst_ip,
                        ecn: None,
                    };
                    out.push(Ok((dm.src, meta, part)));
                }
                Err(e) => {
                    out.push(Err(e));
                }
            }
        }

        out
    }

    #[instrument(level = "debug", skip_all)]
    async fn update_endpoints(&mut self, why: &'static str) {
        inc!(MagicsockMetrics, update_endpoints);

        debug!("starting endpoint update ({})", why);
        if self.no_v4_send && !self.inner.is_closed() {
            warn!(
                "last netcheck reported send error. Rebinding. (no_v4_send: {} conn closed: {})",
                self.no_v4_send,
                self.inner.is_closed()
            );
            self.rebind_all().await;
        }

        self.port_mapper.procure_mapping();
        self.update_net_info(why).await;
    }

    /// Stores the results of a successfull endpoint update.
    async fn store_endpoints_update(&mut self, nr: Option<Arc<netcheck::Report>>) {
        let portmap_watcher = self.port_mapper.watch_external_address();

        // endpoint -> how it was found
        let mut already = HashMap::new();
        // unique endpoints
        let mut eps = Vec::new();

        macro_rules! add_addr {
            ($already:expr, $eps:expr, $ipp:expr, $et:expr) => {
                #[allow(clippy::map_entry)]
                if !$already.contains_key(&$ipp) {
                    $already.insert($ipp, $et);
                    $eps.push(config::Endpoint {
                        addr: $ipp,
                        typ: $et,
                    });
                }
            };
        }

        let maybe_port_mapped = *portmap_watcher.borrow();

        if let Some(portmap_ext) = maybe_port_mapped.map(SocketAddr::V4) {
            add_addr!(already, eps, portmap_ext, config::EndpointType::Portmapped);
            self.set_net_info_have_port_map().await;
        }

        if let Some(nr) = nr {
            if let Some(global_v4) = nr.global_v4 {
                add_addr!(already, eps, global_v4, config::EndpointType::Stun);

                // If they're behind a hard NAT and are using a fixed
                // port locally, assume they might've added a static
                // port mapping on their router to the same explicit
                // port that we are running with. Worst case it's an invalid candidate mapping.
                let port = self.inner.port.load(Ordering::Relaxed);
                if nr.mapping_varies_by_dest_ip.unwrap_or_default() && port != 0 {
                    let mut addr = global_v4;
                    addr.set_port(port);
                    add_addr!(already, eps, addr, config::EndpointType::Stun4LocalPort);
                }
            }
            if let Some(global_v6) = nr.global_v6 {
                add_addr!(already, eps, global_v6, config::EndpointType::Stun);
            }
        }
        let local_addr_v4 = self.pconn4.local_addr().ok();
        let local_addr_v6 = self.pconn6.as_ref().and_then(|c| c.local_addr().ok());

        let is_unspecified_v4 = local_addr_v4
            .map(|a| a.ip().is_unspecified())
            .unwrap_or(false);
        let is_unspecified_v6 = local_addr_v6
            .map(|a| a.ip().is_unspecified())
            .unwrap_or(false);

        let LocalAddresses {
            regular: mut ips,
            loopback,
        } = LocalAddresses::new();

        if is_unspecified_v4 || is_unspecified_v6 {
            if ips.is_empty() && eps.is_empty() {
                // Only include loopback addresses if we have no
                // interfaces at all to use as endpoints and don't
                // have a public IPv4 or IPv6 address. This allows
                // for localhost testing when you're on a plane and
                // offline, for example.
                ips = loopback;
            }
            let v4_port = local_addr_v4.and_then(|addr| {
                if addr.ip().is_unspecified() {
                    Some(addr.port())
                } else {
                    None
                }
            });

            let v6_port = local_addr_v6.and_then(|addr| {
                if addr.ip().is_unspecified() {
                    Some(addr.port())
                } else {
                    None
                }
            });

            for ip in ips {
                match ip {
                    IpAddr::V4(_) => {
                        if let Some(port) = v4_port {
                            add_addr!(
                                already,
                                eps,
                                SocketAddr::new(ip, port),
                                config::EndpointType::Local
                            );
                        }
                    }
                    IpAddr::V6(_) => {
                        if let Some(port) = v6_port {
                            add_addr!(
                                already,
                                eps,
                                SocketAddr::new(ip, port),
                                config::EndpointType::Local
                            );
                        }
                    }
                }
            }
        }

        if !is_unspecified_v4 {
            if let Some(addr) = local_addr_v4 {
                // Our local endpoint is bound to a particular address.
                // Do not offer addresses on other local interfaces.
                add_addr!(already, eps, addr, config::EndpointType::Local);
            }
        }

        if !is_unspecified_v6 {
            if let Some(addr) = local_addr_v6 {
                // Our local endpoint is bound to a particular address.
                // Do not offer addresses on other local interfaces.
                add_addr!(already, eps, addr, config::EndpointType::Local);
            }
        }

        // Note: the endpoints are intentionally returned in priority order,
        // from "farthest but most reliable" to "closest but least
        // reliable." Addresses returned from STUN should be globally
        // addressable, but might go farther on the network than necessary.
        // Local interface addresses might have lower latency, but not be
        // globally addressable.
        //
        // The STUN address(es) are always first.
        // Despite this sorting, clients are not relying on this sorting for decisions;

        if self.inner.endpoints.write().set(&eps) {
            log_endpoint_change(&eps);
            if let Some(ref cb) = self.inner.on_endpoints {
                cb(&eps[..]);
            }
            self.inner.send_queued_call_me_maybes();
        }
    }

    /// Called when an endpoints update is done, no matter if it was successfull or not.
    fn finalize_endpoints_update(&mut self, why: &'static str) {
        let new_why = self.inner.endpoints_update_state.next_update();
        if !self.inner.is_closed() {
            if let Some(new_why) = new_why {
                self.inner.endpoints_update_state.run(new_why);
                return;
            }
            self.periodic_re_stun_timer = new_re_stun_timer(true);
        }

        self.inner.endpoints_update_state.finish_run();
        debug!("endpoint update done ({})", why);
    }

    /// Updates `NetInfo.HavePortMap` to true.
    #[instrument(level = "debug", skip_all)]
    async fn set_net_info_have_port_map(&mut self) {
        if let Some(ref mut net_info_last) = self.net_info_last {
            if net_info_last.have_port_map {
                // No change.
                return;
            }
            net_info_last.have_port_map = true;
            let net_info = net_info_last.clone();
            self.call_net_info_callback_locked(net_info);
        }
    }

    /// Calls the NetInfo callback (if previously
    /// registered with SetNetInfoCallback) if ni has substantially changed
    /// since the last state.
    ///
    /// callNetInfoCallback takes ownership of ni.
    #[instrument(level = "debug", skip_all)]
    async fn call_net_info_callback(&mut self, ni: config::NetInfo) {
        if let Some(ref net_info_last) = self.net_info_last {
            if ni.basically_equal(net_info_last) {
                return;
            }
        }

        self.call_net_info_callback_locked(ni);
    }

    #[instrument(level = "debug", skip_all)]
    fn call_net_info_callback_locked(&mut self, ni: config::NetInfo) {
        self.net_info_last = Some(ni.clone());
        if let Some(ref on_net_info) = self.inner.on_net_info {
            debug!("net_info update: {:?}", ni);
            on_net_info(ni);
        }
    }

    #[instrument(level = "debug", skip_all)]
    async fn update_net_info(&mut self, why: &'static str) {
        if self.inner.derp_map.is_empty() {
            debug!("skipping netcheck, empty DerpMap");
            self.msg_sender
                .send(ActorMessage::NetcheckReport(Ok(None), why))
                .await
                .ok();
            return;
        }

        let derp_map = self.inner.derp_map.clone();
        let pconn4 = Some(self.pconn4.as_socket());
        let pconn6 = self.pconn6.as_ref().map(|p| p.as_socket());

        debug!("requesting netcheck report");
        match self
            .net_checker
            .get_report_channel(derp_map, pconn4, pconn6)
            .await
        {
            Ok(rx) => {
                let msg_sender = self.msg_sender.clone();
                tokio::task::spawn(async move {
                    let report = time::timeout(Duration::from_secs(10), rx).await;
                    let report: anyhow::Result<_> = match report {
                        Ok(Ok(Ok(report))) => Ok(Some(report)),
                        Ok(Ok(Err(err))) => Err(err),
                        Ok(Err(_)) => Err(anyhow!("netcheck report not received")),
                        Err(err) => Err(anyhow!("netcheck report timeout: {:?}", err)),
                    };
                    msg_sender
                        .send(ActorMessage::NetcheckReport(report, why))
                        .await
                        .ok();
                });
            }
            Err(err) => {
                warn!("unable to start netcheck generation: {:?}", err);
                self.finalize_endpoints_update(why);
            }
        }
    }

<<<<<<< HEAD
        if ni.preferred_derp == 0 {
            // Perhaps UDP is blocked. Pick a deterministic but arbitrary one.
            ni.preferred_derp = self.pick_derp_fallback();
        }

        if !self.set_nearest_derp(ni.preferred_derp) {
            ni.preferred_derp = 0;
        }
=======
    async fn handle_netcheck_report(&mut self, report: Option<Arc<netcheck::Report>>) {
        if let Some(ref report) = report {
            self.inner
                .ipv6_reported
                .store(report.ipv6, Ordering::Relaxed);
            let r = &report;
            debug!(
                "setting no_v4_send {} -> {}",
                self.no_v4_send, !r.ipv4_can_send
            );
            self.no_v4_send = !r.ipv4_can_send;

            let have_port_map = self.port_mapper.watch_external_address().borrow().is_some();
            let mut ni = config::NetInfo {
                derp_latency: Default::default(),
                mapping_varies_by_dest_ip: r.mapping_varies_by_dest_ip,
                hair_pinning: r.hair_pinning,
                portmap_probe: r.portmap_probe.clone(),
                have_port_map,
                working_ipv6: Some(r.ipv6),
                os_has_ipv6: Some(r.os_has_ipv6),
                working_udp: Some(r.udp),
                working_icm_pv4: Some(r.icmpv4),
                preferred_derp: r.preferred_derp,
                link_type: None,
            };
            for (rid, d) in r.region_v4_latency.iter() {
                ni.derp_latency.insert(format!("{rid}-v4"), d.as_secs_f64());
            }
            for (rid, d) in r.region_v6_latency.iter() {
                ni.derp_latency.insert(format!("{rid}-v6"), d.as_secs_f64());
            }

            if ni.preferred_derp == 0 {
                // Perhaps UDP is blocked. Pick a deterministic but arbitrary one.
                ni.preferred_derp = self.pick_derp_fallback().await;
            }
>>>>>>> 376748c2

            if !self.set_nearest_derp(ni.preferred_derp).await {
                ni.preferred_derp = 0;
            }

            // TODO: set link type
            self.call_net_info_callback(ni).await;
        }
        self.store_endpoints_update(report).await;
    }

    fn set_nearest_derp(&mut self, derp_num: u16) -> bool {
        {
            let my_derp = self.inner.my_derp();
            if derp_num == my_derp {
                // No change.
                return true;
            }
            if my_derp != 0 && derp_num != 0 {
                inc!(MagicsockMetrics, derp_home_change);
            }
            self.inner.set_my_derp(derp_num);

            // On change, notify all currently connected DERP servers and
            // start connecting to our home DERP if we are not already.
            match self.inner.derp_map.get_region(derp_num) {
                Some(dr) => {
                    info!("home is now derp-{} ({})", derp_num, dr.region_code);
                }
                None => {
                    warn!("derp_map.regions[{}] is empty", derp_num);
                }
            }
        }

        let my_derp = self.inner.my_derp();
        self.send_derp_actor(DerpActorMessage::NotePreferred(my_derp));
        self.send_derp_actor(DerpActorMessage::Connect {
            region_id: derp_num,
            peer: None,
        });
        true
    }

    /// Returns a deterministic DERP node to connect to. This is only used if netcheck
    /// couldn't find the nearest one, for instance, if UDP is blocked and thus STUN
    /// latency checks aren't working.
    ///
    /// If no the [`DerpMap`] is empty, returns `0`.
    fn pick_derp_fallback(&self) -> u16 {
        let ids = {
            let ids = self.inner.derp_map.region_ids();
            if ids.is_empty() {
                // No DERP regions in map.
                return 0;
            }
            ids
        };

        // TODO: figure out which DERP region most of our peers are using,
        // and use that region as our fallback.
        //
        // If we already had selected something in the past and it has any
        // peers, we want to stay on it. If there are no peers at all,
        // stay on whatever DERP we previously picked. If we need to pick
        // one and have no peer info, pick a region randomly.
        //
        // We used to do the above for legacy clients, but never updated it for disco.

        let my_derp = self.inner.my_derp();
        if my_derp > 0 {
            return my_derp;
        }

        let mut rng = rand::rngs::StdRng::seed_from_u64(0);
        *ids.choose(&mut rng).unwrap()
    }

    async fn rebind_all(&mut self) {
        inc!(MagicsockMetrics, rebind_calls);
        if let Err(err) = self.rebind(CurrentPortFate::Keep).await {
            debug!("{:?}", err);
            return;
        }

        let ifs = Default::default(); // TODO: load actual interfaces from the monitor
        self.send_derp_actor(DerpActorMessage::MaybeCloseDerpsOnRebind(ifs));
        self.reset_endpoint_states();
    }

    /// Resets the preferred address for all peers.
    /// This is called when connectivity changes enough that we no longer trust the old routes.
    #[instrument(skip_all, fields(me = %self.inner.me))]
    fn reset_endpoint_states(&mut self) {
        self.inner.peer_map.reset_endpoint_states()
    }

    /// Closes and re-binds the UDP sockets.
    /// We consider it successful if we manage to bind the IPv4 socket.
    #[instrument(skip_all, fields(me = %self.inner.me))]
    async fn rebind(&mut self, cur_port_fate: CurrentPortFate) -> Result<()> {
        let mut ipv6_addr = None;

        // TODO: rebind does not update the cloned connections in IpStream (and other places)
        // Need to send a message to do so, after successfull changes.

        if let Some(ref mut conn) = self.pconn6 {
            let port = conn.port();
            trace!("IPv6 rebind {} {:?}", port, cur_port_fate);
            // If we were not able to bind ipv6 at program start, dont retry
            if let Err(err) = conn.rebind(port, Network::Ipv6, cur_port_fate) {
                info!("rebind ignoring IPv6 bind failure: {:?}", err);
            } else {
                ipv6_addr = conn.local_addr().ok();
            }
        }

        let port = self.local_port_v4();
        self.pconn4
            .rebind(port, Network::Ipv4, cur_port_fate)
            .context("rebind IPv4 failed")?;

        // reread, as it might have changed
        // we can end up with a zero port if std::net::UdpSocket::socket_addr fails
        match self.local_port_v4().try_into() {
            Ok(non_zero_port) => self.port_mapper.update_local_port(non_zero_port),
            Err(_zero_port) => {
                // since the local port might still be the same, don't deactivate port mapping
                debug!("Skipping port mapping on rebind with zero local port");
            }
        }
        let ipv4_addr = self.pconn4.local_addr()?;

        *self.inner.local_addrs.write().unwrap() = (ipv4_addr, ipv6_addr);

        Ok(())
    }

    #[instrument(skip_all, fields(me = %self.inner.me))]
    pub async fn set_preferred_port(&mut self, port: u16) {
        let existing_port = self.inner.port.swap(port, Ordering::Relaxed);
        if existing_port == port {
            return;
        }

        if let Err(err) = self.rebind(CurrentPortFate::Drop).await {
            warn!("failed to rebind: {:?}", err);
            return;
        }
        self.reset_endpoint_states();
    }

    fn send_derp_actor(&self, msg: DerpActorMessage) {
        match self.derp_actor_sender.try_send(msg) {
            Ok(_) => {}
            Err(mpsc::error::TrySendError::Closed(_)) => {
                warn!("unable to send to derp actor, already closed");
            }
            Err(mpsc::error::TrySendError::Full(_)) => {
                warn!("dropping message for derp actor, channel is full");
            }
        }
    }

    fn handle_derp_disco_message(
        &mut self,
        msg: &[u8],
        region: u16,
        derp_node_src: PublicKey,
    ) -> bool {
        match disco::source_and_box(msg) {
            Some((source, sealed_box)) => {
                if derp_node_src != source {
                    // TODO: return here?
                    warn!("Received Derp disco message from connection for {}, but with message from {}", derp_node_src.fmt_short(), source.fmt_short());
                }
                self.inner.handle_disco_message(
                    source,
                    sealed_box,
                    DiscoMessageSource::Derp {
                        region,
                        key: derp_node_src,
                    },
                );
                true
            }
            None => false,
        }
    }

    /// Returns the current IPv4 listener's port number.
    fn local_port_v4(&self) -> u16 {
        self.pconn4.port()
    }
}

fn new_re_stun_timer(initial_delay: bool) -> time::Interval {
    // Pick a random duration between 20 and 26 seconds (just under 30s,
    // a common UDP NAT timeout on Linux,etc)
    let mut rng = rand::thread_rng();
    let d: Duration = rng.gen_range(Duration::from_secs(20)..=Duration::from_secs(26));
    if initial_delay {
        debug!("scheduling periodic_stun to run in {}s", d.as_secs());
        time::interval_at(time::Instant::now() + d, d)
    } else {
        debug!(
            "scheduling periodic_stun to run immediately and in {}s",
            d.as_secs()
        );
        time::interval(d)
    }
}

/// Initial connection setup.
fn bind(port: u16) -> Result<(RebindingUdpConn, Option<RebindingUdpConn>)> {
    let ip6_port = if port != 0 { port + 1 } else { 0 };
    let pconn6 = match RebindingUdpConn::bind(ip6_port, Network::Ipv6) {
        Ok(conn) => Some(conn),
        Err(err) => {
            info!("rebind ignoring IPv6 bind failure: {:?}", err);
            None
        }
    };

    let pconn4 = RebindingUdpConn::bind(port, Network::Ipv4).context("rebind IPv4 failed")?;

    Ok((pconn4, pconn6))
}

fn log_endpoint_change(endpoints: &[config::Endpoint]) {
    debug!("endpoints changed: {}", {
        let mut s = String::new();
        for (i, ep) in endpoints.iter().enumerate() {
            if i > 0 {
                s += ", ";
            }
            s += &format!("{} ({})", ep.addr, ep.typ);
        }
        s
    });
}

#[derive(derive_more::Debug, Default)]
struct DiscoveredEndpoints {
    /// Records the endpoints found during the previous
    /// endpoint discovery. It's used to avoid duplicate endpoint change notifications.
    last_endpoints: Vec<config::Endpoint>,

    /// The last time the endpoints were updated, even if there was no change.
    last_endpoints_time: Option<Instant>,
}

impl DiscoveredEndpoints {
    fn iter(&self) -> impl Iterator<Item = &config::Endpoint> + '_ {
        self.last_endpoints.iter()
    }

    #[must_use = "pending call-me-maybes must be sent out"]
    fn set(&mut self, endpoints: &[config::Endpoint]) -> bool {
        self.last_endpoints_time = Some(Instant::now());
        if endpoint_sets_equal(endpoints, &self.last_endpoints) {
            return false;
        }
        self.last_endpoints.clear();
        self.last_endpoints.extend_from_slice(endpoints);
        true
    }

    fn fresh_enough(&self) -> bool {
        match self.last_endpoints_time.as_ref() {
            None => false,
            Some(time) => time.elapsed() <= ENDPOINTS_FRESH_ENOUGH_DURATION,
        }
    }

    fn to_call_me_maybe_message(&self) -> disco::CallMeMaybe {
        let my_number = self.last_endpoints.iter().map(|ep| ep.addr).collect();
        disco::CallMeMaybe { my_number }
    }
}

/// Addresses to which to which we can send. This is either a UDP or a derp address.
#[derive(Debug, Clone, Copy, PartialEq, Eq, Hash)]
enum SendAddr {
    /// UDP, the ip addr.
    Udp(SocketAddr),
    /// Derp, region id.
    Derp(u16),
}

impl SendAddr {
    fn is_derp(&self) -> bool {
        matches!(self, Self::Derp(_))
    }

    fn derp_region(&self) -> Option<u16> {
        match self {
            Self::Derp(region_id) => Some(*region_id),
            Self::Udp(_) => None,
        }
    }

    /// Returns the mapped version or the actual `SocketAddr`.
    fn as_socket_addr(&self) -> SocketAddr {
        match self {
            Self::Derp(region) => SocketAddr::new(DERP_MAGIC_IP, *region),
            Self::Udp(addr) => *addr,
        }
    }
}

impl PartialEq<SocketAddr> for SendAddr {
    fn eq(&self, other: &SocketAddr) -> bool {
        match self {
            Self::Derp(_) => false,
            Self::Udp(addr) => addr.eq(other),
        }
    }
}

impl Display for SendAddr {
    fn fmt(&self, f: &mut std::fmt::Formatter<'_>) -> std::fmt::Result {
        match self {
            SendAddr::Derp(id) => write!(f, "Derp({})", id),
            SendAddr::Udp(addr) => write!(f, "UDP({})", addr),
        }
    }
}

/// Split a number of transmits into individual packets.
///
/// For each transmit, if it has a segment size, it will be split into
/// multiple packets according to that segment size. If it does not have a
/// segment size, the contents will be sent as a single packet.
fn split_packets(transmits: &[quinn_udp::Transmit]) -> DerpContents {
    let mut res = SmallVec::with_capacity(transmits.len());
    for transmit in transmits {
        let contents = &transmit.contents;
        if let Some(segment_size) = transmit.segment_size {
            for chunk in contents.chunks(segment_size) {
                res.push(contents.slice_ref(chunk));
            }
        } else {
            res.push(contents.clone());
        }
    }
    res
}

/// Splits a packet into its component items.
#[derive(Debug)]
pub struct PacketSplitIter {
    bytes: Bytes,
}

impl PacketSplitIter {
    /// Create a new PacketSplitIter from a packet.
    ///
    /// Returns an error if the packet is too big.
    pub fn new(bytes: Bytes) -> Self {
        Self { bytes }
    }

    fn fail(&mut self) -> Option<std::io::Result<Bytes>> {
        self.bytes.clear();
        Some(Err(std::io::Error::new(
            std::io::ErrorKind::UnexpectedEof,
            "",
        )))
    }
}

impl Iterator for PacketSplitIter {
    type Item = std::io::Result<Bytes>;

    fn next(&mut self) -> Option<Self::Item> {
        use bytes::Buf;
        if self.bytes.has_remaining() {
            if self.bytes.remaining() < 2 {
                return self.fail();
            }
            let len = self.bytes.get_u16_le() as usize;
            if self.bytes.remaining() < len {
                return self.fail();
            }
            let item = self.bytes.split_to(len);
            Some(Ok(item))
        } else {
            None
        }
    }
}

/// The fake address used by the QUIC layer to address a peer.
///
/// You can consider this as nothing more than a lookup key for a peer the [`MagicSock`] knows
/// about.
///
/// [`MagicSock`] can reach a peer by several real socket addresses, or maybe even via the derper
/// relay.  The QUIC layer however needs to address a peer by a stable [`SocketAddr`] so
/// that normal socket APIs can function.  Thus when a new peer is introduced to a [`MagicSock`]
/// it is given a new fake address.  This is the type of that address.
///
/// It is but a newtype.  And in our QUIC-facing socket APIs like [`AsyncUdpSocket`] it
/// comes in as the inner [`SocketAddr`], in those interfaces we have to be careful to do
/// the conversion to this type.
#[derive(Debug, Copy, Clone, PartialEq, Eq, Hash)]
pub(crate) struct QuicMappedAddr(SocketAddr);

/// Counter to always generate unique addresses for [`QuicMappedAddr`].
static ADDR_COUNTER: AtomicU64 = AtomicU64::new(0);

impl QuicMappedAddr {
    /// The Prefix/L of our Unique Local Addresses.
    const ADDR_PREFIXL: u8 = 0xfd;
    /// The Global ID used in our Unique Local Addresses.
    const ADDR_GLOBAL_ID: [u8; 5] = [21, 7, 10, 81, 11];
    /// The Subnet ID used in our Unique Local Addresses.
    const ADDR_SUBNET: [u8; 2] = [0; 2];

    /// Generates a globally unique fake UDP address.
    ///
    /// This generates and IPv6 Unique Local Address according to RFC 4193.
    pub(crate) fn generate() -> Self {
        let mut addr = [0u8; 16];
        addr[0] = Self::ADDR_PREFIXL;
        addr[1..6].copy_from_slice(&Self::ADDR_GLOBAL_ID);
        addr[6..8].copy_from_slice(&Self::ADDR_SUBNET);

        let counter = ADDR_COUNTER.fetch_add(1, Ordering::Relaxed);
        addr[8..16].copy_from_slice(&counter.to_be_bytes());

        Self(SocketAddr::new(IpAddr::V6(Ipv6Addr::from(addr)), 12345))
    }
}

impl std::fmt::Display for QuicMappedAddr {
    fn fmt(&self, f: &mut std::fmt::Formatter) -> std::fmt::Result {
        write!(f, "QuicMappedAddr({})", self.0)
    }
}
fn disco_message_sent(msg: &disco::Message) {
    match msg {
        disco::Message::Ping(_) => {
            inc!(MagicsockMetrics, sent_disco_ping);
        }
        disco::Message::Pong(_) => {
            inc!(MagicsockMetrics, sent_disco_pong);
        }
        disco::Message::CallMeMaybe(_) => {
            inc!(MagicsockMetrics, sent_disco_call_me_maybe);
        }
    }
}

#[cfg(test)]
pub(crate) mod tests {
    use anyhow::Context;
    use rand::RngCore;
    use tokio::{net, sync, task::JoinSet};
    use tracing::{debug_span, Instrument};
    use tracing_subscriber::{prelude::*, EnvFilter};

    use super::*;
    use crate::{derp::DerpMode, test_utils::run_derper, tls, MagicEndpoint};

    async fn pick_port() -> u16 {
        let conn = net::UdpSocket::bind("127.0.0.1:0").await.unwrap();
        conn.local_addr().unwrap().port()
    }

    /// Returns a new MagicSock.
    async fn new_test_conn() -> MagicSock {
        let port = pick_port().await;
        MagicSock::new(Options {
            port,
            ..Default::default()
        })
        .await
        .unwrap()
    }

    #[tokio::test]
    async fn test_rebind_stress_single_thread() {
        rebind_stress().await;
    }

    #[tokio::test(flavor = "multi_thread")]
    async fn test_rebind_stress_multi_thread() {
        rebind_stress().await;
    }

    async fn rebind_stress() {
        let c = new_test_conn().await;

        let (cancel, mut cancel_r) = sync::oneshot::channel();

        let conn = c.clone();
        let t = tokio::task::spawn(async move {
            let mut buff = vec![0u8; 1500];
            let mut buffs = [io::IoSliceMut::new(&mut buff)];
            let mut meta = [quinn_udp::RecvMeta::default()];
            loop {
                tokio::select! {
                    _ = &mut cancel_r => {
                        println!("cancel");
                        return anyhow::Ok(());
                    }
                    res = futures::future::poll_fn(|cx| conn.poll_recv(cx, &mut buffs, &mut meta)) => {
                        println!("poll_recv");
                        if res.is_err() {
                            println!("failed to poll_recv: {:?}", res);
                        }
                        res?;
                    }
                }
            }
        });

        let conn = c.clone();
        let t1 = tokio::task::spawn(async move {
            for i in 0..2000 {
                println!("[t1] rebind {}", i);
                conn.rebind_all().await;
            }
        });

        let conn = c.clone();
        let t2 = tokio::task::spawn(async move {
            for i in 0..2000 {
                println!("[t2] rebind {}", i);
                conn.rebind_all().await;
            }
        });

        t1.await.unwrap();
        t2.await.unwrap();

        cancel.send(()).unwrap();
        t.await.unwrap().unwrap();

        c.close().await.unwrap();
    }

    /// Magicsock plus wrappers for sending packets
    #[derive(Clone)]
    struct MagicStack {
        ep_ch: flume::Receiver<Vec<config::Endpoint>>,
        secret_key: SecretKey,
        endpoint: MagicEndpoint,
    }

    const ALPN: [u8; 9] = *b"n0/test/1";

    impl MagicStack {
        async fn new(derp_map: DerpMap) -> Result<Self> {
            let (on_derp_s, mut on_derp_r) = mpsc::channel(8);
            let (ep_s, ep_r) = flume::bounded(16);

            let secret_key = SecretKey::generate();

            let mut transport_config = quinn::TransportConfig::default();
            transport_config.max_idle_timeout(Some(Duration::from_secs(10).try_into().unwrap()));

            let endpoint = MagicEndpoint::builder()
                .secret_key(secret_key.clone())
                .on_endpoints(Box::new(move |eps: &[config::Endpoint]| {
                    let _ = ep_s.send(eps.to_vec());
                }))
                .on_derp_active(Box::new(move || {
                    on_derp_s.try_send(()).ok();
                }))
                .transport_config(transport_config)
                .derp_mode(DerpMode::Custom(derp_map))
                .alpns(vec![ALPN.to_vec()])
                .bind(0)
                .await?;

            tokio::time::timeout(Duration::from_secs(10), on_derp_r.recv())
                .await
                .context("wait for derp connection")?;

            Ok(Self {
                ep_ch: ep_r,
                secret_key,
                endpoint,
            })
        }

        async fn tracked_endpoints(&self) -> Vec<PublicKey> {
            self.endpoint
                .magic_sock()
                .tracked_endpoints()
                .await
                .unwrap_or_default()
                .into_iter()
                .map(|ep| ep.public_key)
                .collect()
        }

        fn public(&self) -> PublicKey {
            self.secret_key.public()
        }
    }

    /// Monitors endpoint changes and plumbs things together.
    fn mesh_stacks(stacks: Vec<MagicStack>) -> Result<impl FnOnce()> {
        fn update_eps(ms: &[MagicStack], my_idx: usize, new_eps: Vec<config::Endpoint>) {
            let me = &ms[my_idx];
            for (i, m) in ms.iter().enumerate() {
                if i == my_idx {
                    continue;
                }
                let addr = PeerAddr {
                    peer_id: me.public(),
                    info: crate::AddrInfo {
                        derp_region: Some(1),
                        direct_addresses: new_eps.iter().map(|ep| ep.addr).collect(),
                    },
                };
                m.endpoint.magic_sock().add_peer_addr(addr);
            }
        }

        let mut tasks = JoinSet::new();

        for (my_idx, m) in stacks.iter().enumerate() {
            let m = m.clone();
            let stacks = stacks.clone();
            tasks.spawn(async move {
                loop {
                    tokio::select! {
                        res = m.ep_ch.recv_async() => match res {
                            Ok(new_eps) => {
                                debug!("conn{} endpoints update: {:?}", my_idx + 1, new_eps);
                                update_eps(&stacks, my_idx, new_eps);
                            }
                            Err(err) => {
                                warn!("err: {:?}", err);
                                break;
                            }
                        }
                    }
                }
            });
        }

        Ok(move || {
            tasks.abort_all();
        })
    }

    pub fn setup_multithreaded_logging() {
        tracing_subscriber::registry()
            .with(tracing_subscriber::fmt::layer().with_writer(std::io::stderr))
            .with(EnvFilter::from_default_env())
            .try_init()
            .ok();
    }

    #[tokio::test(flavor = "multi_thread")]
    async fn test_two_devices_roundtrip_quinn_magic() -> Result<()> {
        setup_multithreaded_logging();
        let (derp_map, region, _cleanup) = run_derper().await?;

        let m1 = MagicStack::new(derp_map.clone()).await?;
        let m2 = MagicStack::new(derp_map.clone()).await?;

        let cleanup_mesh = mesh_stacks(vec![m1.clone(), m2.clone()])?;

        // Wait for magicsock to be told about peers from mesh_stacks.
        let m1t = m1.clone();
        let m2t = m2.clone();
        time::timeout(Duration::from_secs(10), async move {
            loop {
                let ab = m1t.tracked_endpoints().await.contains(&m2t.public());
                let ba = m2t.tracked_endpoints().await.contains(&m1t.public());
                if ab && ba {
                    break;
                }
            }
        })
        .await
        .context("failed to connect peers")?;

        // msg from  m2 -> m1
        macro_rules! roundtrip {
            ($a:expr, $b:expr, $msg:expr) => {
                let a = $a.clone();
                let b = $b.clone();
                let a_name = stringify!($a);
                let b_name = stringify!($b);
                println!("{} -> {} ({} bytes)", a_name, b_name, $msg.len());
                println!("[{}] {:?}", a_name, a.endpoint.local_addr());
                println!("[{}] {:?}", b_name, b.endpoint.local_addr());

                let a_addr = b.endpoint.magic_sock().get_mapping_addr(&a.public()).await.unwrap();
                let b_addr = a.endpoint.magic_sock().get_mapping_addr(&b.public()).await.unwrap();
                let b_peer_id = b.endpoint.peer_id();

                println!("{}: {}, {}: {}", a_name, a_addr, b_name, b_addr);

                let b_span = debug_span!("receiver", b_name, %b_addr);
                let b_task = tokio::task::spawn(
                    async move {
                        println!("[{}] accepting conn", b_name);
                        let conn = b.endpoint.accept().await.expect("no conn");

                        println!("[{}] connecting", b_name);
                        let conn = conn
                            .await
                            .with_context(|| format!("[{}] connecting", b_name))?;
                        println!("[{}] accepting bi", b_name);
                        let (mut send_bi, mut recv_bi) = conn
                            .accept_bi()
                            .await
                            .with_context(|| format!("[{}] accepting bi", b_name))?;

                        println!("[{}] reading", b_name);
                        let val = recv_bi
                            .read_to_end(usize::MAX)
                            .await
                            .with_context(|| format!("[{}] reading to end", b_name))?;

                        println!("[{}] replying", b_name);
                        for chunk in val.chunks(12) {
                            send_bi
                                .write_all(chunk)
                                .await
                                .with_context(|| format!("[{}] sending chunk", b_name))?;
                        }

                        println!("[{}] finishing", b_name);
                        send_bi
                            .finish()
                            .await
                            .with_context(|| format!("[{}] finishing", b_name))?;

                        let stats = conn.stats();
                        println!("[{}] stats: {:#?}", a_name, stats);
                        assert!(stats.path.lost_packets < 10, "[{}] should not loose many packets", b_name);

                        println!("[{}] close", b_name);
                        conn.close(0u32.into(), b"done");
                        println!("[{}] closed", b_name);

                        Ok::<_, anyhow::Error>(())
                    }
                    .instrument(b_span),
                );

                let a_span = debug_span!("sender", a_name, %a_addr);
                async move {
                    println!("[{}] connecting to {}", a_name, b_addr);
                    let peer_b_data = PeerAddr::new(b_peer_id).with_derp_region(region).with_direct_addresses([b_addr]);
                    let conn = a
                        .endpoint
                        .connect(peer_b_data, &ALPN)
                        .await
                        .with_context(|| format!("[{}] connect", a_name))?;

                    println!("[{}] opening bi", a_name);
                    let (mut send_bi, mut recv_bi) = conn
                        .open_bi()
                        .await
                        .with_context(|| format!("[{}] open bi", a_name))?;

                    println!("[{}] writing message", a_name);
                    send_bi
                        .write_all(&$msg[..])
                        .await
                        .with_context(|| format!("[{}] write all", a_name))?;

                    println!("[{}] finishing", a_name);
                    send_bi
                        .finish()
                        .await
                        .with_context(|| format!("[{}] finish", a_name))?;

                    println!("[{}] reading_to_end", a_name);
                    let val = recv_bi
                        .read_to_end(usize::MAX)
                        .await
                        .with_context(|| format!("[{}]", a_name))?;
                    anyhow::ensure!(
                        val == $msg,
                        "expected {}, got {}",
                        hex::encode($msg),
                        hex::encode(val)
                    );

                    let stats = conn.stats();
                    println!("[{}] stats: {:#?}", a_name, stats);
                    assert!(stats.path.lost_packets < 10, "[{}] should not loose many packets", a_name);

                    println!("[{}] close", a_name);
                    conn.close(0u32.into(), b"done");
                    println!("[{}] wait idle", a_name);
                    a.endpoint.endpoint().wait_idle().await;
                    println!("[{}] waiting for channel", a_name);
                    b_task.await??;
                    Ok(())
                }
                .instrument(a_span)
                .await?;
            };
        }

        for i in 0..10 {
            println!("-- round {}", i + 1);
            roundtrip!(m1, m2, b"hello m1");
            roundtrip!(m2, m1, b"hello m2");

            println!("-- larger data");
            let mut data = vec![0u8; 10 * 1024];
            rand::thread_rng().fill_bytes(&mut data);
            roundtrip!(m1, m2, data);

            let mut data = vec![0u8; 10 * 1024];
            rand::thread_rng().fill_bytes(&mut data);
            roundtrip!(m2, m1, data);
        }

        println!("cleaning up");
        cleanup_mesh();
        Ok(())
    }

    #[tokio::test(flavor = "multi_thread")]
    async fn test_two_devices_setup_teardown() -> Result<()> {
        setup_multithreaded_logging();
        for _ in 0..10 {
            let (derp_map, _, _cleanup) = run_derper().await?;
            println!("setting up magic stack");
            let m1 = MagicStack::new(derp_map.clone()).await?;
            let m2 = MagicStack::new(derp_map.clone()).await?;

            let cleanup_mesh = mesh_stacks(vec![m1.clone(), m2.clone()])?;

            // Wait for magicsock to be told about peers from mesh_stacks.
            println!("waiting for connection");
            let m1t = m1.clone();
            let m2t = m2.clone();
            time::timeout(Duration::from_secs(10), async move {
                loop {
                    let ab = m1t.tracked_endpoints().await.contains(&m2t.public());
                    let ba = m2t.tracked_endpoints().await.contains(&m1t.public());
                    if ab && ba {
                        break;
                    }
                }
            })
            .await
            .context("failed to connect peers")?;

            println!("closing endpoints");
            m1.endpoint.close(0u32.into(), b"done").await?;
            m2.endpoint.close(0u32.into(), b"done").await?;

            assert!(m1.endpoint.magic_sock().inner.is_closed());
            assert!(m2.endpoint.magic_sock().inner.is_closed());

            println!("cleaning up");
            cleanup_mesh();
        }
        Ok(())
    }

    #[tokio::test]
    async fn test_two_devices_roundtrip_quinn_raw() -> Result<()> {
        let _guard = iroh_test::logging::setup();

        let make_conn = |addr: SocketAddr| -> anyhow::Result<quinn::Endpoint> {
            let key = SecretKey::generate();
            let conn = std::net::UdpSocket::bind(addr)?;

            let tls_server_config = tls::make_server_config(&key, vec![ALPN.to_vec()], false)?;
            let mut server_config = quinn::ServerConfig::with_crypto(Arc::new(tls_server_config));
            let mut transport_config = quinn::TransportConfig::default();
            transport_config.keep_alive_interval(Some(Duration::from_secs(5)));
            transport_config.max_idle_timeout(Some(Duration::from_secs(10).try_into().unwrap()));
            server_config.transport_config(Arc::new(transport_config));
            let mut quic_ep = quinn::Endpoint::new(
                quinn::EndpointConfig::default(),
                Some(server_config),
                conn,
                Arc::new(quinn::TokioRuntime),
            )?;

            let tls_client_config =
                tls::make_client_config(&key, None, vec![ALPN.to_vec()], false)?;
            let mut client_config = quinn::ClientConfig::new(Arc::new(tls_client_config));
            let mut transport_config = quinn::TransportConfig::default();
            transport_config.max_idle_timeout(Some(Duration::from_secs(10).try_into().unwrap()));
            client_config.transport_config(Arc::new(transport_config));
            quic_ep.set_default_client_config(client_config);

            Ok(quic_ep)
        };

        let m1 = make_conn("127.0.0.1:0".parse().unwrap())?;
        let m2 = make_conn("127.0.0.1:0".parse().unwrap())?;

        // msg from  a -> b
        macro_rules! roundtrip {
            ($a:expr, $b:expr, $msg:expr) => {
                let a = $a.clone();
                let b = $b.clone();
                let a_name = stringify!($a);
                let b_name = stringify!($b);
                println!("{} -> {} ({} bytes)", a_name, b_name, $msg.len());

                let a_addr = a.local_addr()?;
                let b_addr = b.local_addr()?;

                println!("{}: {}, {}: {}", a_name, a_addr, b_name, b_addr);

                let b_task = tokio::task::spawn(async move {
                    println!("[{}] accepting conn", b_name);
                    let conn = b.accept().await.expect("no conn");
                    println!("[{}] connecting", b_name);
                    let conn = conn
                        .await
                        .with_context(|| format!("[{}] connecting", b_name))?;
                    println!("[{}] accepting bi", b_name);
                    let (mut send_bi, mut recv_bi) = conn
                        .accept_bi()
                        .await
                        .with_context(|| format!("[{}] accepting bi", b_name))?;

                    println!("[{}] reading", b_name);
                    let val = recv_bi
                        .read_to_end(usize::MAX)
                        .await
                        .with_context(|| format!("[{}] reading to end", b_name))?;
                    println!("[{}] finishing", b_name);
                    send_bi
                        .finish()
                        .await
                        .with_context(|| format!("[{}] finishing", b_name))?;

                    println!("[{}] close", b_name);
                    conn.close(0u32.into(), b"done");
                    println!("[{}] closed", b_name);

                    Ok::<_, anyhow::Error>(val)
                });

                println!("[{}] connecting to {}", a_name, b_addr);
                let conn = a
                    .connect(b_addr, "localhost")?
                    .await
                    .with_context(|| format!("[{}] connect", a_name))?;

                println!("[{}] opening bi", a_name);
                let (mut send_bi, mut recv_bi) = conn
                    .open_bi()
                    .await
                    .with_context(|| format!("[{}] open bi", a_name))?;
                println!("[{}] writing message", a_name);
                send_bi
                    .write_all(&$msg[..])
                    .await
                    .with_context(|| format!("[{}] write all", a_name))?;

                println!("[{}] finishing", a_name);
                send_bi
                    .finish()
                    .await
                    .with_context(|| format!("[{}] finish", a_name))?;

                println!("[{}] reading_to_end", a_name);
                let _ = recv_bi
                    .read_to_end(usize::MAX)
                    .await
                    .with_context(|| format!("[{}]", a_name))?;
                println!("[{}] close", a_name);
                conn.close(0u32.into(), b"done");
                println!("[{}] wait idle", a_name);
                a.wait_idle().await;

                drop(send_bi);

                // make sure the right values arrived
                println!("[{}] waiting for channel", a_name);
                let val = b_task.await??;
                anyhow::ensure!(
                    val == $msg,
                    "expected {}, got {}",
                    hex::encode($msg),
                    hex::encode(val)
                );
            };
        }

        for i in 0..10 {
            println!("-- round {}", i + 1);
            roundtrip!(m1, m2, b"hello m1");
            roundtrip!(m2, m1, b"hello m2");

            println!("-- larger data");

            let mut data = vec![0u8; 10 * 1024];
            rand::thread_rng().fill_bytes(&mut data);
            roundtrip!(m1, m2, data);
            roundtrip!(m2, m1, data);
        }

        Ok(())
    }

    #[tokio::test]
    async fn test_two_devices_roundtrip_quinn_rebinding_conn() -> Result<()> {
        let _guard = iroh_test::logging::setup();

        fn make_conn(addr: SocketAddr) -> anyhow::Result<quinn::Endpoint> {
            let key = SecretKey::generate();
            let conn = RebindingUdpConn::bind(addr.port(), addr.ip().into())?;

            let tls_server_config = tls::make_server_config(&key, vec![ALPN.to_vec()], false)?;
            let mut server_config = quinn::ServerConfig::with_crypto(Arc::new(tls_server_config));
            let mut transport_config = quinn::TransportConfig::default();
            transport_config.keep_alive_interval(Some(Duration::from_secs(5)));
            transport_config.max_idle_timeout(Some(Duration::from_secs(10).try_into().unwrap()));
            server_config.transport_config(Arc::new(transport_config));
            let mut quic_ep = quinn::Endpoint::new_with_abstract_socket(
                quinn::EndpointConfig::default(),
                Some(server_config),
                conn,
                Arc::new(quinn::TokioRuntime),
            )?;

            let tls_client_config =
                tls::make_client_config(&key, None, vec![ALPN.to_vec()], false)?;
            let mut client_config = quinn::ClientConfig::new(Arc::new(tls_client_config));
            let mut transport_config = quinn::TransportConfig::default();
            transport_config.max_idle_timeout(Some(Duration::from_secs(10).try_into().unwrap()));
            client_config.transport_config(Arc::new(transport_config));
            quic_ep.set_default_client_config(client_config);

            Ok(quic_ep)
        }

        let m1 = make_conn("127.0.0.1:7770".parse().unwrap())?;
        let m2 = make_conn("127.0.0.1:7771".parse().unwrap())?;

        // msg from  a -> b
        macro_rules! roundtrip {
            ($a:expr, $b:expr, $msg:expr) => {
                let a = $a.clone();
                let b = $b.clone();
                let a_name = stringify!($a);
                let b_name = stringify!($b);
                println!("{} -> {} ({} bytes)", a_name, b_name, $msg.len());

                let a_addr: SocketAddr = format!("127.0.0.1:{}", a.local_addr()?.port())
                    .parse()
                    .unwrap();
                let b_addr: SocketAddr = format!("127.0.0.1:{}", b.local_addr()?.port())
                    .parse()
                    .unwrap();

                println!("{}: {}, {}: {}", a_name, a_addr, b_name, b_addr);

                let b_task = tokio::task::spawn(async move {
                    println!("[{}] accepting conn", b_name);
                    let conn = b.accept().await.expect("no conn");
                    println!("[{}] connecting", b_name);
                    let conn = conn
                        .await
                        .with_context(|| format!("[{}] connecting", b_name))?;
                    println!("[{}] accepting bi", b_name);
                    let (mut send_bi, mut recv_bi) = conn
                        .accept_bi()
                        .await
                        .with_context(|| format!("[{}] accepting bi", b_name))?;

                    println!("[{}] reading", b_name);
                    let val = recv_bi
                        .read_to_end(usize::MAX)
                        .await
                        .with_context(|| format!("[{}] reading to end", b_name))?;
                    println!("[{}] finishing", b_name);
                    send_bi
                        .finish()
                        .await
                        .with_context(|| format!("[{}] finishing", b_name))?;

                    println!("[{}] close", b_name);
                    conn.close(0u32.into(), b"done");
                    println!("[{}] closed", b_name);

                    Ok::<_, anyhow::Error>(val)
                });

                println!("[{}] connecting to {}", a_name, b_addr);
                let conn = a
                    .connect(b_addr, "localhost")?
                    .await
                    .with_context(|| format!("[{}] connect", a_name))?;

                println!("[{}] opening bi", a_name);
                let (mut send_bi, mut recv_bi) = conn
                    .open_bi()
                    .await
                    .with_context(|| format!("[{}] open bi", a_name))?;
                println!("[{}] writing message", a_name);
                send_bi
                    .write_all(&$msg[..])
                    .await
                    .with_context(|| format!("[{}] write all", a_name))?;

                println!("[{}] finishing", a_name);
                send_bi
                    .finish()
                    .await
                    .with_context(|| format!("[{}] finish", a_name))?;

                println!("[{}] reading_to_end", a_name);
                let _ = recv_bi
                    .read_to_end(usize::MAX)
                    .await
                    .with_context(|| format!("[{}]", a_name))?;
                println!("[{}] close", a_name);
                conn.close(0u32.into(), b"done");
                println!("[{}] wait idle", a_name);
                a.wait_idle().await;

                drop(send_bi);

                // make sure the right values arrived
                println!("[{}] waiting for channel", a_name);
                let val = b_task.await??;
                anyhow::ensure!(
                    val == $msg,
                    "expected {}, got {}",
                    hex::encode($msg),
                    hex::encode(val)
                );
            };
        }

        for i in 0..10 {
            println!("-- round {}", i + 1);
            roundtrip!(m1, m2, b"hello m1");
            roundtrip!(m2, m1, b"hello m2");

            println!("-- larger data");

            let mut data = vec![0u8; 10 * 1024];
            rand::thread_rng().fill_bytes(&mut data);
            roundtrip!(m1, m2, data);
            roundtrip!(m2, m1, data);
        }

        Ok(())
    }

    #[test]
    fn test_split_packets() {
        fn mk_transmit(contents: &[u8], segment_size: Option<usize>) -> quinn_udp::Transmit {
            let destination = "127.0.0.1:0".parse().unwrap();
            quinn_udp::Transmit {
                destination,
                ecn: None,
                contents: contents.to_vec().into(),
                segment_size,
                src_ip: None,
            }
        }
        fn mk_expected(parts: impl IntoIterator<Item = &'static str>) -> DerpContents {
            parts
                .into_iter()
                .map(|p| p.as_bytes().to_vec().into())
                .collect()
        }
        // no packets
        assert_eq!(split_packets(&[]), SmallVec::<[Bytes; 1]>::default());
        // no split
        assert_eq!(
            split_packets(&vec![
                mk_transmit(b"hello", None),
                mk_transmit(b"world", None)
            ]),
            mk_expected(["hello", "world"])
        );
        // split without rest
        assert_eq!(
            split_packets(&[mk_transmit(b"helloworld", Some(5))]),
            mk_expected(["hello", "world"])
        );
        // split with rest and second transmit
        assert_eq!(
            split_packets(&vec![
                mk_transmit(b"hello world", Some(5)),
                mk_transmit(b"!", None)
            ]),
            mk_expected(["hello", " worl", "d", "!"])
        );
        // split that results in 1 packet
        assert_eq!(
            split_packets(&vec![
                mk_transmit(b"hello world", Some(1000)),
                mk_transmit(b"!", None)
            ]),
            mk_expected(["hello world", "!"])
        );
    }
}<|MERGE_RESOLUTION|>--- conflicted
+++ resolved
@@ -1836,13 +1836,8 @@
         (ipv4_addr, ipv6_addr)
     }
 
-<<<<<<< HEAD
-    fn process_derp_read_result(&mut self, dm: DerpReadResult) -> Vec<DerpRecvResult> {
-        debug!("process_derp_read {} bytes", dm.buf.len());
-=======
     async fn process_derp_read_result(&mut self, dm: DerpReadResult) -> Vec<DerpRecvResult> {
         trace!("process_derp_read {} bytes", dm.buf.len());
->>>>>>> 376748c2
         if dm.buf.is_empty() {
             warn!("received empty derp packet");
             return Vec::new();
@@ -2151,16 +2146,6 @@
         }
     }
 
-<<<<<<< HEAD
-        if ni.preferred_derp == 0 {
-            // Perhaps UDP is blocked. Pick a deterministic but arbitrary one.
-            ni.preferred_derp = self.pick_derp_fallback();
-        }
-
-        if !self.set_nearest_derp(ni.preferred_derp) {
-            ni.preferred_derp = 0;
-        }
-=======
     async fn handle_netcheck_report(&mut self, report: Option<Arc<netcheck::Report>>) {
         if let Some(ref report) = report {
             self.inner
@@ -2198,7 +2183,6 @@
                 // Perhaps UDP is blocked. Pick a deterministic but arbitrary one.
                 ni.preferred_derp = self.pick_derp_fallback().await;
             }
->>>>>>> 376748c2
 
             if !self.set_nearest_derp(ni.preferred_derp).await {
                 ni.preferred_derp = 0;
