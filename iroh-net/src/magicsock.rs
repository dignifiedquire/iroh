//! Implements a socket that can change its communication path while in use, actively searching for the best way to communicate.
//!
//! Based on tailscale/wgengine/magicsock
//!
//! ### `DEV_DERP_ONLY` env var:
//! When present at *compile time*, this env var will force all packets
//! to be sent over the DERP relay connection, regardless of whether or
//! not we have a direct UDP address for the given node.
//!
//! The intended use is for testing the DERP protocol inside the MagicSock
//! to ensure that we can rely on the relay to send packets when two nodes
//! are unable to find direct UDP connections to each other.
//!
//! This also prevent this node from attempting to hole punch and prevents it
//! from responding to any hole punching attemtps. This node will still,
//! however, read any packets that come off the UDP sockets.

// #[cfg(test)]
// pub(crate) use conn::tests as conn_tests;

use std::{
    collections::HashMap,
    fmt::Display,
    io,
    net::{IpAddr, Ipv6Addr, SocketAddr},
    path::PathBuf,
    sync::{
        atomic::{AtomicBool, AtomicU16, AtomicU64, Ordering},
        Arc,
    },
    task::{ready, Context, Poll, Waker},
    time::{Duration, Instant},
};

use anyhow::{anyhow, Context as _, Result};
use bytes::Bytes;
use futures::FutureExt;
use iroh_metrics::{inc, inc_by};
use quinn::AsyncUdpSocket;
use rand::{seq::SliceRandom, Rng, SeedableRng};
use smallvec::{smallvec, SmallVec};
use tokio::{
    sync::{self, mpsc, Mutex},
    time,
};
use tracing::{debug, error, error_span, info, info_span, instrument, trace, warn, Instrument};

use crate::{
    config::{self, DERP_MAGIC_IP},
    derp::{DerpMap, DerpRegion},
    disco,
    dns::DNS_RESOLVER,
    key::{PublicKey, SecretKey, SharedSecret},
    magic_endpoint::NodeAddr,
    magicsock::peer_map::PingRole,
    net::{ip::LocalAddresses, netmon, IpFamily},
    netcheck, portmapper, stun,
    util::AbortingJoinHandle,
    AddrInfo,
};

use self::{
    derp_actor::{DerpActor, DerpActorMessage, DerpReadResult},
    metrics::Metrics as MagicsockMetrics,
    peer_map::{NodeMap, PingAction, SendPing},
    rebinding_conn::RebindingUdpConn,
};

mod derp_actor;
mod metrics;
mod peer_map;
mod rebinding_conn;
mod timer;

pub use crate::net::UdpSocket;

pub use self::metrics::Metrics;
pub use self::peer_map::{ConnectionType, DirectAddrInfo, EndpointInfo};
pub use self::timer::Timer;

/// How long we consider a STUN-derived endpoint valid for. UDP NAT mappings typically
/// expire at 30 seconds, so this is a few seconds shy of that.
const ENDPOINTS_FRESH_ENOUGH_DURATION: Duration = Duration::from_secs(27);

const HEARTBEAT_INTERVAL: Duration = Duration::from_secs(5);

/// How often to save node data.
const SAVE_NODES_INTERVAL: Duration = Duration::from_secs(30);

#[derive(Debug, Copy, Clone, PartialEq, Eq)]
enum CurrentPortFate {
    Keep,
    Drop,
}

/// Contains options for `MagicSock::listen`.
#[derive(derive_more::Debug)]
pub struct Options {
    /// The port to listen on.
    /// Zero means to pick one automatically.
    pub port: u16,

    /// Secret key for this node.
    pub secret_key: SecretKey,

    /// The [`DerpMap`] to use, leave empty to not use a DERP server.
    pub derp_map: DerpMap,

    /// Callbacks to emit on various socket events
    pub callbacks: Callbacks,

<<<<<<< HEAD
    /// Path to store known peers.
    pub peers_path: Option<std::path::PathBuf>,

    /// Optional node discovery mechanism.
    pub discovery: Option<Box<dyn Discovery>>,
}

/// Node discovery for [`super::MagicEndpoint`].
///
/// The purpose of this trait is to hoop up a node discovery mechanism that
/// allows finding informations such as the derp region and current addresses
/// of a node given the id.
///
/// To allow for discovery, the [`super::MagicEndpoint`] will call `publish` whenever
/// discovery information changes. If a discovery mechanism requires a periodic
/// refresh, it should start it's own task.
pub trait Discovery: std::fmt::Debug + Send + Sync {
    /// Publish the given [`AddrInfo`] to the discovery mechanisms.
    ///
    /// This is fire and forget, since the magicsock can not wait for successful
    /// publishing. If publishing is async, the implementation should start it's
    /// own task.
    ///
    /// This will be called from a tokio task, so it is safe to spawn new tasks.
    /// These tasks will be run on the runtime of the [`super::MagicEndpoint`].
    fn publish(&self, info: &AddrInfo);

    /// Resolve the [`AddrInfo`] for the given [`PublicKey`].
    ///
    /// This is only called from [`super::MagicEndpoint::connect_by_node_id`], and only if
    /// the [`AddrInfo`] is not already known.
    ///
    /// This is async since the connect can not proceed without the [`AddrInfo`].
    fn resolve<'a>(&'a self, node_id: &'a PublicKey) -> BoxFuture<'a, Result<AddrInfo>>;
=======
    /// Path to store known nodes.
    pub nodes_path: Option<std::path::PathBuf>,
>>>>>>> fbeeab72
}

/// Contains options for `MagicSock::listen`.
#[derive(derive_more::Debug, Default)]
pub struct Callbacks {
    /// Optionally provides a func to be called when endpoints change.
    #[allow(clippy::type_complexity)]
    #[debug("on_endpoints: Option<Box<..>>")]
    pub on_endpoints: Option<Box<dyn Fn(&[config::Endpoint]) + Send + Sync + 'static>>,

    /// Optionally provides a func to be called when a connection is made to a DERP server.
    #[debug("on_derp_active: Option<Box<..>>")]
    pub on_derp_active: Option<Box<dyn Fn() + Send + Sync + 'static>>,

    /// A callback that provides a `config::NetInfo` when discovered network conditions change.
    #[debug("on_net_info: Option<Box<..>>")]
    pub on_net_info: Option<Box<dyn Fn(config::NetInfo) + Send + Sync + 'static>>,
}

impl Default for Options {
    fn default() -> Self {
        Options {
            port: 0,
            secret_key: SecretKey::generate(),
            derp_map: DerpMap::empty(),
            callbacks: Default::default(),
<<<<<<< HEAD
            peers_path: None,
            discovery: None,
=======
            nodes_path: None,
>>>>>>> fbeeab72
        }
    }
}

/// Contents of a DERP message. Use a SmallVec to avoid allocations for the very
/// common case of a single packet.
pub(crate) type DerpContents = SmallVec<[Bytes; 1]>;

/// Iroh connectivity layer.
///
/// This is responsible for routing packets to nodes based on node IDs, it will initially
/// route packets via a derper relay and transparently try and establish a node-to-node
/// connection and upgrade to it.  It will also keep looking for better connections as the
/// network details of both endpoints change.
///
/// It is usually only necessary to use a single [`MagicSock`] instance in an application, it
/// means any QUIC endpoints on top will be sharing as much information about nodes as
/// possible.
#[derive(Clone, Debug)]
pub struct MagicSock {
    inner: Arc<Inner>,
    // Empty when closed
    actor_tasks: Arc<Mutex<Vec<AbortingJoinHandle<()>>>>,
}

/// The actual implementation of `MagicSock`.
#[derive(derive_more::Debug)]
struct Inner {
    actor_sender: mpsc::Sender<ActorMessage>,
    derp_actor_sender: mpsc::Sender<DerpActorMessage>,
    /// String representation of the node_id of this node.
    me: String,
    #[allow(clippy::type_complexity)]
    #[debug("on_endpoints: Option<Box<..>>")]
    on_endpoints: Option<Box<dyn Fn(&[config::Endpoint]) + Send + Sync + 'static>>,
    #[debug("on_derp_active: Option<Box<..>>")]
    on_derp_active: Option<Box<dyn Fn() + Send + Sync + 'static>>,
    /// A callback that provides a `config::NetInfo` when discovered network conditions change.
    #[debug("on_net_info: Option<Box<..>>")]
    on_net_info: Option<Box<dyn Fn(config::NetInfo) + Send + Sync + 'static>>,

    /// Used for receiving DERP messages.
    derp_recv_receiver: flume::Receiver<DerpRecvResult>,
    /// Stores wakers, to be called when derp_recv_ch receives new data.
    network_recv_wakers: parking_lot::Mutex<Option<Waker>>,
    network_send_wakers: parking_lot::Mutex<Option<Waker>>,

    /// Key for this node.
    secret_key: SecretKey,

    /// Cached version of the Ipv4 and Ipv6 addrs of the current connection.
    local_addrs: std::sync::RwLock<(SocketAddr, Option<SocketAddr>)>,

    /// Preferred port from `Options::port`; 0 means auto.
    port: AtomicU16,

    /// Close is in progress (or done)
    closing: AtomicBool,
    /// Close was called.
    closed: AtomicBool,
    /// If the last netcheck report, reports IPv6 to be available.
    ipv6_reported: Arc<AtomicBool>,

    /// None (or zero regions/nodes) means DERP is disabled.
    derp_map: DerpMap,
    /// Nearest DERP region ID; 0 means none/unknown.
    my_derp: AtomicU16,
    /// Tracks the networkmap node entity for each node discovery key.
    node_map: NodeMap,
    /// UDP IPv4 socket
    pconn4: RebindingUdpConn,
    /// UDP IPv6 socket
    pconn6: Option<RebindingUdpConn>,
    /// Netcheck client
    net_checker: netcheck::Client,
    /// The state for an active DiscoKey.
    disco_secrets: DiscoSecrets,
    udp_state: quinn_udp::UdpState,

    // Send buffer used in `poll_send_udp`
    send_buffer: parking_lot::Mutex<Vec<quinn_udp::Transmit>>,
    // UDP disco (ping) queue
    udp_disco_sender: mpsc::Sender<(SocketAddr, PublicKey, disco::Message)>,

    // optional discovery service
    discovery: Option<Box<dyn Discovery>>,
    // Our discovered endpoints
    endpoints: parking_lot::RwLock<DiscoveredEndpoints>,

    /// List of CallMeMaybe disco messages that should be sent out after the next endpoint update
    /// completes
    pending_call_me_maybes: parking_lot::Mutex<HashMap<PublicKey, u16>>,

    /// Indicates the update endpoint state.
    endpoints_update_state: EndpointUpdateState,
}

impl Inner {
    /// Returns the derp region we are connected to, that has the best latency.
    ///
    /// If `0`, then we are not connected to any derp region.
    fn my_derp(&self) -> u16 {
        self.my_derp.load(Ordering::Relaxed)
    }

    /// Sets the derp region with the best latency.
    ///
    /// If we are not connected to any derp regions, set this to `0`.
    fn set_my_derp(&self, my_derp: u16) {
        self.my_derp.store(my_derp, Ordering::Relaxed);
    }

    /// Returns `true` if we have DERP configuration for the given DERP `region`.
    fn has_derp_region(&self, region: u16) -> bool {
        self.derp_map.contains_region(region)
    }

    fn get_derp_region(&self, region: u16) -> Option<DerpRegion> {
        self.derp_map.get_region(region).cloned()
    }

    fn is_closing(&self) -> bool {
        self.closing.load(Ordering::Relaxed)
    }

    fn is_closed(&self) -> bool {
        self.closed.load(Ordering::SeqCst)
    }

    fn public_key(&self) -> PublicKey {
        self.secret_key.public()
    }

    /// Get the cached version of the Ipv4 and Ipv6 addrs of the current connection.
    fn local_addr(&self) -> (SocketAddr, Option<SocketAddr>) {
        *self.local_addrs.read().unwrap()
    }
    fn normalized_local_addr(&self) -> io::Result<SocketAddr> {
        let (v4, v6) = self.local_addr();
        let addr = if let Some(v6) = v6 { v6 } else { v4 };
        Ok(addr)
    }

    #[instrument(skip_all, fields(me = %self.me))]
    fn poll_send(
        &self,
        cx: &mut Context,
        transmits: &[quinn_udp::Transmit],
    ) -> Poll<io::Result<usize>> {
        let bytes_total: usize = transmits.iter().map(|t| t.contents.len()).sum();
        inc_by!(MagicsockMetrics, send_data, bytes_total as _);

        if self.is_closed() {
            inc_by!(MagicsockMetrics, send_data_network_down, bytes_total as _);
            return Poll::Ready(Err(io::Error::new(
                io::ErrorKind::NotConnected,
                "connection closed",
            )));
        }

        let mut n = 0;
        if transmits.is_empty() {
            return Poll::Ready(Ok(n));
        }

        trace!(
            "sending:\n{}",
            transmits.iter().fold(
                String::with_capacity(transmits.len() * 50),
                |mut final_repr, t| {
                    final_repr.push_str(
                        format!(
                            "  dest: {}, src: {:?}, content_len: {}\n",
                            QuicMappedAddr(t.destination),
                            t.src_ip,
                            t.contents.len()
                        )
                        .as_str(),
                    );
                    final_repr
                }
            )
        );

        let dest = transmits[0].destination;
        for transmit in transmits.iter() {
            if transmit.destination != dest {
                break;
            }
            n += 1;
        }

        // Copy the transmits into an owned buffer, because we will have to modify the send
        // addresses to translate from the quic mapped address to the actual UDP address.
        // To avoid allocating on each call to `poll_send`, we use a fixed buffer.
        let mut transmits = {
            let mut buf = self.send_buffer.lock();
            buf.clear();
            buf.reserve(n);
            buf.extend_from_slice(&transmits[..n]);
            buf
        };

        let dest = QuicMappedAddr(dest);

        match self.node_map.get_send_addrs_for_quic_mapped_addr(&dest) {
            Some((public_key, udp_addr, derp_region, mut msgs)) => {
                let mut pings_sent = false;
                // If we have pings to send, we *have* to send them out first.
                if !msgs.is_empty() {
                    if let Err(err) = ready!(self.poll_handle_ping_actions(cx, &mut msgs)) {
                        warn!(node = %public_key.fmt_short(), "failed to handle ping actions: {err:?}");
                    }
                    pings_sent = true;
                }

                let mut udp_sent = false;
                let mut derp_sent = false;
                let mut udp_error = None;

                // send udp
                if let Some(addr) = udp_addr {
                    // rewrite target addresses.
                    for t in transmits.iter_mut() {
                        t.destination = addr;
                    }
                    match ready!(self.poll_send_udp(addr, &transmits, cx)) {
                        Ok(n) => {
                            trace!(node = %public_key.fmt_short(), dst = %addr, transmit_count=n, "sent transmits over UDP");
                            // truncate the transmits vec to `n`. these transmits will be sent to
                            // Derp further below. We only want to send those transmits to Derp that were
                            // sent to UDP, because the next transmits will be sent on the next
                            // call to poll_send, which will happen immediately after, because we
                            // are always returning Poll::Ready if poll_send_udp returned
                            // Poll::Ready.
                            transmits.truncate(n);
                            udp_sent = true;
                            // record metrics.
                        }
                        Err(err) => {
                            error!(node = %public_key.fmt_short(), ?addr, "failed to send udp: {err:?}");
                            udp_error = Some(err);
                        }
                    }
                }

                let n = transmits.len();

                // send derp
                if let Some(derp_region) = derp_region {
                    self.try_send_derp(derp_region, public_key, split_packets(&transmits));
                    derp_sent = true;
                }

                if !derp_sent && !udp_sent && !pings_sent {
                    warn!(node = %public_key.fmt_short(), "failed to send: no UDP or DERP addr");
                    let err = udp_error.unwrap_or_else(|| {
                        io::Error::new(
                            io::ErrorKind::NotConnected,
                            "no UDP or Derp address available for node",
                        )
                    });
                    Poll::Ready(Err(err))
                } else {
                    debug!(
                        node = %public_key.fmt_short(),
                        transmit_count = %transmits.len(),
                        packet_count = &transmits.iter().map(|t| t.segment_size.map(|ss| t.contents.len() / ss).unwrap_or(1)).sum::<usize>(),
                        len = &transmits.iter().map(|t| t.contents.len()).sum::<usize>(),
                        send_udp = ?udp_addr,
                        send_derp = ?derp_region,
                        "sent transmits"
                    );
                    Poll::Ready(Ok(n))
                }
            }
            None => {
                error!(dst=%dest, "no endpoint for mapped address");
                Poll::Ready(Err(io::Error::new(
                    io::ErrorKind::NotConnected,
                    "trying to send to unknown endpoint",
                )))
            }
        }
    }

    fn poll_send_udp(
        &self,
        addr: SocketAddr,
        transmits: &[quinn_udp::Transmit],
        cx: &mut Context<'_>,
    ) -> Poll<io::Result<usize>> {
        let conn = self.conn_for_addr(addr)?;
        let n = ready!(conn.poll_send(&self.udp_state, cx, transmits))?;
        let total_bytes: u64 = transmits
            .iter()
            .take(n)
            .map(|x| x.contents.len() as u64)
            .sum();
        if addr.is_ipv6() {
            inc_by!(MagicsockMetrics, send_ipv6, total_bytes);
        } else {
            inc_by!(MagicsockMetrics, send_ipv4, total_bytes);
        }
        Poll::Ready(Ok(n))
    }

    fn conn_for_addr(&self, addr: SocketAddr) -> io::Result<&RebindingUdpConn> {
        if addr.is_ipv6() && self.pconn6.is_none() {
            return Err(io::Error::new(io::ErrorKind::Other, "no IPv6 connection"));
        }
        Ok(if addr.is_ipv6() {
            self.pconn6.as_ref().unwrap()
        } else {
            &self.pconn4
        })
    }

    #[instrument(skip_all, fields(me = %self.me))]
    fn poll_recv(
        &self,
        cx: &mut Context,
        bufs: &mut [io::IoSliceMut<'_>],
        metas: &mut [quinn_udp::RecvMeta],
    ) -> Poll<io::Result<usize>> {
        // FIXME: currently ipv4 load results in ipv6 traffic being ignored
        debug_assert_eq!(bufs.len(), metas.len(), "non matching bufs & metas");
        if self.is_closed() {
            return Poll::Ready(Err(io::Error::new(
                io::ErrorKind::NotConnected,
                "connection closed",
            )));
        }

        // order of polling is: UDPv4, UDPv6, Derp
        let msgs = match self.pconn4.poll_recv(cx, bufs, metas)? {
            Poll::Pending | Poll::Ready(0) => match &self.pconn6 {
                Some(conn) => match conn.poll_recv(cx, bufs, metas)? {
                    Poll::Pending | Poll::Ready(0) => {
                        return self.poll_recv_derp(cx, bufs, metas);
                    }
                    Poll::Ready(n) => n,
                },
                None => {
                    return self.poll_recv_derp(cx, bufs, metas);
                }
            },
            Poll::Ready(n) => n,
        };

        let dst_ip = self.normalized_local_addr().ok().map(|addr| addr.ip());

        let mut quic_packets_total = 0;

        for (meta, buf) in metas.iter_mut().zip(bufs.iter_mut()).take(msgs) {
            let mut start = 0;
            let mut is_quic = false;
            let mut quic_packets_count = 0;

            // find disco and stun packets and forward them to the actor
            loop {
                let end = start + meta.stride;
                if end > meta.len {
                    break;
                }
                let packet = &buf[start..end];
                let packet_is_quic = if stun::is(packet) {
                    trace!(src = %meta.addr, len = %meta.stride, "UDP recv: stun packet");
                    let packet2 = Bytes::copy_from_slice(packet);
                    self.net_checker.receive_stun_packet(packet2, meta.addr);
                    false
                } else if let Some((sender, sealed_box)) = disco::source_and_box(packet) {
                    // Disco?
                    trace!(src = %meta.addr, len = %meta.stride, "UDP recv: disco packet");
                    self.handle_disco_message(
                        sender,
                        sealed_box,
                        DiscoMessageSource::Udp(meta.addr),
                    );
                    false
                } else {
                    trace!(src = %meta.addr, len = %meta.stride, "UDP recv: quic packet");
                    true
                };

                if packet_is_quic {
                    quic_packets_count += 1;
                    is_quic = true;
                } else {
                    // overwrite the first byte of the packets with zero.
                    // this makes quinn reliably and quickly ignore the packet as long as
                    // [`quinn::EndpointConfig::grease_quic_bit`] is set to `true`.
                    buf[start] = 0u8;
                }
                start = end;
            }

            if is_quic {
                // remap addr
                match self.node_map.receive_udp(meta.addr) {
                    None => {
                        warn!(src = ?meta.addr, count = %quic_packets_count, len = meta.len, "UDP recv quic packets: no node state found, skipping");
                        // if we have no node state for the from addr, set len to 0 to make quinn skip the buf completely.
                        meta.len = 0;
                    }
                    Some((node_id, quic_mapped_addr)) => {
                        debug!(src = ?meta.addr, node = %node_id.fmt_short(), count = %quic_packets_count, len = meta.len, "UDP recv quic packets");
                        quic_packets_total += quic_packets_count;
                        meta.addr = quic_mapped_addr.0;
                    }
                }
            } else {
                // if there is no non-stun,non-disco packet in the chunk, set len to zero to make
                // quinn skip the buf completely.
                meta.len = 0;
            }
            // Normalize local_ip
            meta.dst_ip = dst_ip;
        }

        if quic_packets_total > 0 {
            inc_by!(MagicsockMetrics, recv_datagrams, quic_packets_total as _);
            trace!("UDP recv: {} packets", quic_packets_total);
        }

        Poll::Ready(Ok(msgs))
    }

    #[instrument(skip_all, fields(name = %self.me))]
    fn poll_recv_derp(
        &self,
        cx: &mut Context,
        bufs: &mut [io::IoSliceMut<'_>],
        metas: &mut [quinn_udp::RecvMeta],
    ) -> Poll<io::Result<usize>> {
        let mut num_msgs = 0;
        for (buf_out, meta_out) in bufs.iter_mut().zip(metas.iter_mut()) {
            if self.is_closed() {
                break;
            }
            match self.derp_recv_receiver.try_recv() {
                Err(flume::TryRecvError::Empty) => {
                    self.network_recv_wakers.lock().replace(cx.waker().clone());
                    break;
                }
                Err(flume::TryRecvError::Disconnected) => {
                    return Poll::Ready(Err(io::Error::new(
                        io::ErrorKind::NotConnected,
                        "connection closed",
                    )));
                }
                Ok(Err(err)) => return Poll::Ready(Err(err)),
                Ok(Ok((node_id, meta, bytes))) => {
                    inc_by!(MagicsockMetrics, recv_data_derp, bytes.len() as _);
                    debug!(src = %meta.addr, node = %node_id.fmt_short(), count = meta.len / meta.stride, len = meta.len, "recv quic packets from derp");
                    buf_out[..bytes.len()].copy_from_slice(&bytes);
                    *meta_out = meta;
                    num_msgs += 1;
                }
            }
        }

        // If we have any msgs to report, they are in the first `num_msgs_total` slots
        if num_msgs > 0 {
            inc_by!(MagicsockMetrics, recv_datagrams, num_msgs as _);
            Poll::Ready(Ok(num_msgs))
        } else {
            Poll::Pending
        }
    }

    /// Handles a discovery message.
    #[instrument("disco_in", skip_all, fields(node = %sender.fmt_short(), %src))]
    fn handle_disco_message(&self, sender: PublicKey, sealed_box: &[u8], src: DiscoMessageSource) {
        trace!("handle_disco_message start");
        if self.is_closed() {
            return;
        }

        // We're now reasonably sure we're expecting communication from
        // this node, do the heavy crypto lifting to see what they want.
        let dm = match self.disco_secrets.unseal_and_decode(
            &self.secret_key,
            sender,
            sealed_box.to_vec(),
        ) {
            Ok(dm) => dm,
            Err(DiscoBoxError::Open(err)) => {
                warn!(?err, "failed to open disco box");
                inc!(MagicsockMetrics, recv_disco_bad_key);
                return;
            }
            Err(DiscoBoxError::Parse(err)) => {
                // Couldn't parse it, but it was inside a correctly
                // signed box, so just ignore it, assuming it's from a
                // newer version of Tailscale that we don't
                // understand. Not even worth logging about, lest it
                // be too spammy for old clients.

                inc!(MagicsockMetrics, recv_disco_bad_parse);
                debug!(?err, "failed to parse disco message");
                return;
            }
        };

        if src.is_derp() {
            inc!(MagicsockMetrics, recv_disco_derp);
        } else {
            inc!(MagicsockMetrics, recv_disco_udp);
        }

        trace!(message = ?dm, "receive disco message");
        match dm {
            disco::Message::Ping(ping) => {
                inc!(MagicsockMetrics, recv_disco_ping);
                self.handle_ping(ping, &sender, src);
            }
            disco::Message::Pong(pong) => {
                inc!(MagicsockMetrics, recv_disco_pong);
                self.node_map.handle_pong(sender, &src, pong);
            }
            disco::Message::CallMeMaybe(cm) => {
                inc!(MagicsockMetrics, recv_disco_call_me_maybe);
                if !matches!(src, DiscoMessageSource::Derp { .. }) {
                    // CallMeMaybe messages should only come via DERP.
                    debug!("[unexpected] call-me-maybe packets should only come via DERP");
                    return;
                };
                let ping_actions = self.node_map.handle_call_me_maybe(sender, cm);
                for action in ping_actions {
                    match action {
                        PingAction::SendCallMeMaybe { .. } => {
                            warn!("Unexpected CallMeMaybe as response of handling a CallMeMaybe");
                        }
                        PingAction::SendPing(ping) => {
                            self.send_ping_queued(ping);
                        }
                    }
                }
            }
        }
    }

    /// Handle a ping message.
    fn handle_ping(&self, dm: disco::Ping, sender: &PublicKey, src: DiscoMessageSource) {
        // Insert the ping into the node map, and return whether a ping with this tx_id was already
        // received.
        let addr: SendAddr = src.clone().into();
        let role = self.node_map.handle_ping(*sender, addr, dm.tx_id);
        match role {
            PingRole::Duplicate => {
                debug!(%src, tx = %hex::encode(dm.tx_id), "received ping: endpoint already confirmed, skip");
                return;
            }
            PingRole::LikelyHeartbeat => {}
            PingRole::NewEndpoint => {
                debug!(%src, tx = %hex::encode(dm.tx_id), "received ping: new endpoint");
            }
            PingRole::Reactivate => {
                debug!(%src, tx = %hex::encode(dm.tx_id), "received ping: endpoint active");
            }
        }

        // Send a pong.
        debug!(tx = %hex::encode(dm.tx_id), "send pong");
        let pong = disco::Message::Pong(disco::Pong {
            tx_id: dm.tx_id,
            src: src.as_socket_addr(),
        });
        let dst: SendAddr = src.into();
        if !self.send_disco_message_queued(dst, *sender, pong) {
            warn!(%addr, "failed to queue pong");
        }
    }

    fn encode_disco_message(&self, dst_key: PublicKey, msg: &disco::Message) -> Bytes {
        self.disco_secrets
            .encode_and_seal(&self.secret_key, dst_key, msg)
    }

    fn send_ping_queued(&self, ping: SendPing) {
        let SendPing {
            id,
            dst,
            dst_key,
            tx_id,
            purpose,
        } = ping;
        let msg = disco::Message::Ping(disco::Ping {
            tx_id,
            node_key: self.public_key(),
        });
        trace!(dst = ?dst, %tx_id, ?purpose, "send ping");
        let sent = match dst {
            SendAddr::Udp(addr) => self.udp_disco_sender.try_send((addr, dst_key, msg)).is_ok(),
            SendAddr::Derp(region) => self.send_disco_message_derp(region, dst_key, msg),
        };
        if sent {
            let msg_sender = self.actor_sender.clone();
            debug!(dst = ?dst, tx = %hex::encode(tx_id), ?purpose, "ping sent (queued)");
            self.node_map
                .notify_ping_sent(id, dst, tx_id, purpose, msg_sender);
        } else {
            warn!(dst = ?dst, tx = %hex::encode(tx_id), ?purpose, "failed to send ping: queues full");
        }
    }

    fn poll_send_ping(&self, ping: &SendPing, cx: &mut Context<'_>) -> Poll<io::Result<()>> {
        let SendPing {
            id,
            dst,
            dst_key,
            tx_id,
            purpose,
        } = ping;
        let msg = disco::Message::Ping(disco::Ping {
            tx_id: *tx_id,
            node_key: self.public_key(),
        });
        ready!(self.poll_send_disco_message(*dst, *dst_key, msg, cx))?;
        let msg_sender = self.actor_sender.clone();
        debug!(dst = ?dst, tx = %hex::encode(tx_id), ?purpose, "ping sent (polled)");
        self.node_map
            .notify_ping_sent(*id, *dst, *tx_id, *purpose, msg_sender);
        Poll::Ready(Ok(()))
    }

    /// Send a disco message. UDP messages will be queued.
    ///
    /// If `dst` is [`SendAddr::Derp`], the message will be pushed into the derp client channel.
    /// If `dst` is [`SendAddr::Udp`], the message will be pushed into the udp disco send channel.
    ///
    /// Returns true if the channel had capacity for the message, and false if the message was
    /// dropped.
    fn send_disco_message_queued(
        &self,
        dst: SendAddr,
        dst_key: PublicKey,
        msg: disco::Message,
    ) -> bool {
        match dst {
            SendAddr::Udp(addr) => self.udp_disco_sender.try_send((addr, dst_key, msg)).is_ok(),
            SendAddr::Derp(region) => self.send_disco_message_derp(region, dst_key, msg),
        }
    }

    /// Send a disco message. UDP messages will be polled to send directly on the UDP socket.
    fn poll_send_disco_message(
        &self,
        dst: SendAddr,
        dst_key: PublicKey,
        msg: disco::Message,
        cx: &mut Context<'_>,
    ) -> Poll<io::Result<()>> {
        match dst {
            SendAddr::Udp(addr) => {
                ready!(self.poll_send_disco_message_udp(addr, dst_key, &msg, cx))?;
            }
            SendAddr::Derp(region) => {
                self.send_disco_message_derp(region, dst_key, msg);
            }
        }
        Poll::Ready(Ok(()))
    }

    fn send_disco_message_derp(
        &self,
        region: u16,
        dst_key: PublicKey,
        msg: disco::Message,
    ) -> bool {
        trace!(node = %dst_key.fmt_short(), %region, %msg, "send disco message (derp)");
        let pkt = self.encode_disco_message(dst_key, &msg);
        inc!(MagicsockMetrics, send_disco_derp);
        if self.try_send_derp(region, dst_key, smallvec![pkt]) {
            inc!(MagicsockMetrics, sent_disco_derp);
            disco_message_sent(&msg);
            true
        } else {
            false
        }
    }

    async fn send_disco_message_udp(
        &self,
        dst: SocketAddr,
        dst_key: PublicKey,
        msg: &disco::Message,
    ) -> io::Result<bool> {
        futures::future::poll_fn(move |cx| self.poll_send_disco_message_udp(dst, dst_key, msg, cx))
            .await
    }

    fn poll_send_disco_message_udp(
        &self,
        dst: SocketAddr,
        dst_key: PublicKey,
        msg: &disco::Message,
        cx: &mut Context<'_>,
    ) -> Poll<std::io::Result<bool>> {
        trace!(%dst, %msg, "send disco message (UDP)");
        if self.is_closed() {
            return Poll::Ready(Err(io::Error::new(
                io::ErrorKind::NotConnected,
                "connection closed",
            )));
        }
        let pkt = self.encode_disco_message(dst_key, msg);
        // TODO: These metrics will be wrong with the poll impl
        // Also - do we need it? I'd say the `sent_disco_udp` below is enough.
        inc!(MagicsockMetrics, send_disco_udp);
        let transmits = [quinn_udp::Transmit {
            destination: dst,
            contents: pkt,
            ecn: None,
            segment_size: None,
            src_ip: None, // TODO
        }];
        let sent = ready!(self.poll_send_udp(dst, &transmits, cx));
        Poll::Ready(match sent {
            Ok(0) => {
                // Can't send. (e.g. no IPv6 locally)
                warn!(%dst, node = %dst_key.fmt_short(), ?msg, "failed to send disco message");
                Ok(false)
            }
            Ok(_n) => {
                trace!(%dst, node = %dst_key.fmt_short(), %msg, "sent disco message");
                inc!(MagicsockMetrics, sent_disco_udp);
                disco_message_sent(msg);
                Ok(true)
            }
            Err(err) => {
                warn!(%dst, node = %dst_key.fmt_short(), ?msg, ?err, "failed to send disco message");
                Err(err)
            }
        })
    }

    fn poll_handle_ping_actions(
        &self,
        cx: &mut Context<'_>,
        msgs: &mut Vec<PingAction>,
    ) -> Poll<io::Result<()>> {
        if msgs.is_empty() {
            return Poll::Ready(Ok(()));
        }

        while let Some(msg) = msgs.pop() {
            if self.poll_handle_ping_action(cx, &msg)?.is_pending() {
                msgs.push(msg);
                return Poll::Pending;
            }
        }
        Poll::Ready(Ok(()))
    }

    #[instrument("handle_ping_action", skip_all)]
    fn poll_handle_ping_action(
        &self,
        cx: &mut Context<'_>,
        msg: &PingAction,
    ) -> Poll<io::Result<()>> {
        // Abort sending as soon as we know we are shutting down.
        if self.is_closing() || self.is_closed() {
            return Poll::Ready(Ok(()));
        }
        match *msg {
            PingAction::SendCallMeMaybe {
                derp_region,
                dst_key,
            } => {
                self.send_or_queue_call_me_maybe(derp_region, dst_key);
            }
            PingAction::SendPing(ref ping) => {
                ready!(self.poll_send_ping(ping, cx))?;
            }
        }
        Poll::Ready(Ok(()))
    }

    fn try_send_derp(&self, region_id: u16, node: PublicKey, contents: DerpContents) -> bool {
        trace!(node = %node.fmt_short(), derp_region = region_id, count = contents.len(), len = contents.iter().map(|c| c.len()).sum::<usize>(), "send derp");
        let msg = DerpActorMessage::Send {
            region_id,
            contents,
            peer: node,
        };
        match self.derp_actor_sender.try_send(msg) {
            Ok(_) => {
                trace!(node = %node.fmt_short(), derp_region = region_id, "send derp: message queued");
                true
            }
            Err(mpsc::error::TrySendError::Closed(_)) => {
                warn!(node = %node.fmt_short(), derp_region = region_id, "send derp: message dropped, channel to actor is closed");
                false
            }
            Err(mpsc::error::TrySendError::Full(_)) => {
                warn!(node = %node.fmt_short(), derp_region = region_id, "send derp: message dropped, channel to actor is full");
                false
            }
        }
    }

    fn send_queued_call_me_maybes(&self) {
        let msg = self.endpoints.read().to_call_me_maybe_message();
        let msg = disco::Message::CallMeMaybe(msg);
        for (public_key, region_id) in self.pending_call_me_maybes.lock().drain() {
            if !self.send_disco_message_derp(region_id, public_key, msg.clone()) {
                warn!(node = %public_key.fmt_short(), "derp channel full, dropping call-me-maybe");
            }
        }
    }

    fn send_or_queue_call_me_maybe(&self, derp_region: u16, dst_key: PublicKey) {
        let endpoints = self.endpoints.read();
        if endpoints.fresh_enough() {
            let msg = self.endpoints.read().to_call_me_maybe_message();
            let msg = disco::Message::CallMeMaybe(msg);
            if !self.send_disco_message_derp(derp_region, dst_key, msg) {
                warn!(node = %dst_key.fmt_short(), "derp channel full, dropping call-me-maybe");
            }
        } else {
            self.pending_call_me_maybes
                .lock()
                .insert(dst_key, derp_region);
            debug!(
                last_refresh_ago = ?endpoints.last_endpoints_time.map(|x| x.elapsed()),
                "want call-me-maybe but endpoints stale; queing after restun",
            );
            self.re_stun("refresh-for-peering");
        }
    }

    /// Triggers an address discovery. The provided why string is for debug logging only.
    fn re_stun(&self, why: &'static str) {
        debug!("re_stun: {}", why);
        inc!(MagicsockMetrics, re_stun_calls);
        self.endpoints_update_state.schedule_run(why);
    }
}

#[derive(Clone, Debug)]
enum DiscoMessageSource {
    Udp(SocketAddr),
    Derp { region: u16, key: PublicKey },
}

impl Display for DiscoMessageSource {
    fn fmt(&self, f: &mut std::fmt::Formatter) -> std::fmt::Result {
        match self {
            Self::Udp(addr) => write!(f, "Udp({addr})"),
            Self::Derp { region, key } => write!(f, "Derp({region}, {})", key.fmt_short()),
        }
    }
}

impl From<DiscoMessageSource> for SendAddr {
    fn from(value: DiscoMessageSource) -> Self {
        match value {
            DiscoMessageSource::Udp(addr) => SendAddr::Udp(addr),
            DiscoMessageSource::Derp { region, .. } => SendAddr::Derp(region),
        }
    }
}

impl From<&DiscoMessageSource> for SendAddr {
    fn from(value: &DiscoMessageSource) -> Self {
        match value {
            DiscoMessageSource::Udp(addr) => SendAddr::Udp(*addr),
            DiscoMessageSource::Derp { region, .. } => SendAddr::Derp(*region),
        }
    }
}

impl DiscoMessageSource {
    fn is_derp(&self) -> bool {
        matches!(self, DiscoMessageSource::Derp { .. })
    }

    /// Returns the mapped version or the actual `SocketAddr`.
    fn as_socket_addr(&self) -> SocketAddr {
        match self {
            Self::Derp { region, .. } => SocketAddr::new(DERP_MAGIC_IP, *region),
            Self::Udp(addr) => *addr,
        }
    }
}

/// Manages currently running endpoint updates.
///
/// Invariants:
/// - only one endpoint update must be running at a time
/// - if an update is scheduled while another one is running, remember that
///   and start a new one when the current one has finished
#[derive(Debug)]
struct EndpointUpdateState {
    /// If running, set to the reason fo the currently the update.
    running: sync::watch::Sender<Option<&'static str>>,
    /// If set, this means we will start a new endpoint update state as soon as the current one
    /// is finished.
    want_update: parking_lot::Mutex<Option<&'static str>>,
}

impl EndpointUpdateState {
    fn new() -> Self {
        let (running, _) = sync::watch::channel(None);
        EndpointUpdateState {
            running,
            want_update: Default::default(),
        }
    }

    /// Schedules a new run, either starting it immediately if none is running or
    /// scheduling it for later.
    fn schedule_run(&self, why: &'static str) {
        if self.is_running() {
            let _ = self.want_update.lock().insert(why);
        } else {
            self.run(why);
        }
    }

    /// Returns `true` if an update is currently in progress.
    fn is_running(&self) -> bool {
        self.running.borrow().is_some()
    }

    /// Trigger a new run.
    fn run(&self, why: &'static str) {
        self.running.send(Some(why)).ok();
    }

    /// Clears the current running state.
    fn finish_run(&self) {
        self.running.send(None).ok();
    }

    /// Returns the next update, if one is set.
    fn next_update(&self) -> Option<&'static str> {
        self.want_update.lock().take()
    }
}

impl MagicSock {
    /// Creates a magic `MagicSock` listening on `opts.port`.
    ///
    /// As the set of possible endpoints for a MagicSock changes, the [`Callbacks::on_endpoints`]
    /// callback of [`Options::callbacks`] is called.
    ///
    /// [`Callbacks::on_endpoint`]: crate::magicsock::conn::Callbacks::on_endpoints
    pub async fn new(opts: Options) -> Result<Self> {
        let me = opts.secret_key.public().fmt_short();
        if crate::util::derp_only_mode() {
            warn!("creating a MagicSock that will only send packets over a DERP relay connection.");
        }

        Self::with_name(me.clone(), opts)
            .instrument(error_span!("magicsock", %me))
            .await
    }

    /// Returns `true` if we have DERP configuration for the given DERP `region`.
    pub fn has_derp_region(&self, region: u16) -> bool {
        self.inner.has_derp_region(region)
    }

    async fn with_name(me: String, opts: Options) -> Result<Self> {
        let port_mapper = portmapper::Client::default();

        let Options {
            port,
            secret_key,
            derp_map,
            callbacks:
                Callbacks {
                    on_endpoints,
                    on_derp_active,
                    on_net_info,
                },
<<<<<<< HEAD
            discovery,
            peers_path,
=======
            nodes_path,
>>>>>>> fbeeab72
        } = opts;

        let nodes_path = match nodes_path {
            Some(path) => {
                let path = path.canonicalize().unwrap_or(path);
                let parent = path.parent().ok_or_else(|| {
                    anyhow::anyhow!("no parent directory found for '{}'", path.display())
                })?;
                tokio::fs::create_dir_all(&parent).await?;
                Some(path)
            }
            None => None,
        };

        let (derp_recv_sender, derp_recv_receiver) = flume::bounded(128);

        let (pconn4, pconn6) = bind(port)?;
        let port = pconn4.port();

        // NOTE: we can end up with a zero port if `std::net::UdpSocket::socket_addr` fails
        match port.try_into() {
            Ok(non_zero_port) => {
                port_mapper.update_local_port(non_zero_port);
            }
            Err(_zero_port) => debug!("Skipping port mapping with zero local port"),
        }
        let ipv4_addr = pconn4.local_addr()?;
        let ipv6_addr = pconn6.as_ref().and_then(|c| c.local_addr().ok());

        let net_checker = netcheck::Client::new(Some(port_mapper.clone()))?;

        let (actor_sender, actor_receiver) = mpsc::channel(128);
        let (derp_actor_sender, derp_actor_receiver) = mpsc::channel(256);
        let (udp_disco_sender, mut udp_disco_receiver) = mpsc::channel(256);

        // load the node data
        let node_map = match nodes_path.as_ref() {
            Some(path) if path.exists() => match NodeMap::load_from_file(path) {
                Ok(node_map) => {
                    let count = node_map.node_count();
                    debug!(count, "loaded node map");
                    node_map
                }
                Err(e) => {
                    debug!(%e, "failed to load node map: using default");
                    NodeMap::default()
                }
            },
            _ => NodeMap::default(),
        };

        let udp_state = quinn_udp::UdpState::default();

        let inner = Arc::new(Inner {
            me,
            on_endpoints,
            on_derp_active,
            on_net_info,
            port: AtomicU16::new(port),
            secret_key,
            local_addrs: std::sync::RwLock::new((ipv4_addr, ipv6_addr)),
            closing: AtomicBool::new(false),
            closed: AtomicBool::new(false),
            derp_recv_receiver,
            network_recv_wakers: parking_lot::Mutex::new(None),
            network_send_wakers: parking_lot::Mutex::new(None),
            actor_sender: actor_sender.clone(),
            ipv6_reported: Arc::new(AtomicBool::new(false)),
            derp_map,
            my_derp: AtomicU16::new(0),
            pconn4: pconn4.clone(),
            pconn6: pconn6.clone(),
            net_checker: net_checker.clone(),
            disco_secrets: DiscoSecrets::default(),
            node_map,
            derp_actor_sender: derp_actor_sender.clone(),
            udp_state,
            send_buffer: Default::default(),
            udp_disco_sender,
            discovery,
            endpoints: Default::default(),
            pending_call_me_maybes: Default::default(),
            endpoints_update_state: EndpointUpdateState::new(),
        });

        let derp_actor = DerpActor::new(inner.clone(), actor_sender.clone());
        let derp_actor_task = tokio::task::spawn(
            async move {
                derp_actor.run(derp_actor_receiver).await;
            }
            .instrument(info_span!("derp-actor")),
        );

        let inner2 = inner.clone();
        let udp_disco_sender_task = tokio::task::spawn(async move {
            while let Some((dst, dst_key, msg)) = udp_disco_receiver.recv().await {
                if let Err(err) = inner2.send_disco_message_udp(dst, dst_key, &msg).await {
                    warn!(%dst, node = %dst_key.fmt_short(), ?err, "failed to send disco message (UDP)");
                }
            }
        });

        let inner2 = inner.clone();
        let main_actor_task = tokio::task::spawn(
            async move {
                let actor = Actor {
                    msg_receiver: actor_receiver,
                    msg_sender: actor_sender,
                    derp_actor_sender,
                    inner: inner2,
                    derp_recv_sender,
                    periodic_re_stun_timer: new_re_stun_timer(false),
                    net_info_last: None,
                    nodes_path,
                    port_mapper,
                    pconn4,
                    pconn6,
                    no_v4_send: false,
                    net_checker,
                    udp_disco_sender_task,
                };

                if let Err(err) = actor.run().await {
                    warn!("derp handler errored: {:?}", err);
                }
            }
            .instrument(info_span!("actor")),
        );

        let c = MagicSock {
            inner,
            actor_tasks: Arc::new(Mutex::new(vec![
                main_actor_task.into(),
                derp_actor_task.into(),
            ])),
        };

        Ok(c)
    }

    /// Retrieve connection information about nodes in the network.
    pub async fn tracked_endpoints(&self) -> Result<Vec<EndpointInfo>> {
        let (s, r) = sync::oneshot::channel();
        self.inner
            .actor_sender
            .send(ActorMessage::TrackedEndpoints(s))
            .await?;
        let res = r.await?;
        Ok(res)
    }

    /// Retrieve connection information about a node in the network.
    pub async fn tracked_endpoint(&self, node_key: PublicKey) -> Result<Option<EndpointInfo>> {
        let (s, r) = sync::oneshot::channel();
        self.inner
            .actor_sender
            .send(ActorMessage::TrackedEndpoint(node_key, s))
            .await?;
        let res = r.await?;
        Ok(res)
    }
    /// Query for the local endpoints discovered during the last endpoint discovery.
    pub async fn local_endpoints(&self) -> Result<Vec<config::Endpoint>> {
        let (s, r) = sync::oneshot::channel();
        self.inner
            .actor_sender
            .send(ActorMessage::LocalEndpoints(s))
            .await?;
        let res = r.await?;
        Ok(res)
    }

    /// Get the cached version of the Ipv4 and Ipv6 addrs of the current connection.
    pub fn local_addr(&self) -> Result<(SocketAddr, Option<SocketAddr>)> {
        Ok(self.inner.local_addr())
    }

    /// Triggers an address discovery. The provided why string is for debug logging only.
    #[instrument(skip_all, fields(me = %self.inner.me))]
    pub fn re_stun(&self, why: &'static str) {
        self.inner.re_stun(why);
    }

    /// Returns the [`SocketAddr`] which can be used by the QUIC layer to dial this node.
    ///
    /// Note this is a user-facing API and does not wrap the [`SocketAddr`] in a
    /// `QuicMappedAddr` as we do internally.
    pub async fn get_mapping_addr(&self, node_key: &PublicKey) -> Option<SocketAddr> {
        let (s, r) = tokio::sync::oneshot::channel();
        if self
            .inner
            .actor_sender
            .send(ActorMessage::GetMappingAddr(*node_key, s))
            .await
            .is_ok()
        {
            return r.await.ok().flatten().map(|m| m.0);
        }
        None
    }

    /// Sets the connection's preferred local port.
    #[instrument(skip_all, fields(me = %self.inner.me))]
    pub async fn set_preferred_port(&self, port: u16) {
        let (s, r) = sync::oneshot::channel();
        self.inner
            .actor_sender
            .send(ActorMessage::SetPreferredPort(port, s))
            .await
            .unwrap();
        r.await.unwrap();
    }

    /// Returns the DERP region with the best latency.
    ///
    /// If `None`, then we currently have no verified connection to a DERP node in any region.
    pub fn my_derp(&self) -> Option<u16> {
        let my_derp = self.inner.my_derp();
        if my_derp == 0 {
            None
        } else {
            Some(my_derp)
        }
    }

    #[instrument(skip_all, fields(me = %self.inner.me))]
    /// Add addresses for a node to the magic socket's addresbook.
    pub fn add_node_addr(&self, addr: NodeAddr) {
        self.inner.node_map.add_node_addr(addr);
    }

    /// Closes the connection.
    ///
    /// Only the first close does anything. Any later closes return nil.
    #[instrument(skip_all, fields(me = %self.inner.me))]
    pub async fn close(&self) -> Result<()> {
        if self.inner.is_closed() {
            return Ok(());
        }
        self.inner.closing.store(true, Ordering::Relaxed);
        self.inner.actor_sender.send(ActorMessage::Shutdown).await?;
        self.inner.closed.store(true, Ordering::SeqCst);

        let mut tasks = self.actor_tasks.lock().await;
        let task_count = tasks.len();
        let mut i = 0;
        while let Some(task) = tasks.pop() {
            debug!("waiting for task {i}/{task_count}");
            task.await?;
            i += 1;
        }

        Ok(())
    }

    /// Closes and re-binds the UDP sockets and resets the DERP connection.
    /// It should be followed by a call to ReSTUN.
    #[instrument(skip_all, fields(me = %self.inner.me))]
    pub async fn rebind_all(&self) {
        let (s, r) = sync::oneshot::channel();
        self.inner
            .actor_sender
            .send(ActorMessage::RebindAll(s))
            .await
            .unwrap();
        r.await.unwrap();
    }

    /// Reference to optional discovery service
    pub fn discovery(&self) -> Option<&dyn Discovery> {
        self.inner.discovery.as_ref().map(Box::as_ref)
    }
}

#[derive(Debug, Default)]
struct DiscoSecrets(parking_lot::Mutex<HashMap<PublicKey, SharedSecret>>);

impl DiscoSecrets {
    fn get(
        &self,
        secret: &SecretKey,
        node_id: PublicKey,
    ) -> parking_lot::MappedMutexGuard<SharedSecret> {
        parking_lot::MutexGuard::map(self.0.lock(), |inner| {
            inner
                .entry(node_id)
                .or_insert_with(|| secret.shared(&node_id))
        })
    }

    pub fn encode_and_seal(
        &self,
        secret_key: &SecretKey,
        node_id: PublicKey,
        msg: &disco::Message,
    ) -> Bytes {
        let mut seal = msg.as_bytes();
        self.get(secret_key, node_id).seal(&mut seal);
        disco::encode_message(&secret_key.public(), seal).into()
    }

    pub fn unseal_and_decode(
        &self,
        secret: &SecretKey,
        node_id: PublicKey,
        mut sealed_box: Vec<u8>,
    ) -> Result<disco::Message, DiscoBoxError> {
        self.get(secret, node_id)
            .open(&mut sealed_box)
            .map_err(DiscoBoxError::Open)?;
        disco::Message::from_bytes(&sealed_box).map_err(DiscoBoxError::Parse)
    }
}

#[derive(Debug, thiserror::Error)]
enum DiscoBoxError {
    #[error("Failed to open crypto box")]
    Open(anyhow::Error),
    #[error("Failed to parse disco message")]
    Parse(anyhow::Error),
}

type DerpRecvResult = Result<(PublicKey, quinn_udp::RecvMeta, Bytes), io::Error>;

/// Reports whether x and y represent the same set of endpoints. The order doesn't matter.
fn endpoint_sets_equal(xs: &[config::Endpoint], ys: &[config::Endpoint]) -> bool {
    if xs.is_empty() && ys.is_empty() {
        return true;
    }
    if xs.len() == ys.len() {
        let mut order_matches = true;
        for (i, x) in xs.iter().enumerate() {
            if x != &ys[i] {
                order_matches = false;
                break;
            }
        }
        if order_matches {
            return true;
        }
    }
    let mut m: HashMap<&config::Endpoint, usize> = HashMap::new();
    for x in xs {
        *m.entry(x).or_default() |= 1;
    }
    for y in ys {
        *m.entry(y).or_default() |= 2;
    }

    m.values().all(|v| *v == 3)
}

impl AsyncUdpSocket for MagicSock {
    fn poll_send(
        &self,
        _udp_state: &quinn_udp::UdpState,
        cx: &mut Context,
        transmits: &[quinn_udp::Transmit],
    ) -> Poll<io::Result<usize>> {
        self.inner.poll_send(cx, transmits)
    }

    fn poll_recv(
        &self,
        cx: &mut Context,
        bufs: &mut [io::IoSliceMut<'_>],
        metas: &mut [quinn_udp::RecvMeta],
    ) -> Poll<io::Result<usize>> {
        self.inner.poll_recv(cx, bufs, metas)
    }

    fn local_addr(&self) -> io::Result<SocketAddr> {
        match &*self.inner.local_addrs.read().unwrap() {
            (ipv4, None) => {
                // Pretend to be IPv6, because our QuinnMappedAddrs
                // need to be IPv6.
                let ip: IpAddr = match ipv4.ip() {
                    IpAddr::V4(ip) => ip.to_ipv6_mapped().into(),
                    IpAddr::V6(ip) => ip.into(),
                };
                Ok(SocketAddr::new(ip, ipv4.port()))
            }
            (_, Some(ipv6)) => Ok(*ipv6),
        }
    }
}

#[derive(Debug)]
enum ActorMessage {
    TrackedEndpoints(sync::oneshot::Sender<Vec<EndpointInfo>>),
    TrackedEndpoint(PublicKey, sync::oneshot::Sender<Option<EndpointInfo>>),
    LocalEndpoints(sync::oneshot::Sender<Vec<config::Endpoint>>),
    GetMappingAddr(PublicKey, sync::oneshot::Sender<Option<QuicMappedAddr>>),
    SetPreferredPort(u16, sync::oneshot::Sender<()>),
    RebindAll(sync::oneshot::Sender<()>),
    Shutdown,
    ReceiveDerp(DerpReadResult),
    EndpointPingExpired(usize, stun::TransactionId),
    NetcheckReport(Result<Option<Arc<netcheck::Report>>>, &'static str),
}

struct Actor {
    inner: Arc<Inner>,
    msg_receiver: mpsc::Receiver<ActorMessage>,
    msg_sender: mpsc::Sender<ActorMessage>,
    derp_actor_sender: mpsc::Sender<DerpActorMessage>,
    /// Channel to send received derp messages on, for processing.
    derp_recv_sender: flume::Sender<DerpRecvResult>,
    /// When set, is an AfterFunc timer that will call MagicSock::do_periodic_stun.
    periodic_re_stun_timer: time::Interval,
    /// The `NetInfo` provided in the last call to `net_info_func`. It's used to deduplicate calls to netInfoFunc.
    net_info_last: Option<config::NetInfo>,
    /// Path where connection info from [`Inner::node_map`] is persisted.
    nodes_path: Option<PathBuf>,

    // The underlying UDP sockets used to send/rcv packets.
    pconn4: RebindingUdpConn,
    pconn6: Option<RebindingUdpConn>,

    /// The NAT-PMP/PCP/UPnP prober/client, for requesting port mappings from NAT devices.
    port_mapper: portmapper::Client,

    /// Whether IPv4 UDP is known to be unable to transmit
    /// at all. This could happen if the socket is in an invalid state
    /// (as can happen on darwin after a network link status change).
    no_v4_send: bool,

    /// The prober that discovers local network conditions, including the closest DERP relay and NAT mappings.
    net_checker: netcheck::Client,

    /// Task that sends disco messages over UDP.
    udp_disco_sender_task: tokio::task::JoinHandle<()>,
}

impl Actor {
    async fn run(mut self) -> Result<()> {
        // Setup network monitoring
        let monitor = netmon::Monitor::new().await?;
        let inner = self.inner.clone();
        let _token = monitor
            .subscribe(move |is_major| {
                let inner = inner.clone();
                async move {
                    info!("link change detected: major? {}", is_major);

                    // Clear DNS cache
                    DNS_RESOLVER.clear_cache();

                    if is_major {
                        let (s, r) = sync::oneshot::channel();
                        inner.re_stun("link-change-major");
                        inner
                            .actor_sender
                            .send(ActorMessage::RebindAll(s))
                            .await
                            .ok();
                        r.await.ok();
                    } else {
                        inner.re_stun("link-change-minor");
                    }
                }
                .boxed()
            })
            .await?;

        // Let the the hearbeat only start a couple seconds later
        let mut endpoint_heartbeat_timer = time::interval_at(
            time::Instant::now() + HEARTBEAT_INTERVAL,
            HEARTBEAT_INTERVAL,
        );
        let mut endpoints_update_receiver = self.inner.endpoints_update_state.running.subscribe();
        let mut portmap_watcher = self.port_mapper.watch_external_address();
        let mut save_nodes_timer = if self.nodes_path.is_some() {
            tokio::time::interval_at(
                time::Instant::now() + SAVE_NODES_INTERVAL,
                SAVE_NODES_INTERVAL,
            )
        } else {
            tokio::time::interval(Duration::MAX)
        };

        loop {
            tokio::select! {
                Some(msg) = self.msg_receiver.recv() => {
                    trace!(?msg, "tick: msg");
                    if self.handle_actor_message(msg).await {
                        return Ok(());
                    }
                }
                tick = self.periodic_re_stun_timer.tick() => {
                    trace!("tick: re_stun {:?}", tick);
                    self.inner.re_stun("periodic");
                }
                Ok(()) = portmap_watcher.changed() => {
                    trace!("tick: portmap changed");
                    let new_external_address = *portmap_watcher.borrow();
                    debug!("external address updated: {new_external_address:?}");
                    self.inner.re_stun("portmap_updated");
                },
                _ = endpoint_heartbeat_timer.tick() => {
                    trace!("tick: endpoint heartbeat {} endpoints", self.inner.node_map.node_count());
                    // TODO: this might trigger too many packets at once, pace this

                    self.inner.node_map.prune_inactive();
                    let msgs = self.inner.node_map.endpoints_stayin_alive();
                    self.handle_ping_actions(msgs).await;
                }
                _ = endpoints_update_receiver.changed() => {
                    let reason = *endpoints_update_receiver.borrow();
                    trace!("tick: endpoints update receiver {:?}", reason);
                    if let Some(reason) = reason {
                        self.update_endpoints(reason).await;
                    }
                }
                _ = save_nodes_timer.tick(), if self.nodes_path.is_some() => {
                    let path = self.nodes_path.as_ref().expect("precondition: `is_some()`");

                    self.inner.node_map.prune_inactive();
                    match self.inner.node_map.save_to_file(path).await {
                        Ok(count) => debug!(count, "nodes persisted"),
                        Err(e) => debug!(%e, "failed to persist known nodes"),
                    }
                }
                else => {
                    trace!("tick: other");
                }
            }
        }
    }

    async fn handle_ping_actions(&mut self, mut msgs: Vec<PingAction>) {
        if msgs.is_empty() {
            return;
        }
        if let Err(err) =
            futures::future::poll_fn(|cx| self.inner.poll_handle_ping_actions(cx, &mut msgs)).await
        {
            debug!("failed to send pings: {err:?}");
        }
    }

    /// Processes an incoming actor message.
    ///
    /// Returns `true` if it was a shutdown.
    async fn handle_actor_message(&mut self, msg: ActorMessage) -> bool {
        match msg {
            ActorMessage::TrackedEndpoints(s) => {
                let eps: Vec<_> = self.inner.node_map.endpoint_infos(Instant::now());
                let _ = s.send(eps);
            }
            ActorMessage::TrackedEndpoint(node_key, s) => {
                let _ = s.send(self.inner.node_map.endpoint_info(&node_key));
            }
            ActorMessage::LocalEndpoints(s) => {
                let eps: Vec<_> = self.inner.endpoints.read().iter().cloned().collect();
                let _ = s.send(eps);
            }
            ActorMessage::GetMappingAddr(node_key, s) => {
                let res = self
                    .inner
                    .node_map
                    .get_quic_mapped_addr_for_node_key(&node_key);
                let _ = s.send(res);
            }
            ActorMessage::Shutdown => {
                debug!("shutting down");
                self.udp_disco_sender_task.abort();
                self.inner.node_map.notify_shutdown();
                if let Some(path) = self.nodes_path.as_ref() {
                    match self.inner.node_map.save_to_file(path).await {
                        Ok(count) => {
                            debug!(count, "known nodes persisted")
                        }
                        Err(e) => debug!(%e, "failed to persist known nodes"),
                    }
                }
                self.port_mapper.deactivate();
                self.derp_actor_sender
                    .send(DerpActorMessage::Shutdown)
                    .await
                    .ok();

                // Ignore errors from pconnN
                // They will frequently have been closed already by a call to connBind.Close.
                debug!("stopping connections");
                if let Some(ref conn) = self.pconn6 {
                    conn.close().await.ok();
                }
                self.pconn4.close().await.ok();

                debug!("shutdown complete");
                return true;
            }
            ActorMessage::RebindAll(s) => {
                self.rebind_all().await;
                let _ = s.send(());
            }
            ActorMessage::SetPreferredPort(port, s) => {
                self.set_preferred_port(port).await;
                let _ = s.send(());
            }
            ActorMessage::ReceiveDerp(read_result) => {
                let passthroughs = self.process_derp_read_result(read_result);
                for passthrough in passthroughs {
                    self.derp_recv_sender
                        .send_async(passthrough)
                        .await
                        .expect("missing recv sender");
                    let mut wakers = self.inner.network_recv_wakers.lock();
                    if let Some(waker) = wakers.take() {
                        waker.wake();
                    }
                }
            }
            ActorMessage::EndpointPingExpired(id, txid) => {
                self.inner.node_map.notify_ping_timeout(id, txid);
            }
            ActorMessage::NetcheckReport(report, why) => {
                match report {
                    Ok(report) => {
                        self.handle_netcheck_report(report).await;
                    }
                    Err(err) => {
                        warn!("failed to generate netcheck report for: {}: {:?}", why, err);
                    }
                }
                self.finalize_endpoints_update(why);
            }
        }

        false
    }

    fn normalized_local_addr(&self) -> io::Result<SocketAddr> {
        let (v4, v6) = self.local_addr();
        if let Some(v6) = v6 {
            return v6;
        }
        v4
    }

    fn local_addr(&self) -> (io::Result<SocketAddr>, Option<io::Result<SocketAddr>>) {
        // TODO: think more about this
        // needs to pretend ipv6 always as the fake addrs are ipv6
        let mut ipv6_addr = None;
        if let Some(ref conn) = self.pconn6 {
            ipv6_addr = Some(conn.local_addr());
        }
        let ipv4_addr = self.pconn4.local_addr();

        (ipv4_addr, ipv6_addr)
    }

    fn process_derp_read_result(&mut self, dm: DerpReadResult) -> Vec<DerpRecvResult> {
        trace!("process_derp_read {} bytes", dm.buf.len());
        if dm.buf.is_empty() {
            warn!("received empty derp packet");
            return Vec::new();
        }
        let region_id = dm.region_id;

        let quic_mapped_addr = self.inner.node_map.receive_derp(region_id, dm.src);

        // the derp packet is made up of multiple udp packets, prefixed by a u16 be length prefix
        //
        // split the packet into these parts
        let parts = PacketSplitIter::new(dm.buf);
        // Normalize local_ip
        let dst_ip = self.normalized_local_addr().ok().map(|addr| addr.ip());

        let mut out = Vec::new();
        for part in parts {
            match part {
                Ok(part) => {
                    if self.handle_derp_disco_message(&part, region_id, dm.src) {
                        // Message was internal, do not bubble up.
                        debug!(node = %dm.src.fmt_short(), "handled disco message from derp");
                        continue;
                    }

                    let meta = quinn_udp::RecvMeta {
                        len: part.len(),
                        stride: part.len(),
                        addr: quic_mapped_addr.0,
                        dst_ip,
                        ecn: None,
                    };
                    out.push(Ok((dm.src, meta, part)));
                }
                Err(e) => {
                    out.push(Err(e));
                }
            }
        }

        out
    }

    #[instrument(level = "debug", skip_all)]
    async fn update_endpoints(&mut self, why: &'static str) {
        inc!(MagicsockMetrics, update_endpoints);

        debug!("starting endpoint update ({})", why);
        if self.no_v4_send && !self.inner.is_closed() {
            warn!(
                "last netcheck reported send error. Rebinding. (no_v4_send: {} conn closed: {})",
                self.no_v4_send,
                self.inner.is_closed()
            );
            self.rebind_all().await;
        }

        self.port_mapper.procure_mapping();
        self.update_net_info(why).await;
    }

    /// Stores the results of a successfull endpoint update.
    async fn store_endpoints_update(&mut self, nr: Option<Arc<netcheck::Report>>) {
        let portmap_watcher = self.port_mapper.watch_external_address();

        // endpoint -> how it was found
        let mut already = HashMap::new();
        // unique endpoints
        let mut eps = Vec::new();

        macro_rules! add_addr {
            ($already:expr, $eps:expr, $ipp:expr, $et:expr) => {
                #[allow(clippy::map_entry)]
                if !$already.contains_key(&$ipp) {
                    $already.insert($ipp, $et);
                    $eps.push(config::Endpoint {
                        addr: $ipp,
                        typ: $et,
                    });
                }
            };
        }

        let maybe_port_mapped = *portmap_watcher.borrow();

        if let Some(portmap_ext) = maybe_port_mapped.map(SocketAddr::V4) {
            add_addr!(already, eps, portmap_ext, config::EndpointType::Portmapped);
            self.set_net_info_have_port_map().await;
        }

        if let Some(nr) = nr {
            if let Some(global_v4) = nr.global_v4 {
                add_addr!(already, eps, global_v4, config::EndpointType::Stun);

                // If they're behind a hard NAT and are using a fixed
                // port locally, assume they might've added a static
                // port mapping on their router to the same explicit
                // port that we are running with. Worst case it's an invalid candidate mapping.
                let port = self.inner.port.load(Ordering::Relaxed);
                if nr.mapping_varies_by_dest_ip.unwrap_or_default() && port != 0 {
                    let mut addr = global_v4;
                    addr.set_port(port);
                    add_addr!(already, eps, addr, config::EndpointType::Stun4LocalPort);
                }
            }
            if let Some(global_v6) = nr.global_v6 {
                add_addr!(already, eps, global_v6, config::EndpointType::Stun);
            }
        }
        let local_addr_v4 = self.pconn4.local_addr().ok();
        let local_addr_v6 = self.pconn6.as_ref().and_then(|c| c.local_addr().ok());

        let is_unspecified_v4 = local_addr_v4
            .map(|a| a.ip().is_unspecified())
            .unwrap_or(false);
        let is_unspecified_v6 = local_addr_v6
            .map(|a| a.ip().is_unspecified())
            .unwrap_or(false);

        let LocalAddresses {
            regular: mut ips,
            loopback,
        } = LocalAddresses::new();

        if is_unspecified_v4 || is_unspecified_v6 {
            if ips.is_empty() && eps.is_empty() {
                // Only include loopback addresses if we have no
                // interfaces at all to use as endpoints and don't
                // have a public IPv4 or IPv6 address. This allows
                // for localhost testing when you're on a plane and
                // offline, for example.
                ips = loopback;
            }
            let v4_port = local_addr_v4.and_then(|addr| {
                if addr.ip().is_unspecified() {
                    Some(addr.port())
                } else {
                    None
                }
            });

            let v6_port = local_addr_v6.and_then(|addr| {
                if addr.ip().is_unspecified() {
                    Some(addr.port())
                } else {
                    None
                }
            });

            for ip in ips {
                match ip {
                    IpAddr::V4(_) => {
                        if let Some(port) = v4_port {
                            add_addr!(
                                already,
                                eps,
                                SocketAddr::new(ip, port),
                                config::EndpointType::Local
                            );
                        }
                    }
                    IpAddr::V6(_) => {
                        if let Some(port) = v6_port {
                            add_addr!(
                                already,
                                eps,
                                SocketAddr::new(ip, port),
                                config::EndpointType::Local
                            );
                        }
                    }
                }
            }
        }

        if !is_unspecified_v4 {
            if let Some(addr) = local_addr_v4 {
                // Our local endpoint is bound to a particular address.
                // Do not offer addresses on other local interfaces.
                add_addr!(already, eps, addr, config::EndpointType::Local);
            }
        }

        if !is_unspecified_v6 {
            if let Some(addr) = local_addr_v6 {
                // Our local endpoint is bound to a particular address.
                // Do not offer addresses on other local interfaces.
                add_addr!(already, eps, addr, config::EndpointType::Local);
            }
        }

        // Note: the endpoints are intentionally returned in priority order,
        // from "farthest but most reliable" to "closest but least
        // reliable." Addresses returned from STUN should be globally
        // addressable, but might go farther on the network than necessary.
        // Local interface addresses might have lower latency, but not be
        // globally addressable.
        //
        // The STUN address(es) are always first.
        // Despite this sorting, clients are not relying on this sorting for decisions;

        if self.inner.endpoints.write().set(&eps) {
            log_endpoint_change(&eps);
            if let Some(ref cb) = self.inner.on_endpoints {
                cb(&eps[..]);
            }
            self.inner.send_queued_call_me_maybes();
        }
    }

    /// Called when an endpoints update is done, no matter if it was successfull or not.
    fn finalize_endpoints_update(&mut self, why: &'static str) {
        let new_why = self.inner.endpoints_update_state.next_update();
        if !self.inner.is_closed() {
            if let Some(new_why) = new_why {
                self.inner.endpoints_update_state.run(new_why);
                return;
            }
            self.periodic_re_stun_timer = new_re_stun_timer(true);
        }

        self.inner.endpoints_update_state.finish_run();
        debug!("endpoint update done ({})", why);
    }

    /// Updates `NetInfo.HavePortMap` to true.
    #[instrument(level = "debug", skip_all)]
    async fn set_net_info_have_port_map(&mut self) {
        if let Some(ref mut net_info_last) = self.net_info_last {
            if net_info_last.have_port_map {
                // No change.
                return;
            }
            net_info_last.have_port_map = true;
            let net_info = net_info_last.clone();
            self.call_net_info_callback_locked(net_info);
        }
    }

    /// Calls the NetInfo callback (if previously
    /// registered with SetNetInfoCallback) if ni has substantially changed
    /// since the last state.
    ///
    /// callNetInfoCallback takes ownership of ni.
    #[instrument(level = "debug", skip_all)]
    async fn call_net_info_callback(&mut self, ni: config::NetInfo) {
        if let Some(ref net_info_last) = self.net_info_last {
            if ni.basically_equal(net_info_last) {
                return;
            }
        }

        self.call_net_info_callback_locked(ni);
    }

    #[instrument(level = "debug", skip_all)]
    fn call_net_info_callback_locked(&mut self, ni: config::NetInfo) {
        self.net_info_last = Some(ni.clone());
        if let Some(ref on_net_info) = self.inner.on_net_info {
            debug!("net_info update: {:?}", ni);
            on_net_info(ni);
        }
    }

    #[instrument(level = "debug", skip_all)]
    async fn update_net_info(&mut self, why: &'static str) {
        if self.inner.derp_map.is_empty() {
            debug!("skipping netcheck, empty DerpMap");
            self.msg_sender
                .send(ActorMessage::NetcheckReport(Ok(None), why))
                .await
                .ok();
            return;
        }

        let derp_map = self.inner.derp_map.clone();
        let pconn4 = Some(self.pconn4.as_socket());
        let pconn6 = self.pconn6.as_ref().map(|p| p.as_socket());

        debug!("requesting netcheck report");
        match self
            .net_checker
            .get_report_channel(derp_map, pconn4, pconn6)
            .await
        {
            Ok(rx) => {
                let msg_sender = self.msg_sender.clone();
                tokio::task::spawn(async move {
                    let report = time::timeout(Duration::from_secs(10), rx).await;
                    let report: anyhow::Result<_> = match report {
                        Ok(Ok(Ok(report))) => Ok(Some(report)),
                        Ok(Ok(Err(err))) => Err(err),
                        Ok(Err(_)) => Err(anyhow!("netcheck report not received")),
                        Err(err) => Err(anyhow!("netcheck report timeout: {:?}", err)),
                    };
                    msg_sender
                        .send(ActorMessage::NetcheckReport(report, why))
                        .await
                        .ok();
                });
            }
            Err(err) => {
                warn!("unable to start netcheck generation: {:?}", err);
                self.finalize_endpoints_update(why);
            }
        }
    }

    async fn handle_netcheck_report(&mut self, report: Option<Arc<netcheck::Report>>) {
        if let Some(ref report) = report {
            self.inner
                .ipv6_reported
                .store(report.ipv6, Ordering::Relaxed);
            let r = &report;
            debug!(
                "setting no_v4_send {} -> {}",
                self.no_v4_send, !r.ipv4_can_send
            );
            self.no_v4_send = !r.ipv4_can_send;

            let have_port_map = self.port_mapper.watch_external_address().borrow().is_some();
            let mut ni = config::NetInfo {
                derp_latency: Default::default(),
                mapping_varies_by_dest_ip: r.mapping_varies_by_dest_ip,
                hair_pinning: r.hair_pinning,
                portmap_probe: r.portmap_probe.clone(),
                have_port_map,
                working_ipv6: Some(r.ipv6),
                os_has_ipv6: Some(r.os_has_ipv6),
                working_udp: Some(r.udp),
                working_icm_pv4: Some(r.icmpv4),
                preferred_derp: r.preferred_derp,
                link_type: None,
            };
            for (rid, d) in r.region_v4_latency.iter() {
                ni.derp_latency.insert(format!("{rid}-v4"), d.as_secs_f64());
            }
            for (rid, d) in r.region_v6_latency.iter() {
                ni.derp_latency.insert(format!("{rid}-v6"), d.as_secs_f64());
            }

            if ni.preferred_derp == 0 {
                // Perhaps UDP is blocked. Pick a deterministic but arbitrary one.
                ni.preferred_derp = self.pick_derp_fallback();
            }

            if !self.set_nearest_derp(ni.preferred_derp) {
                ni.preferred_derp = 0;
            }

            // TODO: set link type
            self.call_net_info_callback(ni).await;
        }
        self.store_endpoints_update(report).await;
    }

    fn set_nearest_derp(&mut self, derp_num: u16) -> bool {
        {
            let my_derp = self.inner.my_derp();
            if derp_num == my_derp {
                // No change.
                return true;
            }
            if my_derp != 0 && derp_num != 0 {
                inc!(MagicsockMetrics, derp_home_change);
            }
            self.inner.set_my_derp(derp_num);

            // On change, notify all currently connected DERP servers and
            // start connecting to our home DERP if we are not already.
            match self.inner.derp_map.get_region(derp_num) {
                Some(dr) => {
                    info!("home is now derp-{} ({})", derp_num, dr.region_code);
                }
                None => {
                    warn!("derp_map.regions[{}] is empty", derp_num);
                }
            }
        }

        let my_derp = self.inner.my_derp();
        self.send_derp_actor(DerpActorMessage::NotePreferred(my_derp));
        self.send_derp_actor(DerpActorMessage::Connect {
            region_id: derp_num,
            peer: None,
        });
        true
    }

    /// Returns a deterministic DERP node to connect to. This is only used if netcheck
    /// couldn't find the nearest one, for instance, if UDP is blocked and thus STUN
    /// latency checks aren't working.
    ///
    /// If no the [`DerpMap`] is empty, returns `0`.
    fn pick_derp_fallback(&self) -> u16 {
        let ids = {
            let ids = self.inner.derp_map.region_ids();
            if ids.is_empty() {
                // No DERP regions in map.
                return 0;
            }
            ids
        };

        // TODO: figure out which DERP region most of our nodes are using,
        // and use that region as our fallback.
        //
        // If we already had selected something in the past and it has any
        // nodes, we want to stay on it. If there are no nodes at all,
        // stay on whatever DERP we previously picked. If we need to pick
        // one and have no node info, pick a region randomly.
        //
        // We used to do the above for legacy clients, but never updated it for disco.

        let my_derp = self.inner.my_derp();
        if my_derp > 0 {
            return my_derp;
        }

        let mut rng = rand::rngs::StdRng::seed_from_u64(0);
        *ids.choose(&mut rng).unwrap()
    }

    async fn rebind_all(&mut self) {
        inc!(MagicsockMetrics, rebind_calls);
        if let Err(err) = self.rebind(CurrentPortFate::Keep).await {
            debug!("{:?}", err);
            return;
        }

        let ifs = Default::default(); // TODO: load actual interfaces from the monitor
        self.send_derp_actor(DerpActorMessage::MaybeCloseDerpsOnRebind(ifs));
        self.reset_endpoint_states();
    }

    /// Resets the preferred address for all nodes.
    /// This is called when connectivity changes enough that we no longer trust the old routes.
    #[instrument(skip_all, fields(me = %self.inner.me))]
    fn reset_endpoint_states(&mut self) {
        self.inner.node_map.reset_endpoint_states()
    }

    /// Closes and re-binds the UDP sockets.
    /// We consider it successful if we manage to bind the IPv4 socket.
    #[instrument(skip_all, fields(me = %self.inner.me))]
    async fn rebind(&mut self, cur_port_fate: CurrentPortFate) -> Result<()> {
        let mut ipv6_addr = None;

        // TODO: rebind does not update the cloned connections in IpStream (and other places)
        // Need to send a message to do so, after successfull changes.

        if let Some(ref mut conn) = self.pconn6 {
            let port = conn.port();
            trace!("IPv6 rebind {} {:?}", port, cur_port_fate);
            // If we were not able to bind ipv6 at program start, dont retry
            if let Err(err) = conn.rebind(port, IpFamily::V6, cur_port_fate) {
                info!("rebind ignoring IPv6 bind failure: {:?}", err);
            } else {
                ipv6_addr = conn.local_addr().ok();
            }
        }

        let port = self.local_port_v4();
        self.pconn4
            .rebind(port, IpFamily::V4, cur_port_fate)
            .context("rebind IPv4 failed")?;

        // reread, as it might have changed
        // we can end up with a zero port if std::net::UdpSocket::socket_addr fails
        match self.local_port_v4().try_into() {
            Ok(non_zero_port) => self.port_mapper.update_local_port(non_zero_port),
            Err(_zero_port) => {
                // since the local port might still be the same, don't deactivate port mapping
                debug!("Skipping port mapping on rebind with zero local port");
            }
        }
        let ipv4_addr = self.pconn4.local_addr()?;

        *self.inner.local_addrs.write().unwrap() = (ipv4_addr, ipv6_addr);

        Ok(())
    }

    #[instrument(skip_all, fields(me = %self.inner.me))]
    pub async fn set_preferred_port(&mut self, port: u16) {
        let existing_port = self.inner.port.swap(port, Ordering::Relaxed);
        if existing_port == port {
            return;
        }

        if let Err(err) = self.rebind(CurrentPortFate::Drop).await {
            warn!("failed to rebind: {:?}", err);
            return;
        }
        self.reset_endpoint_states();
    }

    fn send_derp_actor(&self, msg: DerpActorMessage) {
        match self.derp_actor_sender.try_send(msg) {
            Ok(_) => {}
            Err(mpsc::error::TrySendError::Closed(_)) => {
                warn!("unable to send to derp actor, already closed");
            }
            Err(mpsc::error::TrySendError::Full(_)) => {
                warn!("dropping message for derp actor, channel is full");
            }
        }
    }

    fn handle_derp_disco_message(
        &mut self,
        msg: &[u8],
        region: u16,
        derp_node_src: PublicKey,
    ) -> bool {
        match disco::source_and_box(msg) {
            Some((source, sealed_box)) => {
                if derp_node_src != source {
                    // TODO: return here?
                    warn!("Received Derp disco message from connection for {}, but with message from {}", derp_node_src.fmt_short(), source.fmt_short());
                }
                self.inner.handle_disco_message(
                    source,
                    sealed_box,
                    DiscoMessageSource::Derp {
                        region,
                        key: derp_node_src,
                    },
                );
                true
            }
            None => false,
        }
    }

    /// Returns the current IPv4 listener's port number.
    fn local_port_v4(&self) -> u16 {
        self.pconn4.port()
    }
}

fn new_re_stun_timer(initial_delay: bool) -> time::Interval {
    // Pick a random duration between 20 and 26 seconds (just under 30s,
    // a common UDP NAT timeout on Linux,etc)
    let mut rng = rand::thread_rng();
    let d: Duration = rng.gen_range(Duration::from_secs(20)..=Duration::from_secs(26));
    if initial_delay {
        debug!("scheduling periodic_stun to run in {}s", d.as_secs());
        time::interval_at(time::Instant::now() + d, d)
    } else {
        debug!(
            "scheduling periodic_stun to run immediately and in {}s",
            d.as_secs()
        );
        time::interval(d)
    }
}

/// Initial connection setup.
fn bind(port: u16) -> Result<(RebindingUdpConn, Option<RebindingUdpConn>)> {
    let pconn4 = RebindingUdpConn::bind(port, IpFamily::V4).context("bind IPv4 failed")?;
    let ip4_port = pconn4.local_addr()?.port();
    let ip6_port = ip4_port + 1;

    let pconn6 = match RebindingUdpConn::bind(ip6_port, IpFamily::V6) {
        Ok(conn) => Some(conn),
        Err(err) => {
            info!("bind ignoring IPv6 bind failure: {:?}", err);
            None
        }
    };

    Ok((pconn4, pconn6))
}

fn log_endpoint_change(endpoints: &[config::Endpoint]) {
    debug!("endpoints changed: {}", {
        let mut s = String::new();
        for (i, ep) in endpoints.iter().enumerate() {
            if i > 0 {
                s += ", ";
            }
            s += &format!("{} ({})", ep.addr, ep.typ);
        }
        s
    });
}

#[derive(derive_more::Debug, Default)]
struct DiscoveredEndpoints {
    /// Records the endpoints found during the previous
    /// endpoint discovery. It's used to avoid duplicate endpoint change notifications.
    last_endpoints: Vec<config::Endpoint>,

    /// The last time the endpoints were updated, even if there was no change.
    last_endpoints_time: Option<Instant>,
}

impl DiscoveredEndpoints {
    fn iter(&self) -> impl Iterator<Item = &config::Endpoint> + '_ {
        self.last_endpoints.iter()
    }

    #[must_use = "pending call-me-maybes must be sent out"]
    fn set(&mut self, endpoints: &[config::Endpoint]) -> bool {
        self.last_endpoints_time = Some(Instant::now());
        if endpoint_sets_equal(endpoints, &self.last_endpoints) {
            return false;
        }
        self.last_endpoints.clear();
        self.last_endpoints.extend_from_slice(endpoints);
        true
    }

    fn fresh_enough(&self) -> bool {
        match self.last_endpoints_time.as_ref() {
            None => false,
            Some(time) => time.elapsed() <= ENDPOINTS_FRESH_ENOUGH_DURATION,
        }
    }

    fn to_call_me_maybe_message(&self) -> disco::CallMeMaybe {
        let my_number = self.last_endpoints.iter().map(|ep| ep.addr).collect();
        disco::CallMeMaybe { my_number }
    }
}

/// Addresses to which to which we can send. This is either a UDP or a derp address.
#[derive(Debug, Clone, Copy, PartialEq, Eq, Hash)]
enum SendAddr {
    /// UDP, the ip addr.
    Udp(SocketAddr),
    /// Derp, region id.
    Derp(u16),
}

impl SendAddr {
    fn is_derp(&self) -> bool {
        matches!(self, Self::Derp(_))
    }

    fn derp_region(&self) -> Option<u16> {
        match self {
            Self::Derp(region_id) => Some(*region_id),
            Self::Udp(_) => None,
        }
    }

    /// Returns the mapped version or the actual `SocketAddr`.
    fn as_socket_addr(&self) -> SocketAddr {
        match self {
            Self::Derp(region) => SocketAddr::new(DERP_MAGIC_IP, *region),
            Self::Udp(addr) => *addr,
        }
    }
}

impl PartialEq<SocketAddr> for SendAddr {
    fn eq(&self, other: &SocketAddr) -> bool {
        match self {
            Self::Derp(_) => false,
            Self::Udp(addr) => addr.eq(other),
        }
    }
}

impl Display for SendAddr {
    fn fmt(&self, f: &mut std::fmt::Formatter<'_>) -> std::fmt::Result {
        match self {
            SendAddr::Derp(id) => write!(f, "Derp({})", id),
            SendAddr::Udp(addr) => write!(f, "UDP({})", addr),
        }
    }
}

/// Split a number of transmits into individual packets.
///
/// For each transmit, if it has a segment size, it will be split into
/// multiple packets according to that segment size. If it does not have a
/// segment size, the contents will be sent as a single packet.
fn split_packets(transmits: &[quinn_udp::Transmit]) -> DerpContents {
    let mut res = SmallVec::with_capacity(transmits.len());
    for transmit in transmits {
        let contents = &transmit.contents;
        if let Some(segment_size) = transmit.segment_size {
            for chunk in contents.chunks(segment_size) {
                res.push(contents.slice_ref(chunk));
            }
        } else {
            res.push(contents.clone());
        }
    }
    res
}

/// Splits a packet into its component items.
#[derive(Debug)]
pub struct PacketSplitIter {
    bytes: Bytes,
}

impl PacketSplitIter {
    /// Create a new PacketSplitIter from a packet.
    ///
    /// Returns an error if the packet is too big.
    pub fn new(bytes: Bytes) -> Self {
        Self { bytes }
    }

    fn fail(&mut self) -> Option<std::io::Result<Bytes>> {
        self.bytes.clear();
        Some(Err(std::io::Error::new(
            std::io::ErrorKind::UnexpectedEof,
            "",
        )))
    }
}

impl Iterator for PacketSplitIter {
    type Item = std::io::Result<Bytes>;

    fn next(&mut self) -> Option<Self::Item> {
        use bytes::Buf;
        if self.bytes.has_remaining() {
            if self.bytes.remaining() < 2 {
                return self.fail();
            }
            let len = self.bytes.get_u16_le() as usize;
            if self.bytes.remaining() < len {
                return self.fail();
            }
            let item = self.bytes.split_to(len);
            Some(Ok(item))
        } else {
            None
        }
    }
}

/// The fake address used by the QUIC layer to address a node.
///
/// You can consider this as nothing more than a lookup key for a node the [`MagicSock`] knows
/// about.
///
/// [`MagicSock`] can reach a node by several real socket addresses, or maybe even via the derper
/// relay.  The QUIC layer however needs to address a node by a stable [`SocketAddr`] so
/// that normal socket APIs can function.  Thus when a new node is introduced to a [`MagicSock`]
/// it is given a new fake address.  This is the type of that address.
///
/// It is but a newtype.  And in our QUIC-facing socket APIs like [`AsyncUdpSocket`] it
/// comes in as the inner [`SocketAddr`], in those interfaces we have to be careful to do
/// the conversion to this type.
#[derive(Debug, Copy, Clone, PartialEq, Eq, Hash)]
pub(crate) struct QuicMappedAddr(SocketAddr);

/// Counter to always generate unique addresses for [`QuicMappedAddr`].
static ADDR_COUNTER: AtomicU64 = AtomicU64::new(0);

impl QuicMappedAddr {
    /// The Prefix/L of our Unique Local Addresses.
    const ADDR_PREFIXL: u8 = 0xfd;
    /// The Global ID used in our Unique Local Addresses.
    const ADDR_GLOBAL_ID: [u8; 5] = [21, 7, 10, 81, 11];
    /// The Subnet ID used in our Unique Local Addresses.
    const ADDR_SUBNET: [u8; 2] = [0; 2];

    /// Generates a globally unique fake UDP address.
    ///
    /// This generates and IPv6 Unique Local Address according to RFC 4193.
    pub(crate) fn generate() -> Self {
        let mut addr = [0u8; 16];
        addr[0] = Self::ADDR_PREFIXL;
        addr[1..6].copy_from_slice(&Self::ADDR_GLOBAL_ID);
        addr[6..8].copy_from_slice(&Self::ADDR_SUBNET);

        let counter = ADDR_COUNTER.fetch_add(1, Ordering::Relaxed);
        addr[8..16].copy_from_slice(&counter.to_be_bytes());

        Self(SocketAddr::new(IpAddr::V6(Ipv6Addr::from(addr)), 12345))
    }
}

impl std::fmt::Display for QuicMappedAddr {
    fn fmt(&self, f: &mut std::fmt::Formatter) -> std::fmt::Result {
        write!(f, "QuicMappedAddr({})", self.0)
    }
}
fn disco_message_sent(msg: &disco::Message) {
    match msg {
        disco::Message::Ping(_) => {
            inc!(MagicsockMetrics, sent_disco_ping);
        }
        disco::Message::Pong(_) => {
            inc!(MagicsockMetrics, sent_disco_pong);
        }
        disco::Message::CallMeMaybe(_) => {
            inc!(MagicsockMetrics, sent_disco_call_me_maybe);
        }
    }
}

#[cfg(test)]
pub(crate) mod tests {
    use anyhow::Context;
    use rand::RngCore;
    use tokio::{net, sync, task::JoinSet};
    use tracing::{debug_span, Instrument};
    use tracing_subscriber::{prelude::*, EnvFilter};

    use super::*;
    use crate::{derp::DerpMode, test_utils::run_derper, tls, MagicEndpoint};

    async fn pick_port() -> u16 {
        let conn = net::UdpSocket::bind("127.0.0.1:0").await.unwrap();
        conn.local_addr().unwrap().port()
    }

    /// Returns a new MagicSock.
    async fn new_test_conn() -> MagicSock {
        let port = pick_port().await;
        MagicSock::new(Options {
            port,
            ..Default::default()
        })
        .await
        .unwrap()
    }

    #[tokio::test]
    async fn test_rebind_stress_single_thread() {
        rebind_stress().await;
    }

    #[tokio::test(flavor = "multi_thread")]
    async fn test_rebind_stress_multi_thread() {
        rebind_stress().await;
    }

    async fn rebind_stress() {
        let c = new_test_conn().await;

        let (cancel, mut cancel_r) = sync::oneshot::channel();

        let conn = c.clone();
        let t = tokio::task::spawn(async move {
            let mut buff = vec![0u8; 1500];
            let mut buffs = [io::IoSliceMut::new(&mut buff)];
            let mut meta = [quinn_udp::RecvMeta::default()];
            loop {
                tokio::select! {
                    _ = &mut cancel_r => {
                        println!("cancel");
                        return anyhow::Ok(());
                    }
                    res = futures::future::poll_fn(|cx| conn.poll_recv(cx, &mut buffs, &mut meta)) => {
                        println!("poll_recv");
                        if res.is_err() {
                            println!("failed to poll_recv: {:?}", res);
                        }
                        res?;
                    }
                }
            }
        });

        let conn = c.clone();
        let t1 = tokio::task::spawn(async move {
            for i in 0..2000 {
                println!("[t1] rebind {}", i);
                conn.rebind_all().await;
            }
        });

        let conn = c.clone();
        let t2 = tokio::task::spawn(async move {
            for i in 0..2000 {
                println!("[t2] rebind {}", i);
                conn.rebind_all().await;
            }
        });

        t1.await.unwrap();
        t2.await.unwrap();

        cancel.send(()).unwrap();
        t.await.unwrap().unwrap();

        c.close().await.unwrap();
    }

    /// Magicsock plus wrappers for sending packets
    #[derive(Clone)]
    struct MagicStack {
        ep_ch: flume::Receiver<Vec<config::Endpoint>>,
        secret_key: SecretKey,
        endpoint: MagicEndpoint,
    }

    const ALPN: [u8; 9] = *b"n0/test/1";

    impl MagicStack {
        async fn new(derp_map: DerpMap) -> Result<Self> {
            let (on_derp_s, mut on_derp_r) = mpsc::channel(8);
            let (ep_s, ep_r) = flume::bounded(16);

            let secret_key = SecretKey::generate();

            let mut transport_config = quinn::TransportConfig::default();
            transport_config.max_idle_timeout(Some(Duration::from_secs(10).try_into().unwrap()));

            let endpoint = MagicEndpoint::builder()
                .secret_key(secret_key.clone())
                .on_endpoints(Box::new(move |eps: &[config::Endpoint]| {
                    let _ = ep_s.send(eps.to_vec());
                }))
                .on_derp_active(Box::new(move || {
                    on_derp_s.try_send(()).ok();
                }))
                .transport_config(transport_config)
                .derp_mode(DerpMode::Custom(derp_map))
                .alpns(vec![ALPN.to_vec()])
                .bind(0)
                .await?;

            tokio::time::timeout(Duration::from_secs(10), on_derp_r.recv())
                .await
                .context("wait for derp connection")?;

            Ok(Self {
                ep_ch: ep_r,
                secret_key,
                endpoint,
            })
        }

        async fn tracked_endpoints(&self) -> Vec<PublicKey> {
            self.endpoint
                .magic_sock()
                .tracked_endpoints()
                .await
                .unwrap_or_default()
                .into_iter()
                .map(|ep| ep.public_key)
                .collect()
        }

        fn public(&self) -> PublicKey {
            self.secret_key.public()
        }
    }

    /// Monitors endpoint changes and plumbs things together.
    fn mesh_stacks(stacks: Vec<MagicStack>) -> Result<impl FnOnce()> {
        fn update_eps(ms: &[MagicStack], my_idx: usize, new_eps: Vec<config::Endpoint>) {
            let me = &ms[my_idx];
            for (i, m) in ms.iter().enumerate() {
                if i == my_idx {
                    continue;
                }
                let addr = NodeAddr {
                    node_id: me.public(),
                    info: crate::AddrInfo {
                        derp_region: Some(1),
                        direct_addresses: new_eps.iter().map(|ep| ep.addr).collect(),
                    },
                };
                m.endpoint.magic_sock().add_node_addr(addr);
            }
        }

        let mut tasks = JoinSet::new();

        for (my_idx, m) in stacks.iter().enumerate() {
            let m = m.clone();
            let stacks = stacks.clone();
            tasks.spawn(async move {
                loop {
                    tokio::select! {
                        res = m.ep_ch.recv_async() => match res {
                            Ok(new_eps) => {
                                debug!("conn{} endpoints update: {:?}", my_idx + 1, new_eps);
                                update_eps(&stacks, my_idx, new_eps);
                            }
                            Err(err) => {
                                warn!("err: {:?}", err);
                                break;
                            }
                        }
                    }
                }
            });
        }

        Ok(move || {
            tasks.abort_all();
        })
    }

    pub fn setup_multithreaded_logging() {
        tracing_subscriber::registry()
            .with(tracing_subscriber::fmt::layer().with_writer(std::io::stderr))
            .with(EnvFilter::from_default_env())
            .try_init()
            .ok();
    }

    #[tokio::test(flavor = "multi_thread")]
    async fn test_two_devices_roundtrip_quinn_magic() -> Result<()> {
        setup_multithreaded_logging();
        let (derp_map, region, _cleanup) = run_derper().await?;

        let m1 = MagicStack::new(derp_map.clone()).await?;
        let m2 = MagicStack::new(derp_map.clone()).await?;

        let cleanup_mesh = mesh_stacks(vec![m1.clone(), m2.clone()])?;

        // Wait for magicsock to be told about nodes from mesh_stacks.
        let m1t = m1.clone();
        let m2t = m2.clone();
        time::timeout(Duration::from_secs(10), async move {
            loop {
                let ab = m1t.tracked_endpoints().await.contains(&m2t.public());
                let ba = m2t.tracked_endpoints().await.contains(&m1t.public());
                if ab && ba {
                    break;
                }
            }
        })
        .await
        .context("failed to connect nodes")?;

        // msg from  m2 -> m1
        macro_rules! roundtrip {
            ($a:expr, $b:expr, $msg:expr) => {
                let a = $a.clone();
                let b = $b.clone();
                let a_name = stringify!($a);
                let b_name = stringify!($b);
                println!("{} -> {} ({} bytes)", a_name, b_name, $msg.len());
                println!("[{}] {:?}", a_name, a.endpoint.local_addr());
                println!("[{}] {:?}", b_name, b.endpoint.local_addr());

                let a_addr = b.endpoint.magic_sock().get_mapping_addr(&a.public()).await.unwrap();
                let b_addr = a.endpoint.magic_sock().get_mapping_addr(&b.public()).await.unwrap();
                let b_node_id = b.endpoint.peer_id();

                println!("{}: {}, {}: {}", a_name, a_addr, b_name, b_addr);

                let b_span = debug_span!("receiver", b_name, %b_addr);
                let b_task = tokio::task::spawn(
                    async move {
                        println!("[{}] accepting conn", b_name);
                        let conn = b.endpoint.accept().await.expect("no conn");

                        println!("[{}] connecting", b_name);
                        let conn = conn
                            .await
                            .with_context(|| format!("[{}] connecting", b_name))?;
                        println!("[{}] accepting bi", b_name);
                        let (mut send_bi, mut recv_bi) = conn
                            .accept_bi()
                            .await
                            .with_context(|| format!("[{}] accepting bi", b_name))?;

                        println!("[{}] reading", b_name);
                        let val = recv_bi
                            .read_to_end(usize::MAX)
                            .await
                            .with_context(|| format!("[{}] reading to end", b_name))?;

                        println!("[{}] replying", b_name);
                        for chunk in val.chunks(12) {
                            send_bi
                                .write_all(chunk)
                                .await
                                .with_context(|| format!("[{}] sending chunk", b_name))?;
                        }

                        println!("[{}] finishing", b_name);
                        send_bi
                            .finish()
                            .await
                            .with_context(|| format!("[{}] finishing", b_name))?;

                        let stats = conn.stats();
                        println!("[{}] stats: {:#?}", a_name, stats);
                        assert!(stats.path.lost_packets < 10, "[{}] should not loose many packets", b_name);

                        println!("[{}] close", b_name);
                        conn.close(0u32.into(), b"done");
                        println!("[{}] closed", b_name);

                        Ok::<_, anyhow::Error>(())
                    }
                    .instrument(b_span),
                );

                let a_span = debug_span!("sender", a_name, %a_addr);
                async move {
                    println!("[{}] connecting to {}", a_name, b_addr);
                    let node_b_data = NodeAddr::new(b_node_id).with_derp_region(region).with_direct_addresses([b_addr]);
                    let conn = a
                        .endpoint
                        .connect(node_b_data, &ALPN)
                        .await
                        .with_context(|| format!("[{}] connect", a_name))?;

                    println!("[{}] opening bi", a_name);
                    let (mut send_bi, mut recv_bi) = conn
                        .open_bi()
                        .await
                        .with_context(|| format!("[{}] open bi", a_name))?;

                    println!("[{}] writing message", a_name);
                    send_bi
                        .write_all(&$msg[..])
                        .await
                        .with_context(|| format!("[{}] write all", a_name))?;

                    println!("[{}] finishing", a_name);
                    send_bi
                        .finish()
                        .await
                        .with_context(|| format!("[{}] finish", a_name))?;

                    println!("[{}] reading_to_end", a_name);
                    let val = recv_bi
                        .read_to_end(usize::MAX)
                        .await
                        .with_context(|| format!("[{}]", a_name))?;
                    anyhow::ensure!(
                        val == $msg,
                        "expected {}, got {}",
                        hex::encode($msg),
                        hex::encode(val)
                    );

                    let stats = conn.stats();
                    println!("[{}] stats: {:#?}", a_name, stats);
                    assert!(stats.path.lost_packets < 10, "[{}] should not loose many packets", a_name);

                    println!("[{}] close", a_name);
                    conn.close(0u32.into(), b"done");
                    println!("[{}] wait idle", a_name);
                    a.endpoint.endpoint().wait_idle().await;
                    println!("[{}] waiting for channel", a_name);
                    b_task.await??;
                    Ok(())
                }
                .instrument(a_span)
                .await?;
            };
        }

        for i in 0..10 {
            println!("-- round {}", i + 1);
            roundtrip!(m1, m2, b"hello m1");
            roundtrip!(m2, m1, b"hello m2");

            println!("-- larger data");
            let mut data = vec![0u8; 10 * 1024];
            rand::thread_rng().fill_bytes(&mut data);
            roundtrip!(m1, m2, data);

            let mut data = vec![0u8; 10 * 1024];
            rand::thread_rng().fill_bytes(&mut data);
            roundtrip!(m2, m1, data);
        }

        println!("cleaning up");
        cleanup_mesh();
        Ok(())
    }

    #[tokio::test(flavor = "multi_thread")]
    async fn test_two_devices_setup_teardown() -> Result<()> {
        setup_multithreaded_logging();
        for _ in 0..10 {
            let (derp_map, _, _cleanup) = run_derper().await?;
            println!("setting up magic stack");
            let m1 = MagicStack::new(derp_map.clone()).await?;
            let m2 = MagicStack::new(derp_map.clone()).await?;

            let cleanup_mesh = mesh_stacks(vec![m1.clone(), m2.clone()])?;

            // Wait for magicsock to be told about nodes from mesh_stacks.
            println!("waiting for connection");
            let m1t = m1.clone();
            let m2t = m2.clone();
            time::timeout(Duration::from_secs(10), async move {
                loop {
                    let ab = m1t.tracked_endpoints().await.contains(&m2t.public());
                    let ba = m2t.tracked_endpoints().await.contains(&m1t.public());
                    if ab && ba {
                        break;
                    }
                }
            })
            .await
            .context("failed to connect nodes")?;

            println!("closing endpoints");
            m1.endpoint.close(0u32.into(), b"done").await?;
            m2.endpoint.close(0u32.into(), b"done").await?;

            assert!(m1.endpoint.magic_sock().inner.is_closed());
            assert!(m2.endpoint.magic_sock().inner.is_closed());

            println!("cleaning up");
            cleanup_mesh();
        }
        Ok(())
    }

    #[tokio::test]
    async fn test_two_devices_roundtrip_quinn_raw() -> Result<()> {
        let _guard = iroh_test::logging::setup();

        let make_conn = |addr: SocketAddr| -> anyhow::Result<quinn::Endpoint> {
            let key = SecretKey::generate();
            let conn = std::net::UdpSocket::bind(addr)?;

            let tls_server_config = tls::make_server_config(&key, vec![ALPN.to_vec()], false)?;
            let mut server_config = quinn::ServerConfig::with_crypto(Arc::new(tls_server_config));
            let mut transport_config = quinn::TransportConfig::default();
            transport_config.keep_alive_interval(Some(Duration::from_secs(5)));
            transport_config.max_idle_timeout(Some(Duration::from_secs(10).try_into().unwrap()));
            server_config.transport_config(Arc::new(transport_config));
            let mut quic_ep = quinn::Endpoint::new(
                quinn::EndpointConfig::default(),
                Some(server_config),
                conn,
                Arc::new(quinn::TokioRuntime),
            )?;

            let tls_client_config =
                tls::make_client_config(&key, None, vec![ALPN.to_vec()], false)?;
            let mut client_config = quinn::ClientConfig::new(Arc::new(tls_client_config));
            let mut transport_config = quinn::TransportConfig::default();
            transport_config.max_idle_timeout(Some(Duration::from_secs(10).try_into().unwrap()));
            client_config.transport_config(Arc::new(transport_config));
            quic_ep.set_default_client_config(client_config);

            Ok(quic_ep)
        };

        let m1 = make_conn("127.0.0.1:0".parse().unwrap())?;
        let m2 = make_conn("127.0.0.1:0".parse().unwrap())?;

        // msg from  a -> b
        macro_rules! roundtrip {
            ($a:expr, $b:expr, $msg:expr) => {
                let a = $a.clone();
                let b = $b.clone();
                let a_name = stringify!($a);
                let b_name = stringify!($b);
                println!("{} -> {} ({} bytes)", a_name, b_name, $msg.len());

                let a_addr = a.local_addr()?;
                let b_addr = b.local_addr()?;

                println!("{}: {}, {}: {}", a_name, a_addr, b_name, b_addr);

                let b_task = tokio::task::spawn(async move {
                    println!("[{}] accepting conn", b_name);
                    let conn = b.accept().await.expect("no conn");
                    println!("[{}] connecting", b_name);
                    let conn = conn
                        .await
                        .with_context(|| format!("[{}] connecting", b_name))?;
                    println!("[{}] accepting bi", b_name);
                    let (mut send_bi, mut recv_bi) = conn
                        .accept_bi()
                        .await
                        .with_context(|| format!("[{}] accepting bi", b_name))?;

                    println!("[{}] reading", b_name);
                    let val = recv_bi
                        .read_to_end(usize::MAX)
                        .await
                        .with_context(|| format!("[{}] reading to end", b_name))?;
                    println!("[{}] finishing", b_name);
                    send_bi
                        .finish()
                        .await
                        .with_context(|| format!("[{}] finishing", b_name))?;

                    println!("[{}] close", b_name);
                    conn.close(0u32.into(), b"done");
                    println!("[{}] closed", b_name);

                    Ok::<_, anyhow::Error>(val)
                });

                println!("[{}] connecting to {}", a_name, b_addr);
                let conn = a
                    .connect(b_addr, "localhost")?
                    .await
                    .with_context(|| format!("[{}] connect", a_name))?;

                println!("[{}] opening bi", a_name);
                let (mut send_bi, mut recv_bi) = conn
                    .open_bi()
                    .await
                    .with_context(|| format!("[{}] open bi", a_name))?;
                println!("[{}] writing message", a_name);
                send_bi
                    .write_all(&$msg[..])
                    .await
                    .with_context(|| format!("[{}] write all", a_name))?;

                println!("[{}] finishing", a_name);
                send_bi
                    .finish()
                    .await
                    .with_context(|| format!("[{}] finish", a_name))?;

                println!("[{}] reading_to_end", a_name);
                let _ = recv_bi
                    .read_to_end(usize::MAX)
                    .await
                    .with_context(|| format!("[{}]", a_name))?;
                println!("[{}] close", a_name);
                conn.close(0u32.into(), b"done");
                println!("[{}] wait idle", a_name);
                a.wait_idle().await;

                drop(send_bi);

                // make sure the right values arrived
                println!("[{}] waiting for channel", a_name);
                let val = b_task.await??;
                anyhow::ensure!(
                    val == $msg,
                    "expected {}, got {}",
                    hex::encode($msg),
                    hex::encode(val)
                );
            };
        }

        for i in 0..10 {
            println!("-- round {}", i + 1);
            roundtrip!(m1, m2, b"hello m1");
            roundtrip!(m2, m1, b"hello m2");

            println!("-- larger data");

            let mut data = vec![0u8; 10 * 1024];
            rand::thread_rng().fill_bytes(&mut data);
            roundtrip!(m1, m2, data);
            roundtrip!(m2, m1, data);
        }

        Ok(())
    }

    #[tokio::test]
    async fn test_two_devices_roundtrip_quinn_rebinding_conn() -> Result<()> {
        let _guard = iroh_test::logging::setup();

        fn make_conn(addr: SocketAddr) -> anyhow::Result<quinn::Endpoint> {
            let key = SecretKey::generate();
            let conn = RebindingUdpConn::bind(addr.port(), addr.ip().into())?;

            let tls_server_config = tls::make_server_config(&key, vec![ALPN.to_vec()], false)?;
            let mut server_config = quinn::ServerConfig::with_crypto(Arc::new(tls_server_config));
            let mut transport_config = quinn::TransportConfig::default();
            transport_config.keep_alive_interval(Some(Duration::from_secs(5)));
            transport_config.max_idle_timeout(Some(Duration::from_secs(10).try_into().unwrap()));
            server_config.transport_config(Arc::new(transport_config));
            let mut quic_ep = quinn::Endpoint::new_with_abstract_socket(
                quinn::EndpointConfig::default(),
                Some(server_config),
                conn,
                Arc::new(quinn::TokioRuntime),
            )?;

            let tls_client_config =
                tls::make_client_config(&key, None, vec![ALPN.to_vec()], false)?;
            let mut client_config = quinn::ClientConfig::new(Arc::new(tls_client_config));
            let mut transport_config = quinn::TransportConfig::default();
            transport_config.max_idle_timeout(Some(Duration::from_secs(10).try_into().unwrap()));
            client_config.transport_config(Arc::new(transport_config));
            quic_ep.set_default_client_config(client_config);

            Ok(quic_ep)
        }

        let m1 = make_conn("127.0.0.1:7770".parse().unwrap())?;
        let m2 = make_conn("127.0.0.1:7771".parse().unwrap())?;

        // msg from  a -> b
        macro_rules! roundtrip {
            ($a:expr, $b:expr, $msg:expr) => {
                let a = $a.clone();
                let b = $b.clone();
                let a_name = stringify!($a);
                let b_name = stringify!($b);
                println!("{} -> {} ({} bytes)", a_name, b_name, $msg.len());

                let a_addr: SocketAddr = format!("127.0.0.1:{}", a.local_addr()?.port())
                    .parse()
                    .unwrap();
                let b_addr: SocketAddr = format!("127.0.0.1:{}", b.local_addr()?.port())
                    .parse()
                    .unwrap();

                println!("{}: {}, {}: {}", a_name, a_addr, b_name, b_addr);

                let b_task = tokio::task::spawn(async move {
                    println!("[{}] accepting conn", b_name);
                    let conn = b.accept().await.expect("no conn");
                    println!("[{}] connecting", b_name);
                    let conn = conn
                        .await
                        .with_context(|| format!("[{}] connecting", b_name))?;
                    println!("[{}] accepting bi", b_name);
                    let (mut send_bi, mut recv_bi) = conn
                        .accept_bi()
                        .await
                        .with_context(|| format!("[{}] accepting bi", b_name))?;

                    println!("[{}] reading", b_name);
                    let val = recv_bi
                        .read_to_end(usize::MAX)
                        .await
                        .with_context(|| format!("[{}] reading to end", b_name))?;
                    println!("[{}] finishing", b_name);
                    send_bi
                        .finish()
                        .await
                        .with_context(|| format!("[{}] finishing", b_name))?;

                    println!("[{}] close", b_name);
                    conn.close(0u32.into(), b"done");
                    println!("[{}] closed", b_name);

                    Ok::<_, anyhow::Error>(val)
                });

                println!("[{}] connecting to {}", a_name, b_addr);
                let conn = a
                    .connect(b_addr, "localhost")?
                    .await
                    .with_context(|| format!("[{}] connect", a_name))?;

                println!("[{}] opening bi", a_name);
                let (mut send_bi, mut recv_bi) = conn
                    .open_bi()
                    .await
                    .with_context(|| format!("[{}] open bi", a_name))?;
                println!("[{}] writing message", a_name);
                send_bi
                    .write_all(&$msg[..])
                    .await
                    .with_context(|| format!("[{}] write all", a_name))?;

                println!("[{}] finishing", a_name);
                send_bi
                    .finish()
                    .await
                    .with_context(|| format!("[{}] finish", a_name))?;

                println!("[{}] reading_to_end", a_name);
                let _ = recv_bi
                    .read_to_end(usize::MAX)
                    .await
                    .with_context(|| format!("[{}]", a_name))?;
                println!("[{}] close", a_name);
                conn.close(0u32.into(), b"done");
                println!("[{}] wait idle", a_name);
                a.wait_idle().await;

                drop(send_bi);

                // make sure the right values arrived
                println!("[{}] waiting for channel", a_name);
                let val = b_task.await??;
                anyhow::ensure!(
                    val == $msg,
                    "expected {}, got {}",
                    hex::encode($msg),
                    hex::encode(val)
                );
            };
        }

        for i in 0..10 {
            println!("-- round {}", i + 1);
            roundtrip!(m1, m2, b"hello m1");
            roundtrip!(m2, m1, b"hello m2");

            println!("-- larger data");

            let mut data = vec![0u8; 10 * 1024];
            rand::thread_rng().fill_bytes(&mut data);
            roundtrip!(m1, m2, data);
            roundtrip!(m2, m1, data);
        }

        Ok(())
    }

    #[test]
    fn test_split_packets() {
        fn mk_transmit(contents: &[u8], segment_size: Option<usize>) -> quinn_udp::Transmit {
            let destination = "127.0.0.1:0".parse().unwrap();
            quinn_udp::Transmit {
                destination,
                ecn: None,
                contents: contents.to_vec().into(),
                segment_size,
                src_ip: None,
            }
        }
        fn mk_expected(parts: impl IntoIterator<Item = &'static str>) -> DerpContents {
            parts
                .into_iter()
                .map(|p| p.as_bytes().to_vec().into())
                .collect()
        }
        // no packets
        assert_eq!(split_packets(&[]), SmallVec::<[Bytes; 1]>::default());
        // no split
        assert_eq!(
            split_packets(&vec![
                mk_transmit(b"hello", None),
                mk_transmit(b"world", None)
            ]),
            mk_expected(["hello", "world"])
        );
        // split without rest
        assert_eq!(
            split_packets(&[mk_transmit(b"helloworld", Some(5))]),
            mk_expected(["hello", "world"])
        );
        // split with rest and second transmit
        assert_eq!(
            split_packets(&vec![
                mk_transmit(b"hello world", Some(5)),
                mk_transmit(b"!", None)
            ]),
            mk_expected(["hello", " worl", "d", "!"])
        );
        // split that results in 1 packet
        assert_eq!(
            split_packets(&vec![
                mk_transmit(b"hello world", Some(1000)),
                mk_transmit(b"!", None)
            ]),
            mk_expected(["hello world", "!"])
        );
    }
}<|MERGE_RESOLUTION|>--- conflicted
+++ resolved
@@ -34,7 +34,7 @@
 
 use anyhow::{anyhow, Context as _, Result};
 use bytes::Bytes;
-use futures::FutureExt;
+use futures::{future::BoxFuture, FutureExt};
 use iroh_metrics::{inc, inc_by};
 use quinn::AsyncUdpSocket;
 use rand::{seq::SliceRandom, Rng, SeedableRng};
@@ -109,9 +109,8 @@
     /// Callbacks to emit on various socket events
     pub callbacks: Callbacks,
 
-<<<<<<< HEAD
-    /// Path to store known peers.
-    pub peers_path: Option<std::path::PathBuf>,
+    /// Path to store known nodes.
+    pub nodes_path: Option<std::path::PathBuf>,
 
     /// Optional node discovery mechanism.
     pub discovery: Option<Box<dyn Discovery>>,
@@ -144,10 +143,6 @@
     ///
     /// This is async since the connect can not proceed without the [`AddrInfo`].
     fn resolve<'a>(&'a self, node_id: &'a PublicKey) -> BoxFuture<'a, Result<AddrInfo>>;
-=======
-    /// Path to store known nodes.
-    pub nodes_path: Option<std::path::PathBuf>,
->>>>>>> fbeeab72
 }
 
 /// Contains options for `MagicSock::listen`.
@@ -174,12 +169,8 @@
             secret_key: SecretKey::generate(),
             derp_map: DerpMap::empty(),
             callbacks: Default::default(),
-<<<<<<< HEAD
-            peers_path: None,
+            nodes_path: None,
             discovery: None,
-=======
-            nodes_path: None,
->>>>>>> fbeeab72
         }
     }
 }
@@ -1159,12 +1150,8 @@
                     on_derp_active,
                     on_net_info,
                 },
-<<<<<<< HEAD
             discovery,
-            peers_path,
-=======
             nodes_path,
->>>>>>> fbeeab72
         } = opts;
 
         let nodes_path = match nodes_path {
