//! Implements a socket that can change its communication path while in use, actively searching for the best way to communicate.
//!
//! Based on tailscale/wgengine/magicsock

// #[cfg(test)]
// pub(crate) use conn::tests as conn_tests;

use std::{
    collections::{HashMap, HashSet},
    fmt::Display,
    io,
    net::{IpAddr, Ipv4Addr, Ipv6Addr, SocketAddr},
    sync::{
        atomic::{AtomicBool, AtomicU16, AtomicU64, Ordering},
        Arc,
    },
    task::{Context, Poll, Waker},
    time::{Duration, Instant},
};

use anyhow::{bail, Context as _, Result};
use bytes::Bytes;
use futures::future::BoxFuture;
use iroh_metrics::{inc, inc_by};
use quinn::AsyncUdpSocket;
use rand::{seq::SliceRandom, Rng, SeedableRng};
use tokio::{
    sync::{self, mpsc, Mutex},
    time,
};
use tracing::{debug, error, info, info_span, instrument, trace, warn, Instrument};

use crate::{
    config::{self, DERP_MAGIC_IP},
    derp::{self, DerpMap, DerpRegion},
    disco, key,
    net::ip::LocalAddresses,
    netcheck, netmap, portmapper, stun,
    util::AbortingJoinHandle,
};

use self::{
    derp_actor::{DerpActor, DerpActorMessage, DerpReadResult},
    endpoint::{Options as EndpointOptions, PeerMap},
    metrics::Metrics as MagicsockMetrics,
    rebinding_conn::RebindingUdpConn,
    udp_actor::{IpPacket, NetworkReadResult, NetworkSource, UdpActor, UdpActorMessage},
};

mod derp_actor;
mod endpoint;
mod metrics;
mod rebinding_conn;
mod timer;
mod udp_actor;

pub use self::endpoint::EndpointInfo;
pub use self::metrics::Metrics;
pub use self::timer::Timer;

/// How long we consider a STUN-derived endpoint valid for. UDP NAT mappings typically
/// expire at 30 seconds, so this is a few seconds shy of that.
const ENDPOINTS_FRESH_ENOUGH_DURATION: Duration = Duration::from_secs(27);

const HEARTBEAT_INTERVAL: Duration = Duration::from_secs(5);

#[derive(Debug, Copy, Clone, PartialEq, Eq)]
pub(self) enum CurrentPortFate {
    Keep,
    Drop,
}

#[derive(Debug, Copy, Clone, PartialEq, Eq)]
pub(self) enum Network {
    Ipv4,
    Ipv6,
}

impl From<IpAddr> for Network {
    fn from(value: IpAddr) -> Self {
        match value {
            IpAddr::V4(_) => Self::Ipv4,
            IpAddr::V6(_) => Self::Ipv6,
        }
    }
}

impl Network {
    pub(self) fn default_addr(&self) -> IpAddr {
        match self {
            Self::Ipv4 => Ipv4Addr::UNSPECIFIED.into(),
            Self::Ipv6 => Ipv6Addr::UNSPECIFIED.into(),
        }
    }

    #[cfg(test)]
    pub(self) fn local_addr(&self) -> IpAddr {
        match self {
            Self::Ipv4 => Ipv4Addr::LOCALHOST.into(),
            Self::Ipv6 => Ipv6Addr::LOCALHOST.into(),
        }
    }
}

impl From<Network> for socket2::Domain {
    fn from(value: Network) -> Self {
        match value {
            Network::Ipv4 => socket2::Domain::IPV4,
            Network::Ipv6 => socket2::Domain::IPV6,
        }
    }
}

/// Contains options for `MagicSock::listen`.
#[derive(derive_more::Debug)]
pub struct Options {
    /// The port to listen on.
    /// Zero means to pick one automatically.
    pub port: u16,

    /// Private key for this node.
    pub private_key: key::node::SecretKey,

    /// Callbacks to emit on various socket events
    pub callbacks: Callbacks,
}

/// Contains options for `MagicSock::listen`.
#[derive(derive_more::Debug, Default)]
pub struct Callbacks {
    /// Optionally provides a func to be called when endpoints change.
    #[allow(clippy::type_complexity)]
    #[debug("on_endpoints: Option<Box<..>>")]
    pub on_endpoints: Option<Box<dyn Fn(&[config::Endpoint]) + Send + Sync + 'static>>,

    /// Optionally provides a func to be called when a connection is made to a DERP server.
    #[debug("on_derp_active: Option<Box<..>>")]
    pub on_derp_active: Option<Box<dyn Fn() + Send + Sync + 'static>>,

    /// A callback that provides a `config::NetInfo` when discovered network conditions change.
    #[debug("on_net_info: Option<Box<..>>")]
    pub on_net_info: Option<Box<dyn Fn(config::NetInfo) + Send + Sync + 'static>>,
}

impl Default for Options {
    fn default() -> Self {
        Options {
            port: 0,
            private_key: key::node::SecretKey::generate(),
            callbacks: Default::default(),
        }
    }
}

/// Iroh connectivity layer.
///
/// This is responsible for routing packets to peers based on peer IDs, it will initially
/// route packets via a derper relay and transparently try and establish a peer-to-peer
/// connection and upgrade to it.  It will also keep looking for better connections as the
/// network details of both endpoints change.
///
/// It is usually only necessary to use a single [`MagicSock`] instance in an application, it
/// means any QUIC endpoints on top will be sharing as much information about peers as
/// possible.
#[derive(Clone, Debug)]
pub struct MagicSock {
    pub(self) inner: Arc<Inner>,
    // Empty when closed
    actor_tasks: Arc<Mutex<Vec<AbortingJoinHandle<()>>>>,
}

/// The actual implementation of `MagicSock`.
#[derive(derive_more::Debug)]
pub(self) struct Inner {
    actor_sender: mpsc::Sender<ActorMessage>,
    /// Sends network messages.
    network_sender: mpsc::Sender<Vec<quinn_udp::Transmit>>,
    pub(self) name: String,
    #[allow(clippy::type_complexity)]
    #[debug("on_endpoints: Option<Box<..>>")]
    on_endpoints: Option<Box<dyn Fn(&[config::Endpoint]) + Send + Sync + 'static>>,
    #[debug("on_derp_active: Option<Box<..>>")]
    pub(self) on_derp_active: Option<Box<dyn Fn() + Send + Sync + 'static>>,
    /// A callback that provides a `config::NetInfo` when discovered network conditions change.
    #[debug("on_net_info: Option<Box<..>>")]
    on_net_info: Option<Box<dyn Fn(config::NetInfo) + Send + Sync + 'static>>,

    /// Used for receiving DERP messages.
    network_recv_ch: flume::Receiver<NetworkReadResult>,
    /// Stores wakers, to be called when derp_recv_ch receives new data.
    network_recv_wakers: std::sync::Mutex<Option<Waker>>,
    pub(self) network_send_wakers: std::sync::Mutex<Option<Waker>>,

    public_key: key::node::PublicKey,
    /// Private key for this node.
    pub(self) private_key: key::node::SecretKey,

    /// Cached version of the Ipv4 and Ipv6 addrs of the current connection.
    local_addrs: Arc<std::sync::RwLock<(SocketAddr, Option<SocketAddr>)>>,

    /// Preferred port from `Options::port`; 0 means auto.
    port: AtomicU16,

    /// Close is in progress (or done)
    closing: AtomicBool,
    /// Close was called.
    closed: AtomicBool,
    /// If the last netcheck report, reports IPv6 to be available.
    pub(self) ipv6_reported: Arc<AtomicBool>,

    // Sigh, a lock it is..
    /// None (or zero regions/nodes) means DERP is disabled.
    pub(self) derp_map: tokio::sync::RwLock<Option<DerpMap>>,
    /// Nearest DERP region ID; 0 means none/unknown.
    my_derp: AtomicU16,
}

impl Inner {
    /// Returns the derp region we are connected to, that has the best latency.
    ///
    /// If `0`, then we are not connected to any derp region.
    pub(self) fn my_derp(&self) -> u16 {
        self.my_derp.load(Ordering::Relaxed)
    }

    /// Sets the derp region with the best latency.
    ///
    /// If we are not connected to any derp regions, set this to `0`.
    pub(self) fn set_my_derp(&self, my_derp: u16) {
        self.my_derp.store(my_derp, Ordering::Relaxed);
    }

    /// Returns `true` if we have DERP configuration for the given DERP `region`.
    pub(self) async fn has_derp_region(&self, region: u16) -> bool {
        self.get_derp_region(region).await.is_some()
    }

    pub(self) async fn get_derp_region(&self, region: u16) -> Option<DerpRegion> {
        match &*self.derp_map.read().await {
            None => None,
            Some(ref derp_map) => derp_map.regions.get(&region).cloned(),
        }
    }

    pub(self) fn is_closing(&self) -> bool {
        self.closing.load(Ordering::Relaxed)
    }

    pub(self) fn is_closed(&self) -> bool {
        self.closed.load(Ordering::SeqCst)
    }
}

#[derive(Debug)]
struct EndpointUpdateState {
    /// If running, set to the task handle of the update.
    running: sync::watch::Sender<Option<&'static str>>,
    want_update: Option<&'static str>,
}

impl EndpointUpdateState {
    fn new() -> Self {
        let (running, _) = sync::watch::channel(None);
        EndpointUpdateState {
            running,
            want_update: None,
        }
    }

    /// Returns `true` if an update is currently in progress.
    fn is_running(&self) -> bool {
        self.running.borrow().is_some()
    }
}

impl MagicSock {
    /// Creates a magic `MagicSock` listening on `opts.port`.
    ///
    /// As the set of possible endpoints for a MagicSock changes, the [`Callbacks::on_endpoints`]
    /// callback of [`Options::callbacks`] is called.
    ///
    /// [`Callbacks::on_endpoint`]: crate::magicsock::conn::Callbacks::on_endpoints
    pub async fn new(opts: Options) -> Result<Self> {
        let name = format!("magic-{}", opts.private_key.public_key().short_hex());
        Self::with_name(name.clone(), opts)
            .instrument(info_span!("magicsock", %name))
            .await
    }

    /// Returns `true` if we have DERP configuration for the given DERP `region`.
    pub async fn has_derp_region(&self, region: u16) -> bool {
        self.inner.has_derp_region(region).await
    }

    async fn with_name(name: String, opts: Options) -> Result<Self> {
        let port_mapper = portmapper::Client::default().await;

        let Options {
            port,
            private_key,
            callbacks:
                Callbacks {
                    on_endpoints,
                    on_derp_active,
                    on_net_info,
                },
        } = opts;

        let (network_recv_ch_sender, network_recv_ch_receiver) = flume::bounded(128);

        let (pconn4, pconn6) = bind(port).await?;
        let port = pconn4.port();

        // NOTE: we can end up with a zero port if `std::net::UdpSocket::socket_addr` fails
        match port.try_into() {
            Ok(non_zero_port) => {
                port_mapper.update_local_port(non_zero_port);
            }
            Err(_zero_port) => debug!("Skipping port mapping with zero local port"),
        }
        let ipv4_addr = pconn4.local_addr()?;
        let ipv6_addr = pconn6.as_ref().and_then(|c| c.local_addr().ok());

        let net_checker = netcheck::Client::new(Some(port_mapper.clone())).await?;
        let (actor_sender, actor_receiver) = mpsc::channel(128);
        let (network_sender, network_receiver) = mpsc::channel(128);

        let inner = Arc::new(Inner {
            name,
            on_endpoints,
            on_derp_active,
            on_net_info,
            port: AtomicU16::new(port),
            public_key: private_key.public_key(),
            private_key,
            local_addrs: Arc::new(std::sync::RwLock::new((ipv4_addr, ipv6_addr))),
            closing: AtomicBool::new(false),
            closed: AtomicBool::new(false),
            network_recv_ch: network_recv_ch_receiver,
            network_recv_wakers: std::sync::Mutex::new(None),
            network_send_wakers: std::sync::Mutex::new(None),
            actor_sender: actor_sender.clone(),
            network_sender,
            ipv6_reported: Arc::new(AtomicBool::new(false)),
            derp_map: Default::default(),
            my_derp: AtomicU16::new(0),
        });

        let udp_state = quinn_udp::UdpState::default();
        let (ip_sender, ip_receiver) = mpsc::channel(128);
        let (udp_actor_sender, udp_actor_receiver) = mpsc::channel(128);

        let udp_actor_task = {
            let udp_actor =
                UdpActor::new(&udp_state, inner.clone(), pconn4.clone(), pconn6.clone());
            let net_checker = net_checker.clone();
            tokio::task::spawn(
                async move {
                    udp_actor
                        .run(udp_actor_receiver, net_checker, ip_sender)
                        .await;
                }
                .instrument(info_span!("udp.actor")),
            )
        };

        let (derp_actor_sender, derp_actor_receiver) = mpsc::channel(256);
        let derp_actor = DerpActor::new(inner.clone(), actor_sender.clone());
        let derp_actor_task = tokio::task::spawn(
            async move {
                derp_actor.run(derp_actor_receiver).await;
            }
            .instrument(info_span!("derp.actor")),
        );

        let inner2 = inner.clone();
        let main_actor_task = tokio::task::spawn(
            async move {
                let actor = Actor {
                    msg_receiver: actor_receiver,
                    msg_sender: actor_sender,
                    derp_actor_sender,
                    udp_actor_sender,
                    network_receiver,
                    ip_receiver,
                    inner: inner2,
                    net_map: None,
                    derp_recv_sender: network_recv_ch_sender,
                    endpoints_update_state: EndpointUpdateState::new(),
                    last_endpoints: Vec::new(),
                    last_endpoints_time: None,
                    on_endpoint_refreshed: HashMap::new(),
                    periodic_re_stun_timer: new_re_stun_timer(),
                    net_info_last: None,
                    disco_info: HashMap::new(),
                    peer_map: Default::default(),
                    port_mapper,
                    pconn4,
                    pconn6,
                    udp_state,
                    no_v4_send: false,
                    net_checker,
                };

                if let Err(err) = actor.run().await {
                    warn!("derp handler errored: {:?}", err);
                }
            }
            .instrument(info_span!("actor")),
        );

        let c = MagicSock {
            inner,
            actor_tasks: Arc::new(Mutex::new(vec![
                main_actor_task.into(),
                derp_actor_task.into(),
                udp_actor_task.into(),
            ])),
        };

        Ok(c)
    }

    /// Retrieve information about known peers' endpoints in the network.
    pub async fn tracked_endpoints(&self) -> Result<Vec<EndpointInfo>> {
        let (s, r) = sync::oneshot::channel();
        self.inner
            .actor_sender
            .send(ActorMessage::TrackedEndpoints(s))
            .await?;
        let res = r.await?;
        Ok(res)
    }

    /// Query for the local endpoints discovered during the last endpoint discovery.
    pub async fn local_endpoints(&self) -> Result<Vec<config::Endpoint>> {
        let (s, r) = sync::oneshot::channel();
        self.inner
            .actor_sender
            .send(ActorMessage::LocalEndpoints(s))
            .await?;
        let res = r.await?;
        Ok(res)
    }

    /// Get the cached version of the Ipv4 and Ipv6 addrs of the current connection.
    pub fn local_addr(&self) -> Result<(SocketAddr, Option<SocketAddr>)> {
        Ok(*self.inner.local_addrs.read().unwrap())
    }

    /// Triggers an address discovery. The provided why string is for debug logging only.
    #[instrument(skip_all, fields(self.name = %self.inner.name))]
    pub async fn re_stun(&self, why: &'static str) {
        self.inner
            .actor_sender
            .send(ActorMessage::ReStun(why))
            .await
            .unwrap();
    }

    /// Returns the [`SocketAddr`] which can be used by the QUIC layer to dial this peer.
    ///
    /// Note this is a user-facing API and does not wrap the [`SocketAddr`] in a
    /// `QuicMappedAddr` as we do internally.
    pub async fn get_mapping_addr(&self, node_key: &key::node::PublicKey) -> Option<SocketAddr> {
        let (s, r) = tokio::sync::oneshot::channel();
        if self
            .inner
            .actor_sender
            .send(ActorMessage::GetMappingAddr(node_key.clone(), s))
            .await
            .is_ok()
        {
            return r.await.ok().flatten().map(|m| m.0);
        }
        None
    }

    // TODO
    // /// Handles a "ping" CLI query.
    // #[instrument(skip_all, fields(self.name = %self.name))]
    // pub async fn ping<F>(&self, peer: config::Node, mut res: config::PingResult, cb: F)
    // where
    //     F: Fn(config::PingResult) -> BoxFuture<'static, ()> + Send + Sync + 'static,
    // {
    //     res.node_ip = peer.addresses.get(0).copied();
    //     res.node_name = match peer.name.as_ref().and_then(|n| n.split('.').next()) {
    //         Some(name) => {
    //             // prefer DNS name
    //             Some(name.to_string())
    //         }
    //         None => {
    //             // else hostname
    //             Some(peer.hostinfo.hostname.clone())
    //         }
    //     };
    //     let ep = self
    //         .peer_map
    //         .read()
    //         .await
    //         .endpoint_for_node_key(&peer.key)
    //         .cloned();
    //     match ep {
    //         Some(ep) => {
    //             ep.cli_ping(res, cb).await;
    //         }
    //         None => {
    //             res.err = Some("unknown peer".to_string());
    //             cb(res);
    //         }
    //     }
    // }

    /// Sets the connection's preferred local port.
    #[instrument(skip_all, fields(self.name = %self.inner.name))]
    pub async fn set_preferred_port(&self, port: u16) {
        let (s, r) = sync::oneshot::channel();
        self.inner
            .actor_sender
            .send(ActorMessage::SetPreferredPort(port, s))
            .await
            .unwrap();
        r.await.unwrap();
    }

    /// Controls which (if any) DERP servers are used. A `None` value means to disable DERP; it's disabled by default.
    #[instrument(skip_all, fields(self.name = %self.inner.name))]
    pub async fn set_derp_map(&self, dm: Option<derp::DerpMap>) -> Result<()> {
        let (s, r) = sync::oneshot::channel();
        self.inner
            .actor_sender
            .send(ActorMessage::SetDerpMap(dm, s))
            .await?;
        r.await?;
        Ok(())
    }

    /// Returns the DERP region with the best latency.
    ///
    /// If `None`, then we currently have no verified connection to a DERP node in any region.
    pub async fn my_derp(&self) -> Option<u16> {
        let my_derp = self.inner.my_derp();
        if my_derp == 0 {
            None
        } else {
            Some(my_derp)
        }
    }

    /// Called when the control client gets a new network map from the control server.
    /// It should not use the DerpMap field of NetworkMap; that's
    /// conditionally sent to set_derp_map instead.
    #[instrument(skip_all, fields(self.name = %self.inner.name))]
    pub async fn set_network_map(&self, nm: netmap::NetworkMap) -> Result<()> {
        let (s, r) = sync::oneshot::channel();
        self.inner
            .actor_sender
            .send(ActorMessage::SetNetworkMap(nm, s))
            .await?;
        r.await?;
        Ok(())
    }

    /// Closes the connection.
    ///
    /// Only the first close does anything. Any later closes return nil.
    #[instrument(skip_all, fields(name = %self.inner.name))]
    pub async fn close(&self) -> Result<()> {
        if self.inner.is_closed() {
            return Ok(());
        }
        self.inner.actor_sender.send(ActorMessage::Shutdown).await?;

        self.inner.closing.store(true, Ordering::Relaxed);
        self.inner.closed.store(true, Ordering::SeqCst);

        let mut tasks = self.actor_tasks.lock().await;
        let task_count = tasks.len();
        let mut i = 0;
        while let Some(task) = tasks.pop() {
            debug!("waiting for task {i}/{task_count}");
            task.await?;
            i += 1;
        }

        Ok(())
    }

    /// Closes and re-binds the UDP sockets and resets the DERP connection.
    /// It should be followed by a call to ReSTUN.
    #[instrument(skip_all, fields(name = %self.inner.name))]
    pub async fn rebind_all(&self) {
        let (s, r) = sync::oneshot::channel();
        self.inner
            .actor_sender
            .send(ActorMessage::RebindAll(s))
            .await
            .unwrap();
        r.await.unwrap();
    }
}

/// The info and state for the DiscoKey in the MagicSock.discoInfo map key.
///
/// Note that a DiscoKey does not necessarily map to exactly one
/// node. In the case of shared nodes and users switching accounts, two
/// nodes in the NetMap may legitimately have the same DiscoKey.  As
/// such, no fields in here should be considered node-specific.
pub(self) struct DiscoInfo {
    pub(self) node_key: key::node::PublicKey,
    /// The precomputed key for communication with the peer that has the `node_key` used to
    /// look up this `DiscoInfo` in MagicSock.discoInfo.
    /// Not modified once initialized.
    shared_key: key::node::SharedSecret,

    /// Tthe src of a ping for `node_key`.
    last_ping_from: Option<SendAddr>,

    /// The last time of a ping for `node_key`.
    last_ping_time: Option<Instant>,
}

/// Reports whether x and y represent the same set of endpoints. The order doesn't matter.
fn endpoint_sets_equal(xs: &[config::Endpoint], ys: &[config::Endpoint]) -> bool {
    if xs.is_empty() && ys.is_empty() {
        return true;
    }
    if xs.len() == ys.len() {
        let mut order_matches = true;
        for (i, x) in xs.iter().enumerate() {
            if x != &ys[i] {
                order_matches = false;
                break;
            }
        }
        if order_matches {
            return true;
        }
    }
    let mut m: HashMap<&config::Endpoint, usize> = HashMap::new();
    for x in xs {
        *m.entry(x).or_default() |= 1;
    }
    for y in ys {
        *m.entry(y).or_default() |= 2;
    }

    m.values().all(|v| *v == 3)
}

impl AsyncUdpSocket for MagicSock {
    #[instrument(skip_all, fields(name = %self.inner.name))]
    fn poll_send(
        &self,
        _udp_state: &quinn_udp::UdpState,
        cx: &mut Context,
        transmits: &[quinn_udp::Transmit],
    ) -> Poll<io::Result<usize>> {
        let bytes_total: usize = transmits.iter().map(|t| t.contents.len()).sum();
        inc_by!(MagicsockMetrics, send_data, bytes_total as _);

        if self.inner.is_closed() {
            inc_by!(MagicsockMetrics, send_data_network_down, bytes_total as _);
            return Poll::Ready(Err(io::Error::new(
                io::ErrorKind::NotConnected,
                "connection closed",
            )));
        }

        let mut n = 0;
        if transmits.is_empty() {
            return Poll::Ready(Ok(n));
        }

        // Split up transmits by destination, as the rest of the code assumes single dest.
        let groups = TransmitIter::new(transmits);
        for group in groups {
            match self.inner.network_sender.try_reserve() {
                Err(mpsc::error::TrySendError::Full(_)) => {
                    // TODO: add counter?
                    self.inner
                        .network_send_wakers
                        .lock()
                        .unwrap()
                        .replace(cx.waker().clone());
                    break;
                }
                Err(mpsc::error::TrySendError::Closed(_)) => {
                    return Poll::Ready(Err(io::Error::new(
                        io::ErrorKind::NotConnected,
                        "connection closed",
                    )));
                }
                Ok(permit) => {
                    n += group.len();
                    permit.send(group);
                }
            }
        }
        if n > 0 {
            return Poll::Ready(Ok(n));
        }

        Poll::Pending
    }

    #[instrument(skip_all, fields(name = %self.inner.name))]
    fn poll_recv(
        &self,
        cx: &mut Context,
        bufs: &mut [io::IoSliceMut<'_>],
        metas: &mut [quinn_udp::RecvMeta],
    ) -> Poll<io::Result<usize>> {
        // FIXME: currently ipv4 load results in ipv6 traffic being ignored
        debug_assert_eq!(bufs.len(), metas.len(), "non matching bufs & metas");
        if self.inner.is_closed() {
            return Poll::Ready(Err(io::Error::new(
                io::ErrorKind::NotConnected,
                "connection closed",
            )));
        }

        let mut num_msgs = 0;
        for (buf_out, meta_out) in bufs.iter_mut().zip(metas.iter_mut()) {
            match self.inner.network_recv_ch.try_recv() {
                Err(flume::TryRecvError::Empty) => {
                    self.inner
                        .network_recv_wakers
                        .lock()
                        .unwrap()
                        .replace(cx.waker().clone());
                    break;
                }
                Err(flume::TryRecvError::Disconnected) => {
                    return Poll::Ready(Err(io::Error::new(
                        io::ErrorKind::NotConnected,
                        "connection closed",
                    )));
                }
                Ok(dm) => {
                    if self.inner.is_closed() {
                        break;
                    }

                    match dm {
                        NetworkReadResult::Error(err) => {
                            return Poll::Ready(Err(err));
                        }
                        NetworkReadResult::Ok {
                            bytes,
                            meta,
                            source,
                        } => {
                            buf_out[..bytes.len()].copy_from_slice(&bytes);
                            *meta_out = meta;

                            match source {
                                NetworkSource::Derp => {
                                    inc_by!(MagicsockMetrics, recv_data_derp, bytes.len() as _);
                                }
                                NetworkSource::Ipv4 => {
                                    inc_by!(MagicsockMetrics, recv_data_ipv4, bytes.len() as _);
                                }
                                NetworkSource::Ipv6 => {
                                    inc_by!(MagicsockMetrics, recv_data_ipv6, bytes.len() as _);
                                }
                            }
                            trace!(
                                "[QUINN] <- {} ({}b) ({}) ({:?}, {:?})",
                                meta_out.addr,
                                meta_out.len,
                                self.inner.name,
                                meta_out.dst_ip,
                                source
                            );
                        }
                    }

                    num_msgs += 1;
                }
            }
        }

        // If we have any msgs to report, they are in the first `num_msgs_total` slots
        if num_msgs > 0 {
            info!("received {} msgs", num_msgs);
            return Poll::Ready(Ok(num_msgs));
        }

        Poll::Pending
    }

    fn local_addr(&self) -> io::Result<SocketAddr> {
        match &*self.inner.local_addrs.read().unwrap() {
            (ipv4, None) => {
                // Pretend to be IPv6, because our QuinnMappedAddrs
                // need to be IPv6.
                let ip: IpAddr = match ipv4.ip() {
                    IpAddr::V4(ip) => ip.to_ipv6_mapped().into(),
                    IpAddr::V6(ip) => ip.into(),
                };
                Ok(SocketAddr::new(ip, ipv4.port()))
            }
            (_, Some(ipv6)) => Ok(*ipv6),
        }
    }
}

/// Simple DropGuard for decrementing a Waitgroup.
struct WgGuard(wg::AsyncWaitGroup);
impl Drop for WgGuard {
    fn drop(&mut self) {
        self.0.done();
    }
}

#[derive(Debug)]
pub(self) enum ActorMessage {
    SetDerpMap(Option<DerpMap>, sync::oneshot::Sender<()>),
    TrackedEndpoints(sync::oneshot::Sender<Vec<EndpointInfo>>),
    LocalEndpoints(sync::oneshot::Sender<Vec<config::Endpoint>>),
    GetMappingAddr(
        key::node::PublicKey,
        sync::oneshot::Sender<Option<QuicMappedAddr>>,
    ),
    SetPreferredPort(u16, sync::oneshot::Sender<()>),
    RebindAll(sync::oneshot::Sender<()>),
    Shutdown,
    CloseOrReconnect(u16, &'static str),
    ReStun(&'static str),
    EnqueueCallMeMaybe {
        derp_addr: u16,
        endpoint_id: usize,
    },
    SendDiscoMessage {
        dst: SendAddr,
        dst_key: key::node::PublicKey,
        msg: disco::Message,
    },
    SetNetworkMap(netmap::NetworkMap, sync::oneshot::Sender<()>),
    ReceiveDerp(DerpReadResult),
    EndpointPingExpired(usize, stun::TransactionId),
}

struct Actor {
    inner: Arc<Inner>,
    net_map: Option<netmap::NetworkMap>,
    msg_receiver: mpsc::Receiver<ActorMessage>,
    msg_sender: mpsc::Sender<ActorMessage>,
    derp_actor_sender: mpsc::Sender<DerpActorMessage>,
    udp_actor_sender: mpsc::Sender<UdpActorMessage>,
    network_receiver: mpsc::Receiver<Vec<quinn_udp::Transmit>>,
    ip_receiver: mpsc::Receiver<IpPacket>,
    /// Channel to send received derp messages on, for processing.
    derp_recv_sender: flume::Sender<NetworkReadResult>,
    /// Indicates the update endpoint state.
    endpoints_update_state: EndpointUpdateState,
    /// Records the endpoints found during the previous
    /// endpoint discovery. It's used to avoid duplicate endpoint change notifications.
    last_endpoints: Vec<config::Endpoint>,

    /// The last time the endpoints were updated, even if there was no change.
    last_endpoints_time: Option<Instant>,

    /// Functions to run (in their own tasks) when endpoints are refreshed.
    on_endpoint_refreshed:
        HashMap<usize, Box<dyn Fn() -> BoxFuture<'static, ()> + Send + Sync + 'static>>,
    /// When set, is an AfterFunc timer that will call MagicSock::do_periodic_stun.
    periodic_re_stun_timer: time::Interval,
    /// The `NetInfo` provided in the last call to `net_info_func`. It's used to deduplicate calls to netInfoFunc.
    net_info_last: Option<config::NetInfo>,
    /// The state for an active DiscoKey.
    disco_info: HashMap<key::node::PublicKey, DiscoInfo>,
    /// Tracks the networkmap node entity for each peer discovery key.
    peer_map: PeerMap,

    // The underlying UDP sockets used to send/rcv packets.
    pconn4: RebindingUdpConn,
    pconn6: Option<RebindingUdpConn>,
    udp_state: quinn_udp::UdpState,

    /// The NAT-PMP/PCP/UPnP prober/client, for requesting port mappings from NAT devices.
    port_mapper: portmapper::Client,

    /// Whether IPv4 UDP is known to be unable to transmit
    /// at all. This could happen if the socket is in an invalid state
    /// (as can happen on darwin after a network link status change).
    no_v4_send: bool,

    /// The prober that discovers local network conditions, including the closest DERP relay and NAT mappings.
    net_checker: netcheck::Client,
}

impl Actor {
    async fn run(mut self) -> Result<()> {
        // Let the the hearbeat only start a couple seconds later
        let mut endpoint_heartbeat_timer = time::interval_at(
            time::Instant::now() + Duration::from_secs(5),
            HEARTBEAT_INTERVAL,
        );
        let mut endpoints_update_receiver = self.endpoints_update_state.running.subscribe();
        let mut portmap_watcher = self.port_mapper.watch_external_address();

        loop {
            tokio::select! {
                Some(transmits) = self.network_receiver.recv() => {
                    trace!("tick: network send");
                    self.send_network(transmits).await;
                }
                Some(msg) = self.msg_receiver.recv() => {
                    trace!("tick: msg");
                    if self.handle_actor_message(msg).await {
                        return Ok(());
                    }
                }
                Some(msg) = self.ip_receiver.recv() => {
                    trace!("tick: ip_receiver");
                    match msg {
                        IpPacket::Disco { source, sealed_box, src } => {
                            self.handle_disco_message(source, &sealed_box, src, None).await;
                        }
                        IpPacket::Forward(mut forward) => {
                            if let NetworkReadResult::Ok { meta, bytes, .. } = &mut forward {
                                if !self.receive_ip(bytes, meta) {
                                    continue;
                                }
                            }

                            let _ = self.derp_recv_sender.send_async(forward).await;
                            let mut wakers = self.inner.network_recv_wakers.lock().unwrap();
                            while let Some(waker) = wakers.take() {
                                waker.wake();
                            }
                        }
                    }
                }
                tick = self.periodic_re_stun_timer.tick() => {
                    trace!("tick: re_stun {:?}", tick);
                    self.re_stun("periodic").await;
                }
                Ok(()) = portmap_watcher.changed() => {
                    trace!("tick: portmap changed");
                    let new_external_address = *portmap_watcher.borrow();
                    debug!("external address updated: {new_external_address:?}");
                    self.re_stun("portmap_updated").await;
                },
                _ = endpoint_heartbeat_timer.tick() => {
                    trace!("tick: endpoint heartbeat {} endpoints", self.peer_map.node_count());
                    // TODO: this might trigger too many packets at once, pace this
                    for (_, ep) in self.peer_map.endpoints_mut() {
                        ep.stayin_alive().await;
                    }
                }
                _ = endpoints_update_receiver.changed() => {
                    let reason = *endpoints_update_receiver.borrow();
                    trace!("tick: endpoints update receiver {:?}", reason);
                    if let Some(reason) = reason {
                        self.update_endpoints(reason).await;
                    }
                }
                else => {
                    trace!("tick: other");
                }
            }
        }
    }

    /// Processes an incoming actor message.
    ///
    /// Returns `true` if it was a shutdown.
    async fn handle_actor_message(&mut self, msg: ActorMessage) -> bool {
        match msg {
            ActorMessage::SetDerpMap(dm, s) => {
                self.set_derp_map(dm);
                let _ = s.send(());
            }
            ActorMessage::TrackedEndpoints(s) => {
                let eps: Vec<_> = self.peer_map.endpoints().map(|(_, ep)| ep.info()).collect();
                let _ = s.send(eps);
            }
            ActorMessage::LocalEndpoints(s) => {
                let eps: Vec<_> = self.last_endpoints.clone();
                let _ = s.send(eps);
            }
            ActorMessage::GetMappingAddr(node_key, s) => {
                let res = self
                    .peer_map
                    .endpoint_for_node_key(&node_key)
                    .map(|ep| ep.quic_mapped_addr);
                let _ = s.send(res);
            }
            ActorMessage::Shutdown => {
                debug!("shutting down");
                for (_, ep) in self.peer_map.endpoints_mut() {
                    ep.stop_and_reset();
                }
                self.port_mapper.deactivate();
                self.derp_actor_sender
                    .send(DerpActorMessage::Shutdown)
                    .await
                    .ok();
                self.udp_actor_sender
                    .send(UdpActorMessage::Shutdown)
                    .await
                    .ok();

                // Ignore errors from pconnN
                // They will frequently have been closed already by a call to connBind.Close.
                debug!("stopping connections");
                if let Some(ref conn) = self.pconn6 {
                    conn.close().await.ok();
                }
                self.pconn4.close().await.ok();

                debug!("shutdown complete");
                return true;
            }
            ActorMessage::CloseOrReconnect(region_id, reason) => {
                self.send_derp_actor(DerpActorMessage::CloseOrReconnect { region_id, reason });
            }
            ActorMessage::ReStun(reason) => {
                self.re_stun(reason).await;
            }
            ActorMessage::EnqueueCallMeMaybe {
                derp_addr,
                endpoint_id,
            } => {
                self.enqueue_call_me_maybe(derp_addr, endpoint_id).await;
            }
            ActorMessage::RebindAll(s) => {
                self.rebind_all().await;
                let _ = s.send(());
            }
            ActorMessage::SetPreferredPort(port, s) => {
                self.set_preferred_port(port).await;
                let _ = s.send(());
            }
            ActorMessage::SendDiscoMessage { dst, dst_key, msg } => {
                let _res = self.send_disco_message(dst, dst_key, msg).await;
            }
            ActorMessage::SetNetworkMap(nm, s) => {
                self.set_network_map(nm);
                s.send(()).unwrap();
            }
            ActorMessage::ReceiveDerp(read_result) => {
                let passthroughs = self.process_derp_read_result(read_result).await;
                for passthrough in passthroughs {
                    self.derp_recv_sender
                        .send_async(passthrough)
                        .await
                        .expect("missing recv sender");
                    let mut wakers = self.inner.network_recv_wakers.lock().unwrap();
                    if let Some(waker) = wakers.take() {
                        waker.wake();
                    }
                }
            }
            ActorMessage::EndpointPingExpired(id, txid) => {
                if let Some(ep) = self.peer_map.by_id_mut(&id) {
                    ep.ping_timeout(txid);
                }
            }
        }

        false
    }

    /// This modifies the [`quinn_udp::RecvMeta`] for the packet to set the addresses
    /// to those that the QUIC layer should see.  E.g. the remote address will be set to the
    /// [`QuicMappedAddr`] instead of the actual remote.
    ///
    /// Returns `true` if the message should be processed.
    fn receive_ip(&mut self, bytes: &Bytes, meta: &mut quinn_udp::RecvMeta) -> bool {
        debug!("received data {} from {}", meta.len, meta.addr);
        match self
            .peer_map
            .endpoint_for_ip_port(&SendAddr::Udp(meta.addr))
        {
            None => {
                warn!(peer=?meta.addr, "no peer_map state found for peer, skipping");
                return false;
            }
            Some(ep) => {
                debug!("peer_map state found for {}", meta.addr);
                meta.addr = ep.quic_mapped_addr.0;
            }
        }

        // Normalize local_ip
        meta.dst_ip = self.normalized_local_addr().ok().map(|addr| addr.ip());

        // ep.noteRecvActivity();
        // if stats := c.stats.Load(); stats != nil {
        //     stats.UpdateRxPhysical(ep.nodeAddr, ipp, len(b));
        // }

        debug!("received passthrough message {}", bytes.len());
        true
    }

    fn normalized_local_addr(&self) -> io::Result<SocketAddr> {
        let (v4, v6) = self.local_addr();
        if let Some(v6) = v6 {
            return v6;
        }
        v4
    }

    fn local_addr(&self) -> (io::Result<SocketAddr>, Option<io::Result<SocketAddr>>) {
        // TODO: think more about this
        // needs to pretend ipv6 always as the fake addrs are ipv6
        let mut ipv6_addr = None;
        if let Some(ref conn) = self.pconn6 {
            ipv6_addr = Some(conn.local_addr());
        }
        let ipv4_addr = self.pconn4.local_addr();

        (ipv4_addr, ipv6_addr)
    }

    async fn process_derp_read_result(&mut self, dm: DerpReadResult) -> Vec<NetworkReadResult> {
        debug!("process_derp_read {} bytes", dm.buf.len());
        if dm.buf.is_empty() {
            warn!("received empty derp packet");
            return Vec::new();
        }
        let region_id = dm.region_id;
        let ipp = SendAddr::Derp(region_id);

        let ep_quic_mapped_addr = match self.peer_map.endpoint_for_node_key(&dm.src) {
            Some(ep) => ep.quic_mapped_addr,
            None => {
                info!(peer=%dm.src, "no peer_map state found for peer");
                let id = self.peer_map.insert_endpoint(EndpointOptions {
                    msock_sender: self.inner.actor_sender.clone(),
                    msock_public_key: self.inner.public_key.clone(),
                    public_key: dm.src.clone(),
                    derp_addr: Some(region_id),
                });
                self.peer_map.set_endpoint_for_ip_port(&ipp, id);
                let ep = self.peer_map.by_id_mut(&id).expect("inserted");
                ep.quic_mapped_addr
            }
        };

        // the derp packet is made up of multiple udp packets, prefixed by a u16 be length prefix
        //
        // split the packet into these parts
        let parts = PacketSplitIter::new(dm.buf);
        // Normalize local_ip
        let dst_ip = self.normalized_local_addr().ok().map(|addr| addr.ip());

        let mut out = Vec::new();
        for part in parts {
            match part {
                Ok(part) => {
                    if self
                        .handle_derp_disco_message(&part, ipp, dm.src.clone())
                        .await
                    {
                        // Message was internal, do not bubble up.
                        debug!("processed internal disco message from {:?}", dm.src);
                        continue;
                    }

                    let meta = quinn_udp::RecvMeta {
                        len: part.len(),
                        stride: part.len(),
                        addr: ep_quic_mapped_addr.0,
                        dst_ip,
                        ecn: None,
                    };
                    out.push(NetworkReadResult::Ok {
                        source: NetworkSource::Derp,
                        bytes: part,
                        meta,
                    });
                }
                Err(e) => {
                    out.push(NetworkReadResult::Error(e));
                }
            }
        }

        out
    }

    async fn send_network(&mut self, transmits: Vec<quinn_udp::Transmit>) {
        trace!(
            "sending:\n{}",
            transmits
                .iter()
                .map(|t| format!(
                    "  dest: {}, src: {:?}, content_len: {}\n",
                    QuicMappedAddr(t.destination),
                    t.src_ip,
                    t.contents.len()
                ))
                .collect::<String>()
        );

        if transmits.is_empty() {
            return;
        }
        let current_destination = &transmits[0].destination;
        debug_assert!(
            transmits
                .iter()
                .all(|t| &t.destination == current_destination),
            "mixed destinations"
        );
        let current_destination = QuicMappedAddr(*current_destination);

        match self
            .peer_map
            .endpoint_for_quic_mapped_addr_mut(&current_destination)
        {
            Some(ep) => {
                let public_key = ep.public_key().clone();
                trace!(
                    "Sending to endpoint for {:?} ({:?})",
                    current_destination,
                    public_key
                );

                match ep.get_send_addrs().await {
                    Ok((Some(udp_addr), Some(derp_addr))) => {
                        let res = self.send_raw(udp_addr, transmits.clone()).await;
                        self.send_derp(
                            derp_addr,
                            public_key,
                            transmits.into_iter().map(|t| t.contents).collect(),
                        );

                        if let Err(err) = res {
                            warn!("failed to send UDP: {:?}", err);
                        }
                    }
                    Ok((None, Some(derp_addr))) => {
                        self.send_derp(
                            derp_addr,
                            public_key.clone(),
                            transmits.into_iter().map(|t| t.contents).collect(),
                        );
                    }
                    Ok((Some(udp_addr), None)) => {
                        if let Err(err) = self.send_raw(udp_addr, transmits).await {
                            warn!("failed to send UDP: {:?}", err);
                        }
                    }
                    Ok((None, None)) => {
                        warn!("no UDP or DERP addr")
                    }
                    Err(err) => {
                        warn!(
                            "failed to send messages to {}: {:?}",
                            current_destination, err
                        );
                    }
                }
            }
            None => {
                // TODO: This should not be possible.  We should have errored during the
                // AsyncUdpSocket::poll_send call.
                error!(addr=%current_destination, "no endpoint for mapped address");
            }
        }
    }

    #[instrument(skip_all)]
    fn send_derp(&mut self, region_id: u16, peer: key::node::PublicKey, contents: Vec<Bytes>) {
        self.send_derp_actor(DerpActorMessage::Send {
            region_id,
            contents,
            peer,
        });
    }

    /// Triggers an address discovery. The provided why string is for debug logging only.
    #[instrument(skip_all)]
    async fn re_stun(&mut self, why: &'static str) {
        inc!(MagicsockMetrics, re_stun_calls);

        if self.endpoints_update_state.is_running() {
            if Some(why) != self.endpoints_update_state.want_update {
                debug!(
                    "re_stun({:?}): endpoint update active, need another later: {:?}",
                    self.endpoints_update_state.want_update, why
                );
                self.endpoints_update_state.want_update.replace(why);
            }
        } else {
            debug!("re_stun({}): started", why);
            self.endpoints_update_state
                .running
                .send(Some(why))
                .expect("update state not to go away");
        }
    }

    #[instrument(skip_all)]
    async fn update_endpoints(&mut self, why: &'static str) {
        inc!(MagicsockMetrics, update_endpoints);

        debug!("starting endpoint update ({})", why);
        if self.no_v4_send && !self.inner.is_closed() {
            warn!(
                "last netcheck reported send error. Rebinding. (no_v4_send: {} conn closed: {})",
                self.no_v4_send,
                self.inner.is_closed()
            );
            self.rebind_all().await;
        }

        match self.determine_endpoints().await {
            Ok(endpoints) => {
                if self.set_endpoints(&endpoints).await {
                    log_endpoint_change(&endpoints);
                    if let Some(ref cb) = self.inner.on_endpoints {
                        cb(&endpoints[..]);
                    }
                }
            }
            Err(err) => {
                info!("endpoint update ({}) failed: {:#?}", why, err);
                // TODO(crawshaw): are there any conditions under which
                // we should trigger a retry based on the error here?
            }
        }

        let new_why = self.endpoints_update_state.want_update.take();
        if !self.inner.is_closed() {
            if let Some(new_why) = new_why {
                debug!("endpoint update: needed new ({})", new_why);
                self.endpoints_update_state
                    .running
                    .send(Some(new_why))
                    .expect("sender not go away");
                return;
            }
            self.periodic_re_stun_timer = new_re_stun_timer();
        }

        self.endpoints_update_state
            .running
            .send(None)
            .expect("sender not go away");

        debug!("endpoint update done ({})", why);
    }

    /// Returns the machine's endpoint addresses. It does a STUN lookup (via netcheck)
    /// to determine its public address.
    #[instrument(skip_all)]
    async fn determine_endpoints(&mut self) -> Result<Vec<config::Endpoint>> {
        self.port_mapper.procure_mapping();
        let portmap_watcher = self.port_mapper.watch_external_address();
        let nr = self.update_net_info().await.context("update_net_info")?;

        // endpoint -> how it was found
        let mut already = HashMap::new();
        // unique endpoints
        let mut eps = Vec::new();

        macro_rules! add_addr {
            ($already:expr, $eps:expr, $ipp:expr, $et:expr) => {
                #[allow(clippy::map_entry)]
                if !$already.contains_key(&$ipp) {
                    $already.insert($ipp, $et);
                    $eps.push(config::Endpoint {
                        addr: $ipp,
                        typ: $et,
                    });
                }
            };
        }

        let maybe_port_mapped = *portmap_watcher.borrow();

        if let Some(portmap_ext) = maybe_port_mapped.map(SocketAddr::V4) {
            add_addr!(already, eps, portmap_ext, config::EndpointType::Portmapped);
            self.set_net_info_have_port_map().await;
        }

        if let Some(global_v4) = nr.global_v4 {
            add_addr!(already, eps, global_v4, config::EndpointType::Stun);

            // If they're behind a hard NAT and are using a fixed
            // port locally, assume they might've added a static
            // port mapping on their router to the same explicit
            // port that we are running with. Worst case it's an invalid candidate mapping.
            let port = self.inner.port.load(Ordering::Relaxed);
            if nr.mapping_varies_by_dest_ip.unwrap_or_default() && port != 0 {
                let mut addr = global_v4;
                addr.set_port(port);
                add_addr!(already, eps, addr, config::EndpointType::Stun4LocalPort);
            }
        }
        if let Some(global_v6) = nr.global_v6 {
            add_addr!(already, eps, global_v6, config::EndpointType::Stun);
        }

        let local_addr_v4 = self.pconn4.local_addr().ok();
        let local_addr_v6 = self.pconn6.as_ref().and_then(|c| c.local_addr().ok());

        let is_unspecified_v4 = local_addr_v4
            .map(|a| a.ip().is_unspecified())
            .unwrap_or(false);
        let is_unspecified_v6 = local_addr_v6
            .map(|a| a.ip().is_unspecified())
            .unwrap_or(false);

        let LocalAddresses {
            regular: mut ips,
            loopback,
        } = LocalAddresses::new();

        if is_unspecified_v4 || is_unspecified_v6 {
            if ips.is_empty() && eps.is_empty() {
                // Only include loopback addresses if we have no
                // interfaces at all to use as endpoints and don't
                // have a public IPv4 or IPv6 address. This allows
                // for localhost testing when you're on a plane and
                // offline, for example.
                ips = loopback;
            }
            let v4_port = local_addr_v4.and_then(|addr| {
                if addr.ip().is_unspecified() {
                    Some(addr.port())
                } else {
                    None
                }
            });

            let v6_port = local_addr_v6.and_then(|addr| {
                if addr.ip().is_unspecified() {
                    Some(addr.port())
                } else {
                    None
                }
            });

            for ip in ips {
                match ip {
                    IpAddr::V4(_) => {
                        if let Some(port) = v4_port {
                            add_addr!(
                                already,
                                eps,
                                SocketAddr::new(ip, port),
                                config::EndpointType::Local
                            );
                        }
                    }
                    IpAddr::V6(_) => {
                        if let Some(port) = v6_port {
                            add_addr!(
                                already,
                                eps,
                                SocketAddr::new(ip, port),
                                config::EndpointType::Local
                            );
                        }
                    }
                }
            }
        }

        if !is_unspecified_v4 && local_addr_v4.is_some() {
            // Our local endpoint is bound to a particular address.
            // Do not offer addresses on other local interfaces.
            add_addr!(
                already,
                eps,
                local_addr_v4.unwrap(),
                config::EndpointType::Local
            );
        }

        if !is_unspecified_v6 && local_addr_v6.is_some() {
            // Our local endpoint is bound to a particular address.
            // Do not offer addresses on other local interfaces.
            add_addr!(
                already,
                eps,
                local_addr_v6.unwrap(),
                config::EndpointType::Local
            );
        }

        // Note: the endpoints are intentionally returned in priority order,
        // from "farthest but most reliable" to "closest but least
        // reliable." Addresses returned from STUN should be globally
        // addressable, but might go farther on the network than necessary.
        // Local interface addresses might have lower latency, but not be
        // globally addressable.
        //
        // The STUN address(es) are always first.
        // Despite this sorting, clients are not relying on this sorting for decisions;

        Ok(eps)
    }

    /// Updates `NetInfo.HavePortMap` to true.
    #[instrument(skip_all)]
    async fn set_net_info_have_port_map(&mut self) {
        if let Some(ref mut net_info_last) = self.net_info_last {
            if net_info_last.have_port_map {
                // No change.
                return;
            }
            net_info_last.have_port_map = true;
            let net_info = net_info_last.clone();
            self.call_net_info_callback_locked(net_info);
        }
    }

    /// Calls the NetInfo callback (if previously
    /// registered with SetNetInfoCallback) if ni has substantially changed
    /// since the last state.
    ///
    /// callNetInfoCallback takes ownership of ni.
    #[instrument(skip_all)]
    async fn call_net_info_callback(&mut self, ni: config::NetInfo) {
        if let Some(ref net_info_last) = self.net_info_last {
            if ni.basically_equal(net_info_last) {
                return;
            }
        }

        self.call_net_info_callback_locked(ni);
    }

    #[instrument(skip_all)]
    fn call_net_info_callback_locked(&mut self, ni: config::NetInfo) {
        self.net_info_last = Some(ni.clone());
        if let Some(ref on_net_info) = self.inner.on_net_info {
            debug!("net_info update: {:?}", ni);
            on_net_info(ni);
        }
    }

    #[instrument(skip_all)]
    async fn update_net_info(&mut self) -> Result<Arc<netcheck::Report>> {
        let derp_map = self.inner.derp_map.read().await.clone();
        if derp_map.is_none() {
            debug!("skipping netcheck, no Derp Map");
            return Ok(Default::default());
        }

        let derp_map = derp_map.unwrap();
        let net_checker = &mut self.net_checker;
        let pconn4 = Some(self.pconn4.as_socket());
        let pconn6 = self.pconn6.as_ref().map(|p| p.as_socket());

        debug!("requesting netcheck report");
        let report = time::timeout(Duration::from_secs(10), async move {
            net_checker.get_report(derp_map, pconn4, pconn6).await
        })
        .await??;
        self.inner
            .ipv6_reported
            .store(report.ipv6, Ordering::Relaxed);
        let r = &report;
        debug!(
            "setting no_v4_send {} -> {}",
            self.no_v4_send, !r.ipv4_can_send
        );
        self.no_v4_send = !r.ipv4_can_send;

        let have_port_map = self.port_mapper.watch_external_address().borrow().is_some();
        let mut ni = config::NetInfo {
            derp_latency: Default::default(),
            mapping_varies_by_dest_ip: r.mapping_varies_by_dest_ip,
            hair_pinning: r.hair_pinning,
            portmap_probe: r.portmap_probe.clone(),
            have_port_map,
            working_ipv6: Some(r.ipv6),
            os_has_ipv6: Some(r.os_has_ipv6),
            working_udp: Some(r.udp),
            working_icm_pv4: Some(r.icmpv4),
            preferred_derp: r.preferred_derp,
            link_type: None,
        };
        for (rid, d) in r.region_v4_latency.iter() {
            ni.derp_latency.insert(format!("{rid}-v4"), d.as_secs_f64());
        }
        for (rid, d) in r.region_v6_latency.iter() {
            ni.derp_latency.insert(format!("{rid}-v6"), d.as_secs_f64());
        }

        if ni.preferred_derp == 0 {
            // Perhaps UDP is blocked. Pick a deterministic but arbitrary one.
            ni.preferred_derp = self.pick_derp_fallback().await;
        }

        if !self.set_nearest_derp(ni.preferred_derp).await {
            ni.preferred_derp = 0;
        }

        // TODO: set link type
        self.call_net_info_callback(ni).await;

        Ok(report)
    }

    async fn set_nearest_derp(&mut self, derp_num: u16) -> bool {
        {
            let derp_map = self.inner.derp_map.read().await;
            if derp_map.is_none() {
                self.inner.set_my_derp(0);
                return false;
            }
            let my_derp = self.inner.my_derp();
            if derp_num == my_derp {
                // No change.
                return true;
            }
            if my_derp != 0 && derp_num != 0 {
                inc!(MagicsockMetrics, derp_home_change);
            }
            self.inner.set_my_derp(derp_num);

            // On change, notify all currently connected DERP servers and
            // start connecting to our home DERP if we are not already.
            match derp_map
                .as_ref()
                .expect("already checked")
                .regions
                .get(&derp_num)
            {
                Some(dr) => {
                    info!("home is now derp-{} ({})", derp_num, dr.region_code);
                }
                None => {
                    warn!("derp_map.regions[{}] is empty", derp_num);
                }
            }
        }

        let my_derp = self.inner.my_derp();
        self.send_derp_actor(DerpActorMessage::NotePreferred(my_derp));
        self.send_derp_actor(DerpActorMessage::Connect {
            region_id: derp_num,
            peer: None,
        });
        true
    }

    /// Returns a deterministic DERP node to connect to. This is only used if netcheck
    /// couldn't find the nearest one, for instance, if UDP is blocked and thus STUN
    /// latency checks aren't working.
    ///
    /// If no [`DerpMap`] exists, returns `0`.
    async fn pick_derp_fallback(&self) -> u16 {
        let ids = {
            let derp_map = self.inner.derp_map.read().await;
            if derp_map.is_none() {
                return 0;
            }
            let ids = derp_map
                .as_ref()
                .map(|d| d.region_ids())
                .unwrap_or_default();
            if ids.is_empty() {
                // No DERP regions in map.
                return 0;
            }
            ids
        };

        // TODO: figure out which DERP region most of our peers are using,
        // and use that region as our fallback.
        //
        // If we already had selected something in the past and it has any
        // peers, we want to stay on it. If there are no peers at all,
        // stay on whatever DERP we previously picked. If we need to pick
        // one and have no peer info, pick a region randomly.
        //
        // We used to do the above for legacy clients, but never updated it for disco.

        let my_derp = self.inner.my_derp();
        if my_derp > 0 {
            return my_derp;
        }

        let mut rng = rand::rngs::StdRng::seed_from_u64(0);
        *ids.choose(&mut rng).unwrap()
    }

    /// Records the new endpoints, reporting whether they're changed.
    #[instrument(skip_all, fields(self.name = %self.inner.name))]
    async fn set_endpoints(&mut self, endpoints: &[config::Endpoint]) -> bool {
        self.last_endpoints_time = Some(Instant::now());
        for (_de, f) in self.on_endpoint_refreshed.drain() {
            tokio::task::spawn(async move {
                f();
            });
        }

        if endpoint_sets_equal(endpoints, &self.last_endpoints) {
            return false;
        }
        self.last_endpoints.clear();
        self.last_endpoints.extend_from_slice(endpoints);

        true
    }

    #[instrument(skip_all, fields(self.name = %self.inner.name))]
    async fn enqueue_call_me_maybe(&mut self, derp_addr: u16, endpoint_id: usize) {
        let endpoint = self.peer_map.by_id(&endpoint_id);
        if endpoint.is_none() {
            warn!(
                "enqueue_call_me_maybe with invalid endpoint_id called: {} - {}",
                derp_addr, endpoint_id
            );
            return;
        }
        let endpoint = endpoint.unwrap();
        if self.last_endpoints_time.is_none()
            || self.last_endpoints_time.as_ref().unwrap().elapsed()
                > ENDPOINTS_FRESH_ENOUGH_DURATION
        {
            info!(
                "want call-me-maybe but endpoints stale; restunning ({:?})",
                self.last_endpoints_time
            );

            let msg_sender = self.msg_sender.clone();
            self.on_endpoint_refreshed.insert(
                endpoint_id,
                Box::new(move || {
                    let msg_sender = msg_sender.clone();
                    Box::pin(async move {
                        info!("STUN done; sending call-me-maybe",);
                        msg_sender
                            .send(ActorMessage::EnqueueCallMeMaybe {
                                derp_addr,
                                endpoint_id,
                            })
                            .await
                            .unwrap();
                    })
                }),
            );

            self.msg_sender
                .send(ActorMessage::ReStun("refresh-for-peering"))
                .await
                .unwrap();
        } else {
            let public_key = endpoint.public_key().clone();
            let eps: Vec<_> = self.last_endpoints.iter().map(|ep| ep.addr).collect();
            let msg = disco::Message::CallMeMaybe(disco::CallMeMaybe { my_number: eps });

            let msg_sender = self.msg_sender.clone();
            tokio::task::spawn(async move {
                if let Err(err) = msg_sender
                    .send(ActorMessage::SendDiscoMessage {
                        dst: SendAddr::Derp(derp_addr),
                        dst_key: public_key,
                        msg,
                    })
                    .await
                {
                    warn!("failed to send disco message to {}: {:?}", derp_addr, err);
                }
            });
        }
    }

    #[instrument(skip_all, fields(self.name = %self.inner.name))]
    async fn rebind_all(&mut self) {
        inc!(MagicsockMetrics, rebind_calls);
        if let Err(err) = self.rebind(CurrentPortFate::Keep).await {
            debug!("{:?}", err);
            return;
        }

        let ifs = Default::default(); // TODO: load actual interfaces from the monitor
        self.send_derp_actor(DerpActorMessage::MaybeCloseDerpsOnRebind(ifs));
        self.reset_endpoint_states();
    }

    /// Resets the preferred address for all peers.
    /// This is called when connectivity changes enough that we no longer trust the old routes.
    #[instrument(skip_all, fields(self.name = %self.inner.name))]
    fn reset_endpoint_states(&mut self) {
        for (_, ep) in self.peer_map.endpoints_mut() {
            ep.note_connectivity_change();
        }
    }

    /// Closes and re-binds the UDP sockets.
    /// We consider it successful if we manage to bind the IPv4 socket.
    #[instrument(skip_all, fields(self.name = %self.inner.name))]
    async fn rebind(&mut self, cur_port_fate: CurrentPortFate) -> Result<()> {
        let mut ipv6_addr = None;

        // TODO: rebind does not update the cloned connections in IpStream (and other places)
        // Need to send a message to do so, after successfull changes.

        if let Some(ref mut conn) = self.pconn6 {
            let port = conn.port();
            trace!("IPv6 rebind {} {:?}", port, cur_port_fate);
            // If we were not able to bind ipv6 at program start, dont retry
            if let Err(err) = conn.rebind(port, Network::Ipv6, cur_port_fate).await {
                info!("rebind ignoring IPv6 bind failure: {:?}", err);
            } else {
                ipv6_addr = conn.local_addr().ok();
            }
        }

        let port = self.local_port_v4();
        self.pconn4
            .rebind(port, Network::Ipv4, cur_port_fate)
            .await
            .context("rebind IPv4 failed")?;

        // reread, as it might have changed
        // we can end up with a zero port if std::net::UdpSocket::socket_addr fails
        match self.local_port_v4().try_into() {
            Ok(non_zero_port) => self.port_mapper.update_local_port(non_zero_port),
            Err(_zero_port) => {
                // since the local port might still be the same, don't deactivate port mapping
                debug!("Skipping port mapping on rebind with zero local port");
            }
        }
        let ipv4_addr = self.pconn4.local_addr()?;

        *self.inner.local_addrs.write().unwrap() = (ipv4_addr, ipv6_addr);

        Ok(())
    }

    #[instrument(skip_all, fields(self.name = %self.inner.name))]
    pub async fn set_preferred_port(&mut self, port: u16) {
        let existing_port = self.inner.port.swap(port, Ordering::Relaxed);
        if existing_port == port {
            return;
        }

        if let Err(err) = self.rebind(CurrentPortFate::Drop).await {
            warn!("failed to rebind: {:?}", err);
            return;
        }
        self.reset_endpoint_states();
    }

    fn send_derp_actor(&self, msg: DerpActorMessage) {
        match self.derp_actor_sender.try_send(msg) {
            Ok(_) => {}
            Err(mpsc::error::TrySendError::Closed(_)) => {
                warn!("unable to send to derp actor, already closed");
            }
            Err(mpsc::error::TrySendError::Full(_)) => {
                warn!("dropping message for derp actor, channel is full");
            }
        }
    }

    #[instrument(skip_all)]
    async fn send_disco_message(
        &mut self,
        dst: SendAddr,
        dst_key: key::node::PublicKey,
        msg: disco::Message,
    ) -> Result<bool> {
        debug!("sending disco message to {}: {:?}", dst, msg);
        if self.inner.is_closed() {
            bail!("connection closed");
        }
        let di = get_disco_info(&mut self.disco_info, &self.inner.private_key, &dst_key);
        let seal = di.shared_key.seal(&msg.as_bytes());

        let is_derp = dst.is_derp();
        if is_derp {
            inc!(MagicsockMetrics, send_disco_derp);
        } else {
            inc!(MagicsockMetrics, send_disco_udp);
        }

        let pkt = disco::encode_message(&self.inner.public_key, seal);
        let sent = self.send_addr(dst, Some(&dst_key), pkt.into()).await;
        match sent {
            Ok(0) => {
                // Can't send. (e.g. no IPv6 locally)
                warn!("disco: failed to send {:?} to {}", msg, dst);
                Ok(false)
            }
            Ok(_n) => {
                debug!("disco: sent message to {}", dst);
                if is_derp {
                    inc!(MagicsockMetrics, sent_disco_derp);
                } else {
                    inc!(MagicsockMetrics, sent_disco_udp);
                }
                match msg {
                    disco::Message::Ping(_) => {
                        inc!(MagicsockMetrics, sent_disco_ping);
                    }
                    disco::Message::Pong(_) => {
                        inc!(MagicsockMetrics, sent_disco_pong);
                    }
                    disco::Message::CallMeMaybe(_) => {
                        inc!(MagicsockMetrics, sent_disco_call_me_maybe);
                    }
                }
                Ok(true)
            }
            Err(err) => {
                warn!("disco: failed to send {:?} to {}: {:?}", msg, dst, err);
                Err(err.into())
            }
        }
    }

    /// Sends either to UDP or DERP, depending on the IP.
    #[instrument(skip_all)]
    async fn send_addr(
        &mut self,
        addr: SendAddr,
        pub_key: Option<&key::node::PublicKey>,
        pkt: Bytes,
    ) -> io::Result<usize> {
        match addr {
            SendAddr::Udp(addr) => {
                let transmits = vec![quinn_udp::Transmit {
                    destination: addr,
                    contents: pkt,
                    ecn: None,
                    segment_size: None,
                    src_ip: None, // TODO
                }];
                self.send_raw(addr, transmits).await
            }
            SendAddr::Derp(region) => match pub_key {
                None => Err(io::Error::new(
                    io::ErrorKind::Other,
                    "missing pub key for derp route",
                )),
                Some(pub_key) => {
                    self.send_derp(region, pub_key.clone(), vec![pkt]);
                    Ok(1)
                }
            },
        }
    }

    async fn handle_derp_disco_message(
        &mut self,
        msg: &[u8],
        src: SendAddr,
        derp_node_src: key::node::PublicKey,
    ) -> bool {
        match disco::source_and_box(msg) {
            Some((source, sealed_box)) => {
                self.handle_disco_message(source, sealed_box, src, Some(derp_node_src))
                    .await
            }
            None => false,
        }
    }

    /// Handles a discovery message and reports whether `msg`f was a Tailscale inter-node discovery message.
    ///
    /// For messages received over DERP, the src.ip() will be DERP_MAGIC_IP (with src.port() being the region ID) and the
    /// derp_node_src will be the node key it was received from at the DERP layer. derp_node_src is None when received over UDP.
    #[instrument(skip_all)]
    async fn handle_disco_message(
        &mut self,
        source: [u8; disco::KEY_LEN],
        sealed_box: &[u8],
        src: SendAddr,
        derp_node_src: Option<key::node::PublicKey>,
    ) -> bool {
        debug!("handle_disco_message start {} - {:?}", src, derp_node_src);
        if self.inner.is_closed() {
            return true;
        }

        let sender = key::node::PublicKey::from(source);
        let mut unknown_sender = false;
        if self.peer_map.endpoint_for_node_key(&sender).is_none()
            && self.peer_map.endpoint_for_ip_port_mut(&src).is_none()
        {
            // Disco Ping from unseen endpoint. We will have to add the
            // endpoint later if the message is a ping
            tracing::info!("disco: unknown sender {:?} - {}", sender, src);
            unknown_sender = true;
        }

        // We're now reasonably sure we're expecting communication from
        // this peer, do the heavy crypto lifting to see what they want.

        let di = get_disco_info(&mut self.disco_info, &self.inner.private_key, &sender);
        let payload = di.shared_key.open(sealed_box);
        if payload.is_err() {
            // This might be have been intended for a previous
            // disco key.  When we restart we get a new disco key
            // and old packets might've still been in flight (or
            // scheduled). This is particularly the case for LANs
            // or non-NATed endpoints.
            // Don't log in normal case. Pass on to wireguard, in case
            // it's actually a wireguard packet (super unlikely, but).
            debug!(
                "disco: [{:?}] failed to open box from {:?} (wrong rcpt?) {:?}",
                self.inner.public_key, sender, payload,
            );
            inc!(MagicsockMetrics, recv_disco_bad_key);
            return true;
        }
        let payload = payload.unwrap();
        let dm = disco::Message::from_bytes(&payload);
        debug!("disco: disco.parse = {:?}", dm);

        if dm.is_err() {
            // Couldn't parse it, but it was inside a correctly
            // signed box, so just ignore it, assuming it's from a
            // newer version of Tailscale that we don't
            // understand. Not even worth logging about, lest it
            // be too spammy for old clients.

            inc!(MagicsockMetrics, recv_disco_bad_parse);
            return true;
        }

        let dm = dm.unwrap();
        let is_derp = src.is_derp();
        if is_derp {
            inc!(MagicsockMetrics, recv_disco_derp);
        } else {
            inc!(MagicsockMetrics, recv_disco_udp);
        }

        debug!("got disco message: {:?}", dm);
        match dm {
            disco::Message::Ping(ping) => {
                inc!(MagicsockMetrics, recv_disco_ping);
                // if we get here we got a valid ping from an unknown sender
                // so insert an endpoint for them
                if unknown_sender {
                    self.peer_map.insert_endpoint(EndpointOptions {
                        msock_sender: self.inner.actor_sender.clone(),
                        msock_public_key: self.inner.public_key.clone(),
                        public_key: sender.clone(),
                        derp_addr: src.derp_region(),
                    });
                }
                self.handle_ping(ping, &sender, src, derp_node_src).await;
                true
            }
            disco::Message::Pong(pong) => {
                inc!(MagicsockMetrics, recv_disco_pong);
                if let Some(ep) = self.peer_map.endpoint_for_node_key_mut(&sender) {
                    let (_, insert) = ep
                        .handle_pong_conn(&self.inner.public_key, &pong, di, src)
                        .await;
                    if let Some((src, key)) = insert {
                        self.peer_map.set_node_key_for_ip_port(&src, &key);
                    }
                }
                true
            }
            disco::Message::CallMeMaybe(cm) => {
                inc!(MagicsockMetrics, recv_disco_call_me_maybe);
                if !is_derp || derp_node_src.is_none() {
                    // CallMeMaybe messages should only come via DERP.
                    debug!("[unexpected] CallMeMaybe packets should only come via DERP");
                    return true;
                }
                let node_key = derp_node_src.unwrap();
                match self.peer_map.endpoint_for_node_key_mut(&node_key) {
                    None => {
                        inc!(MagicsockMetrics, recv_disco_call_me_maybe_bad_disco);
                        debug!(
                            "disco: ignoring CallMeMaybe from {:?}; {:?} is unknown",
                            sender, node_key,
                        );
                    }
                    Some(ep) => {
                        info!(
                            "disco: {:?}<-{:?} ({:?})  got call-me-maybe, {} endpoints",
                            self.inner.public_key,
                            ep.public_key(),
                            src,
                            cm.my_number.len()
                        );
                        ep.handle_call_me_maybe(cm).await;
                    }
                }
                true
            }
        }
    }

    /// di is the DiscoInfo of the source of the ping.
    /// derp_node_src is non-zero if the ping arrived via DERP.
    #[instrument(skip_all)]
    async fn handle_ping(
        &mut self,
        dm: disco::Ping,
        sender: &key::node::PublicKey,
        src: SendAddr,
        derp_node_src: Option<key::node::PublicKey>,
    ) {
        let di = get_disco_info(&mut self.disco_info, &self.inner.private_key, sender);
        let likely_heart_beat = Some(src) == di.last_ping_from
            && di
                .last_ping_time
                .map(|s| s.elapsed() < Duration::from_secs(5))
                .unwrap_or_default();
        di.last_ping_from.replace(src);
        di.last_ping_time.replace(Instant::now());
        let is_derp = src.is_derp();

        // If we got a ping over DERP, then derp_node_src is non-zero and we reply
        // over DERP (in which case ip_dst is also a DERP address).
        // But if the ping was over UDP (ip_dst is not a DERP address), then dst_key
        // will be zero here, but that's fine: send_disco_message only requires
        // a dstKey if the dst ip:port is DERP.

        if is_derp {
            assert!(derp_node_src.is_some());
        } else {
            assert!(derp_node_src.is_none());
        }

        let (dst_key, insert) = match derp_node_src {
            Some(dst_key) => {
                // From Derp
                if let Some(ep) = self.peer_map.endpoint_for_node_key_mut(&dst_key) {
                    if ep.add_candidate_endpoint(src, dm.tx_id) {
                        debug!("disco: ping got duplicate endpoint {} - {}", src, dm.tx_id);
                        return;
                    }
                    (dst_key.clone(), true)
                } else {
                    (dst_key.clone(), false)
                }
            }
            None => {
                if let Some(ep) = self.peer_map.endpoint_for_node_key_mut(&di.node_key) {
                    if ep.add_candidate_endpoint(src, dm.tx_id) {
                        debug!("disco: ping got duplicate endpoint {} - {}", src, dm.tx_id);
                        return;
                    }
                    (di.node_key.clone(), true)
                } else {
                    (di.node_key.clone(), false)
                }
            }
        };

        if insert {
            self.peer_map.set_node_key_for_ip_port(&src, &dst_key);
        }

        if !likely_heart_beat {
            info!(
                "disco: {:?}<-{:?} ({dst_key:?}, {src:?})  got ping tx={:?}",
                self.inner.public_key, di.node_key, dm.tx_id
            );
        }

        let ip_dst = src;
        let pong = disco::Message::Pong(disco::Pong {
            tx_id: dm.tx_id,
            src: src.as_socket_addr(),
        });
        if let Err(err) = self.send_disco_message(ip_dst, dst_key, pong).await {
            warn!("disco: failed to send message to {ip_dst}: {err:?}");
        }
    }

    fn set_derp_map(&self, dm: Option<DerpMap>) {
        self.send_derp_actor(DerpActorMessage::SetDerpMap(dm));
    }

    #[instrument(skip_all)]
    fn set_network_map(&mut self, nm: netmap::NetworkMap) {
        if self.inner.is_closed() {
            return;
        }

        // Update self.net_map regardless, before the following early return.
        let prior_netmap = self.net_map.replace(nm);

        if prior_netmap.is_some()
            && prior_netmap.as_ref().unwrap().peers == self.net_map.as_ref().unwrap().peers
        {
            // The rest of this function is all adjusting state for peers that have
            // changed. But if the set of peers is equal no need to do anything else.
            return;
        }

        info!(
            "got updated network map; {} peers",
            self.net_map.as_ref().unwrap().peers.len()
        );

        // Try a pass of just inserting missing endpoints. If the set of nodes is the same,
        // this is an efficient alloc-free update. If the set of nodes is different, we'll
        // remove moribund nodes in the next step below.
        for n in &self.net_map.as_ref().unwrap().peers {
            if self.peer_map.endpoint_for_node_key(&n.key).is_none() {
                // info!(
                //     "inserting peer's endpoint {:?} - {:?} {:#?} {:#?}",
                //     self.inner.public_key, // our own node's public key
                //     n.key.clone(),         // public key of node endpoint being created
                //     self.peer_map,         // map of all endpoints we know about
                //     n,                     // node being added
                // );
                info!(
<<<<<<< HEAD
                    peer = %n.key,
                    "inserting peer's endpoint in PeerMap"
=======
                    "inserting endpoint {:?} - {:?} {:#?} {:#?}",
                    self.inner.public_key,
                    n.key.clone(),
                    self.peer_map,
                    n,
>>>>>>> 66ec54d3
                );
                self.peer_map.insert_endpoint(EndpointOptions {
                    msock_sender: self.inner.actor_sender.clone(),
                    msock_public_key: self.inner.public_key.clone(),
                    public_key: n.key.clone(),
                    derp_addr: n.derp,
                });
            }

            if let Some(ep) = self.peer_map.endpoint_for_node_key_mut(&n.key) {
                ep.update_from_node(n);
                let id = ep.id;
                for endpoint in &n.endpoints {
                    self.peer_map
                        .set_endpoint_for_ip_port(&SendAddr::Udp(*endpoint), id);
                }
            }
        }

        // If the set of nodes changed since the last set_network_map, the
        // insert loop just above made self.peer_map contain the union of the
        // old and new peers - which will be larger than the set from the
        // current netmap. If that happens, go through the allocful
        // deletion path to clean up moribund nodes.
        if self.peer_map.node_count() != self.net_map.as_ref().unwrap().peers.len() {
            let keep: HashSet<_> = self
                .net_map
                .as_ref()
                .unwrap()
                .peers
                .iter()
                .map(|n| n.key.clone())
                .collect();

            let mut to_delete = Vec::new();
            for (id, ep) in self.peer_map.endpoints() {
                if !keep.contains(ep.public_key()) {
                    to_delete.push(*id);
                }
            }

            for id in to_delete {
                self.peer_map.delete_endpoint(id);
            }
        }
    }

    /// Returns the current IPv4 listener's port number.
    fn local_port_v4(&self) -> u16 {
        self.pconn4.port()
    }

    #[instrument(skip_all)]
    async fn send_raw(
        &self,
        addr: SocketAddr,
        mut transmits: Vec<quinn_udp::Transmit>,
    ) -> io::Result<usize> {
        debug!("send_raw: {} packets", transmits.len());

        if addr.is_ipv6() && self.pconn6.is_none() {
            return Err(io::Error::new(io::ErrorKind::Other, "no IPv6 connection"));
        }

        let conn = if addr.is_ipv6() {
            self.pconn6.as_ref().unwrap()
        } else {
            &self.pconn4
        };

        if transmits.iter().any(|t| t.destination != addr) {
            for t in &mut transmits {
                t.destination = addr;
            }
        }
        let sum =
            futures::future::poll_fn(|cx| conn.poll_send(&self.udp_state, cx, &transmits)).await?;
        let total_bytes: u64 = transmits
            .iter()
            .take(sum)
            .map(|x| x.contents.len() as u64)
            .sum();
        if addr.is_ipv6() {
            inc_by!(MagicsockMetrics, send_ipv6, total_bytes);
        } else {
            inc_by!(MagicsockMetrics, send_ipv4, total_bytes);
        }

        debug!("sent {} packets to {}", sum, addr);
        debug_assert!(
            sum <= transmits.len(),
            "too many msgs {} > {}",
            sum,
            transmits.len()
        );

        Ok(sum)
    }
}

/// Returns the previous or new DiscoInfo for `k`.
fn get_disco_info<'a>(
    disco_info: &'a mut HashMap<key::node::PublicKey, DiscoInfo>,
    node_private: &key::node::SecretKey,
    k: &key::node::PublicKey,
) -> &'a mut DiscoInfo {
    if !disco_info.contains_key(k) {
        let shared_key = node_private.shared(k);
        disco_info.insert(
            k.clone(),
            DiscoInfo {
                node_key: k.clone(),
                shared_key,
                last_ping_from: None,
                last_ping_time: None,
            },
        );
    }

    disco_info.get_mut(k).unwrap()
}

fn new_re_stun_timer() -> time::Interval {
    // Pick a random duration between 20 and 26 seconds (just under 30s,
    // a common UDP NAT timeout on Linux,etc)
    let mut rng = rand::thread_rng();
    let d: Duration = rng.gen_range(Duration::from_secs(20)..=Duration::from_secs(26));
    debug!("scheduling periodic_stun to run in {}s", d.as_secs());
    time::interval_at(time::Instant::now() + d, d)
}

/// Initial connection setup.
async fn bind(port: u16) -> Result<(RebindingUdpConn, Option<RebindingUdpConn>)> {
    let ip6_port = if port != 0 { port + 1 } else { 0 };
    let pconn6 = match RebindingUdpConn::bind(ip6_port, Network::Ipv6).await {
        Ok(conn) => Some(conn),
        Err(err) => {
            info!("rebind ignoring IPv6 bind failure: {:?}", err);
            None
        }
    };

    let pconn4 = RebindingUdpConn::bind(port, Network::Ipv4)
        .await
        .context("rebind IPv4 failed")?;

    Ok((pconn4, pconn6))
}

fn log_endpoint_change(endpoints: &[config::Endpoint]) {
    debug!("endpoints changed: {}", {
        let mut s = String::new();
        for (i, ep) in endpoints.iter().enumerate() {
            if i > 0 {
                s += ", ";
            }
            s += &format!("{} ({})", ep.addr, ep.typ);
        }
        s
    });
}

/// Addresses to which to which we can send. This is either a UDP or a derp address.
#[derive(Debug, Clone, Copy, PartialEq, Eq, Hash)]
pub(self) enum SendAddr {
    /// UDP, the ip addr.
    Udp(SocketAddr),
    /// Derp, region id.
    Derp(u16),
}

impl SendAddr {
    pub(self) fn is_derp(&self) -> bool {
        matches!(self, Self::Derp(_))
    }

    pub(self) fn as_udp(&self) -> Option<&SocketAddr> {
        match self {
            Self::Derp(_) => None,
            Self::Udp(addr) => Some(addr),
        }
    }

    pub(self) fn derp_region(&self) -> Option<u16> {
        match self {
            Self::Derp(region) => Some(*region),
            Self::Udp(_) => None,
        }
    }

    /// Returns the mapped version or the actual `SocketAddr`.
    pub(self) fn as_socket_addr(&self) -> SocketAddr {
        match self {
            Self::Derp(region) => SocketAddr::new(DERP_MAGIC_IP, *region),
            Self::Udp(addr) => *addr,
        }
    }
}

impl PartialEq<SocketAddr> for SendAddr {
    fn eq(&self, other: &SocketAddr) -> bool {
        match self {
            Self::Derp(_) => false,
            Self::Udp(addr) => addr.eq(other),
        }
    }
}

impl Display for SendAddr {
    fn fmt(&self, f: &mut std::fmt::Formatter<'_>) -> std::fmt::Result {
        match self {
            SendAddr::Derp(id) => write!(f, "Derp({})", id),
            SendAddr::Udp(addr) => write!(f, "UDP({})", addr),
        }
    }
}

/// A simple iterator to group [`Transmit`]s by destination.
///
/// [`Transmit`]: quinn_udp::Transmit
struct TransmitIter<'a> {
    transmits: &'a [quinn_udp::Transmit],
    offset: usize,
}

impl<'a> TransmitIter<'a> {
    fn new(transmits: &'a [quinn_udp::Transmit]) -> Self {
        TransmitIter {
            transmits,
            offset: 0,
        }
    }
}

impl Iterator for TransmitIter<'_> {
    type Item = Vec<quinn_udp::Transmit>;

    fn next(&mut self) -> Option<Self::Item> {
        if self.offset == self.transmits.len() {
            return None;
        }
        let current_dest = &self.transmits[self.offset].destination;
        let mut end = self.offset;
        for t in &self.transmits[self.offset..] {
            if current_dest != &t.destination {
                break;
            }
            end += 1;
        }

        let out = self.transmits[self.offset..end].to_vec();
        self.offset = end;
        Some(out)
    }
}

/// Splits a packet into its component items.
#[derive(Debug)]
pub struct PacketSplitIter {
    bytes: Bytes,
}

impl PacketSplitIter {
    /// Create a new PacketSplitIter from a packet.
    ///
    /// Returns an error if the packet is too big.
    pub fn new(bytes: Bytes) -> Self {
        Self { bytes }
    }

    fn fail(&mut self) -> Option<std::io::Result<Bytes>> {
        self.bytes.clear();
        Some(Err(std::io::Error::new(
            std::io::ErrorKind::UnexpectedEof,
            "",
        )))
    }
}

impl Iterator for PacketSplitIter {
    type Item = std::io::Result<Bytes>;

    fn next(&mut self) -> Option<Self::Item> {
        use bytes::Buf;
        if self.bytes.has_remaining() {
            if self.bytes.remaining() < 2 {
                return self.fail();
            }
            let len = self.bytes.get_u16_le() as usize;
            if self.bytes.remaining() < len {
                return self.fail();
            }
            let item = self.bytes.split_to(len);
            Some(Ok(item))
        } else {
            None
        }
    }
}

/// The fake address used by the QUIC layer to address a peer.
///
/// You can consider this as nothing more than a lookup key for a peer the [`MagicSock`] knows
/// about.
///
/// [`MagicSock`] can reach a peer by several real socket addresses, or maybe even via the derper
/// relay.  The QUIC layer however needs to address a peer by a stable [`SocketAddr`] so
/// that normal socket APIs can function.  Thus when a new peer is introduced to a [`MagicSock`]
/// it is given a new fake address.  This is the type of that address.
///
/// It is but a newtype.  And in our QUIC-facing socket APIs like [`AsyncUdpSocket`] it
/// comes in as the inner [`SocketAddr`], in those interfaces we have to be careful to do
/// the conversion to this type.
#[derive(Debug, Copy, Clone, PartialEq, Eq, Hash)]
pub(crate) struct QuicMappedAddr(SocketAddr);

/// Counter to always generate unique addresses for [`QuicMappedAddr`].
static ADDR_COUNTER: AtomicU64 = AtomicU64::new(0);

impl QuicMappedAddr {
    /// The Prefix/L of our Unique Local Addresses.
    const ADDR_PREFIXL: u8 = 0xfd;
    /// The Global ID used in our Unique Local Addresses.
    const ADDR_GLOBAL_ID: [u8; 5] = [21, 7, 10, 81, 11];
    /// The Subnet ID used in our Unique Local Addresses.
    const ADDR_SUBNET: [u8; 2] = [0; 2];

    /// Generates a globally unique fake UDP address.
    ///
    /// This generates and IPv6 Unique Local Address according to RFC 4193.
    pub(crate) fn generate() -> Self {
        let mut addr = [0u8; 16];
        addr[0] = Self::ADDR_PREFIXL;
        addr[1..6].copy_from_slice(&Self::ADDR_GLOBAL_ID);
        addr[6..8].copy_from_slice(&Self::ADDR_SUBNET);

        let counter = ADDR_COUNTER.fetch_add(1, Ordering::Relaxed);
        addr[8..16].copy_from_slice(&counter.to_be_bytes());

        Self(SocketAddr::new(IpAddr::V6(Ipv6Addr::from(addr)), 12345))
    }
}

impl std::fmt::Display for QuicMappedAddr {
    fn fmt(&self, f: &mut std::fmt::Formatter) -> std::fmt::Result {
        write!(f, "QuicMappedAddr({})", self.0)
    }
}

#[cfg(test)]
pub(crate) mod tests {
    use anyhow::Context;
    use rand::RngCore;
    use std::net::Ipv4Addr;
    use tokio::{net, sync, task::JoinSet};
    use tracing::{debug_span, Instrument};
    use tracing_subscriber::{prelude::*, EnvFilter};

    use super::*;
    use crate::{
        derp::{DerpNode, DerpRegion, UseIpv4, UseIpv6},
        stun, tls, MagicEndpoint,
    };

    fn make_transmit(destination: SocketAddr) -> quinn_udp::Transmit {
        quinn_udp::Transmit {
            destination,
            ecn: None,
            contents: destination.to_string().into(),
            segment_size: None,
            src_ip: None,
        }
    }

    #[test]
    fn test_transmit_iter() {
        let transmits = vec![
            make_transmit(SocketAddr::new(Ipv4Addr::LOCALHOST.into(), 1)),
            make_transmit(SocketAddr::new(Ipv4Addr::LOCALHOST.into(), 2)),
            make_transmit(SocketAddr::new(Ipv4Addr::LOCALHOST.into(), 2)),
            make_transmit(SocketAddr::new(Ipv4Addr::LOCALHOST.into(), 1)),
            make_transmit(SocketAddr::new(Ipv4Addr::LOCALHOST.into(), 3)),
            make_transmit(SocketAddr::new(Ipv4Addr::LOCALHOST.into(), 3)),
        ];

        let groups: Vec<_> = TransmitIter::new(&transmits).collect();
        dbg!(&groups);
        assert_eq!(groups.len(), 4);
        assert_eq!(groups[0].len(), 1);
        assert_eq!(groups[1].len(), 2);
        assert_eq!(groups[2].len(), 1);
        assert_eq!(groups[3].len(), 2);

        let transmits = vec![
            make_transmit(SocketAddr::new(Ipv4Addr::LOCALHOST.into(), 1)),
            make_transmit(SocketAddr::new(Ipv4Addr::LOCALHOST.into(), 1)),
        ];

        let groups: Vec<_> = TransmitIter::new(&transmits).collect();
        dbg!(&groups);
        assert_eq!(groups.len(), 1);
        assert_eq!(groups[0].len(), 2);
    }

    async fn pick_port() -> u16 {
        let conn = net::UdpSocket::bind("127.0.0.1:0").await.unwrap();
        conn.local_addr().unwrap().port()
    }

    /// Returns a new MagicSock.
    async fn new_test_conn() -> MagicSock {
        let port = pick_port().await;
        MagicSock::new(Options {
            port,
            ..Default::default()
        })
        .await
        .unwrap()
    }

    #[tokio::test]
    async fn test_rebind_stress_single_thread() {
        rebind_stress().await;
    }

    #[tokio::test(flavor = "multi_thread")]
    async fn test_rebind_stress_multi_thread() {
        rebind_stress().await;
    }

    async fn rebind_stress() {
        let c = new_test_conn().await;

        let (cancel, mut cancel_r) = sync::oneshot::channel();

        let conn = c.clone();
        let t = tokio::task::spawn(async move {
            let mut buff = vec![0u8; 1500];
            let mut buffs = [io::IoSliceMut::new(&mut buff)];
            let mut meta = [quinn_udp::RecvMeta::default()];
            loop {
                tokio::select! {
                    _ = &mut cancel_r => {
                        println!("cancel");
                        return anyhow::Ok(());
                    }
                    res = futures::future::poll_fn(|cx| conn.poll_recv(cx, &mut buffs, &mut meta)) => {
                        println!("poll_recv");
                        if res.is_err() {
                            println!("failed to poll_recv: {:?}", res);
                        }
                        res?;
                    }
                }
            }
        });

        let conn = c.clone();
        let t1 = tokio::task::spawn(async move {
            for i in 0..2000 {
                println!("[t1] rebind {}", i);
                conn.rebind_all().await;
            }
        });

        let conn = c.clone();
        let t2 = tokio::task::spawn(async move {
            for i in 0..2000 {
                println!("[t2] rebind {}", i);
                conn.rebind_all().await;
            }
        });

        t1.await.unwrap();
        t2.await.unwrap();

        cancel.send(()).unwrap();
        t.await.unwrap().unwrap();

        c.close().await.unwrap();
    }

    struct Devices {
        stun_ip: IpAddr,
    }

    pub async fn run_derp_and_stun(
        stun_ip: IpAddr,
    ) -> Result<(
        DerpMap,
        Option<u16>,
        impl FnOnce() -> BoxFuture<'static, ()>,
    )> {
        // TODO: pass a mesh_key?

        let server_key = key::node::SecretKey::generate();
        let tls_config = crate::derp::http::make_tls_config();
        let server = crate::derp::http::ServerBuilder::new("127.0.0.1:0".parse().unwrap())
            .secret_key(Some(server_key))
            .tls_config(Some(tls_config))
            .spawn()
            .await?;

        let https_addr = server.addr();
        println!("DERP listening on {:?}", https_addr);

        let (stun_addr, _, stun_cleanup) = stun::test::serve(stun_ip).await?;
        let region_id = 1;
        let m = DerpMap {
            regions: [(
                1,
                DerpRegion {
                    region_id,
                    region_code: "test".into(),
                    nodes: vec![DerpNode {
                        name: "t1".into(),
                        region_id,
                        // In test mode, the DERP client does not validate HTTPS certs, so the host
                        // name is irrelevant, but the port is used.
                        url: format!("https://test-node.invalid:{}", https_addr.port())
                            .parse()
                            .unwrap(),
                        stun_only: false,
                        stun_port: stun_addr.port(),
                        ipv4: UseIpv4::Some("127.0.0.1".parse().unwrap()),
                        ipv6: UseIpv6::TryDns,
                        stun_test_ip: Some(stun_addr.ip()),
                    }],
                    avoid: false,
                },
            )]
            .into_iter()
            .collect(),
        };

        let cleanup = move || {
            Box::pin(async move {
                println!("CLEANUP");
                stun_cleanup.send(()).unwrap();
                server.shutdown().await;
            }) as BoxFuture<'static, ()>
        };

        Ok((m, Some(region_id), cleanup))
    }

    /// Magicsock plus wrappers for sending packets
    #[derive(Clone)]
    struct MagicStack {
        ep_ch: flume::Receiver<Vec<config::Endpoint>>,
        keypair: tls::Keypair,
        endpoint: MagicEndpoint,
    }

    const ALPN: [u8; 9] = *b"n0/test/1";

    impl MagicStack {
        async fn new(derp_map: DerpMap) -> Result<Self> {
            let (on_derp_s, mut on_derp_r) = mpsc::channel(8);
            let (ep_s, ep_r) = flume::bounded(16);

            let keypair = tls::Keypair::generate();

            let mut transport_config = quinn::TransportConfig::default();
            transport_config.max_idle_timeout(Some(Duration::from_secs(10).try_into().unwrap()));

            let endpoint = MagicEndpoint::builder()
                .keypair(keypair.clone())
                .on_endpoints(Box::new(move |eps: &[config::Endpoint]| {
                    let _ = ep_s.send(eps.to_vec());
                }))
                .on_derp_active(Box::new(move || {
                    on_derp_s.try_send(()).ok();
                }))
                .transport_config(transport_config)
                .derp_map(Some(derp_map))
                .alpns(vec![ALPN.to_vec()])
                .bind(0)
                .await?;

            tokio::time::timeout(Duration::from_secs(10), on_derp_r.recv())
                .await
                .context("wait for derp connection")?;

            Ok(Self {
                ep_ch: ep_r,
                keypair,
                endpoint,
            })
        }

        async fn tracked_endpoints(&self) -> Vec<key::node::PublicKey> {
            self.endpoint
                .magic_sock()
                .tracked_endpoints()
                .await
                .unwrap_or_default()
                .into_iter()
                .map(|ep| ep.public_key)
                .collect()
        }

        fn public(&self) -> key::node::PublicKey {
            let key: key::node::SecretKey = self.keypair.secret().clone().into();
            key.public_key()
        }
    }

    /// Monitors endpoint changes and plumbs things together.
    async fn mesh_stacks(stacks: Vec<MagicStack>) -> Result<impl FnOnce()> {
        // Serialize all reconfigurations globally, just to keep things simpler.
        let eps = Arc::new(Mutex::new(vec![Vec::new(); stacks.len()]));

        async fn build_netmap(
            eps: &[Vec<config::Endpoint>],
            ms: &[MagicStack],
            my_idx: usize,
        ) -> netmap::NetworkMap {
            let mut peers = Vec::new();

            for (i, peer) in ms.iter().enumerate() {
                if i == my_idx {
                    continue;
                }
                if eps[i].is_empty() {
                    continue;
                }

                let addresses = vec![Ipv4Addr::new(1, 0, 0, (i + 1) as u8).into()];
                peers.push(config::Node {
                    addresses: addresses.clone(),
                    name: Some(format!("node{}", i + 1)),
                    key: peer.public(),
                    endpoints: eps[i].iter().map(|ep| ep.addr).collect(),
                    derp: Some(1),
                });
            }

            netmap::NetworkMap { peers }
        }

        async fn update_eps(
            eps: Arc<Mutex<Vec<Vec<config::Endpoint>>>>,
            ms: &[MagicStack],
            my_idx: usize,
            new_eps: Vec<config::Endpoint>,
        ) {
            let eps = &mut *eps.lock().await;
            eps[my_idx] = new_eps;

            for (i, m) in ms.iter().enumerate() {
                let nm = build_netmap(eps, ms, i).await;
                let _ = m.endpoint.magic_sock().set_network_map(nm).await;
            }
        }

        let mut tasks = JoinSet::new();

        for (my_idx, m) in stacks.iter().enumerate() {
            let m = m.clone();
            let eps = eps.clone();
            let stacks = stacks.clone();
            tasks.spawn(async move {
                loop {
                    tokio::select! {
                        res = m.ep_ch.recv_async() => match res {
                            Ok(new_eps) => {
                                debug!("conn{} endpoints update: {:?}", my_idx + 1, new_eps);
                                update_eps(eps.clone(), &stacks, my_idx, new_eps).await;
                            }
                            Err(err) => {
                                warn!("err: {:?}", err);
                                break;
                            }
                        }
                    }
                }
            });
        }

        Ok(move || {
            tasks.abort_all();
        })
    }

    pub fn setup_logging() {
        tracing_subscriber::registry()
            .with(tracing_subscriber::fmt::layer().with_writer(std::io::stderr))
            .with(EnvFilter::from_default_env())
            .try_init()
            .ok();
    }

    #[tokio::test(flavor = "multi_thread")]
    async fn test_two_devices_roundtrip_quinn_magic() -> Result<()> {
        setup_logging();

        let devices = Devices {
            stun_ip: "127.0.0.1".parse()?,
        };

        let (derp_map, region, cleanup) = run_derp_and_stun(devices.stun_ip).await?;

        let m1 = MagicStack::new(derp_map.clone()).await?;
        let m2 = MagicStack::new(derp_map.clone()).await?;

        let cleanup_mesh = mesh_stacks(vec![m1.clone(), m2.clone()]).await?;

        // Wait for magicsock to be told about peers from mesh_stacks.
        let m1t = m1.clone();
        let m2t = m2.clone();
        time::timeout(Duration::from_secs(10), async move {
            loop {
                let ab = m1t.tracked_endpoints().await.contains(&m2t.public());
                let ba = m2t.tracked_endpoints().await.contains(&m1t.public());
                if ab && ba {
                    break;
                }
            }
        })
        .await
        .context("failed to connect peers")?;

        // msg from  m2 -> m1
        macro_rules! roundtrip {
            ($a:expr, $b:expr, $msg:expr) => {
                let a = $a.clone();
                let b = $b.clone();
                let a_name = stringify!($a);
                let b_name = stringify!($b);
                println!("{} -> {} ({} bytes)", a_name, b_name, $msg.len());
                println!("[{}] {:?}", a_name, a.endpoint.local_addr());
                println!("[{}] {:?}", b_name, b.endpoint.local_addr());

                let a_addr = b.endpoint.magic_sock().get_mapping_addr(&a.public()).await.unwrap();
                let b_addr = a.endpoint.magic_sock().get_mapping_addr(&b.public()).await.unwrap();
                let b_peer_id = b.endpoint.peer_id();

                println!("{}: {}, {}: {}", a_name, a_addr, b_name, b_addr);

                let b_span = debug_span!("receiver", b_name, %b_addr);
                let b_task = tokio::task::spawn(
                    async move {
                        println!("[{}] accepting conn", b_name);
                        let conn = b.endpoint.accept().await.expect("no conn");

                        println!("[{}] connecting", b_name);
                        let conn = conn
                            .await
                            .with_context(|| format!("[{}] connecting", b_name))?;
                        println!("[{}] accepting bi", b_name);
                        let (mut send_bi, mut recv_bi) = conn
                            .accept_bi()
                            .await
                            .with_context(|| format!("[{}] accepting bi", b_name))?;

                        println!("[{}] reading", b_name);
                        let val = recv_bi
                            .read_to_end(usize::MAX)
                            .await
                            .with_context(|| format!("[{}] reading to end", b_name))?;

                        println!("[{}] replying", b_name);
                        for chunk in val.chunks(12) {
                            send_bi
                                .write_all(chunk)
                                .await
                                .with_context(|| format!("[{}] sending chunk", b_name))?;
                        }

                        println!("[{}] finishing", b_name);
                        send_bi
                            .finish()
                            .await
                            .with_context(|| format!("[{}] finishing", b_name))?;

                        let stats = conn.stats();
                        println!("[{}] stats: {:#?}", a_name, stats);
                        assert!(stats.path.lost_packets < 10, "[{}] should not loose many packets", b_name);

                        println!("[{}] close", b_name);
                        conn.close(0u32.into(), b"done");
                        println!("[{}] closed", b_name);

                        Ok::<_, anyhow::Error>(())
                    }
                    .instrument(b_span),
                );

                let a_span = debug_span!("sender", a_name, %a_addr);
                async move {
                    println!("[{}] connecting to {}", a_name, b_addr);
                    let conn = a
                        .endpoint
                        .connect(b_peer_id, &ALPN, region, &[b_addr])
                        .await
                        .with_context(|| format!("[{}] connect", a_name))?;

                    println!("[{}] opening bi", a_name);
                    let (mut send_bi, mut recv_bi) = conn
                        .open_bi()
                        .await
                        .with_context(|| format!("[{}] open bi", a_name))?;

                    println!("[{}] writing message", a_name);
                    send_bi
                        .write_all(&$msg[..])
                        .await
                        .with_context(|| format!("[{}] write all", a_name))?;

                    println!("[{}] finishing", a_name);
                    send_bi
                        .finish()
                        .await
                        .with_context(|| format!("[{}] finish", a_name))?;

                    println!("[{}] reading_to_end", a_name);
                    let val = recv_bi
                        .read_to_end(usize::MAX)
                        .await
                        .with_context(|| format!("[{}]", a_name))?;
                    anyhow::ensure!(
                        val == $msg,
                        "expected {}, got {}",
                        hex::encode($msg),
                        hex::encode(val)
                    );

                    let stats = conn.stats();
                    println!("[{}] stats: {:#?}", a_name, stats);
                    assert!(stats.path.lost_packets < 10, "[{}] should not loose many packets", a_name);

                    println!("[{}] close", a_name);
                    conn.close(0u32.into(), b"done");
                    println!("[{}] wait idle", a_name);
                    a.endpoint.endpoint().wait_idle().await;
                    println!("[{}] waiting for channel", a_name);
                    b_task.await??;
                    Ok(())
                }
                .instrument(a_span)
                .await?;
            };
        }

        for i in 0..10 {
            println!("-- round {}", i + 1);
            roundtrip!(m1, m2, b"hello m1");
            roundtrip!(m2, m1, b"hello m2");

            println!("-- larger data");
            let mut data = vec![0u8; 10 * 1024];
            rand::thread_rng().fill_bytes(&mut data);
            roundtrip!(m1, m2, data);

            let mut data = vec![0u8; 10 * 1024];
            rand::thread_rng().fill_bytes(&mut data);
            roundtrip!(m2, m1, data);
        }

        println!("cleaning up");
        cleanup().await;
        cleanup_mesh();
        Ok(())
    }

    #[tokio::test(flavor = "multi_thread")]
    async fn test_two_devices_setup_teardown() -> Result<()> {
        setup_logging();
        let devices = Devices {
            stun_ip: "127.0.0.1".parse()?,
        };

        for _ in 0..10 {
            let (derp_map, _, cleanup) = run_derp_and_stun(devices.stun_ip).await?;
            println!("setting up magic stack");
            let m1 = MagicStack::new(derp_map.clone()).await?;
            let m2 = MagicStack::new(derp_map.clone()).await?;

            let cleanup_mesh = mesh_stacks(vec![m1.clone(), m2.clone()]).await?;

            // Wait for magicsock to be told about peers from mesh_stacks.
            println!("waiting for connection");
            let m1t = m1.clone();
            let m2t = m2.clone();
            time::timeout(Duration::from_secs(10), async move {
                loop {
                    let ab = m1t.tracked_endpoints().await.contains(&m2t.public());
                    let ba = m2t.tracked_endpoints().await.contains(&m1t.public());
                    if ab && ba {
                        break;
                    }
                }
            })
            .await
            .context("failed to connect peers")?;

            println!("closing endpoints");
            m1.endpoint.close(0u32.into(), b"done").await?;
            m2.endpoint.close(0u32.into(), b"done").await?;

            assert!(m1.endpoint.magic_sock().inner.is_closed());
            assert!(m2.endpoint.magic_sock().inner.is_closed());

            println!("cleaning up");
            cleanup().await;
            cleanup_mesh();
        }
        Ok(())
    }

    #[tokio::test]
    async fn test_two_devices_roundtrip_quinn_raw() -> Result<()> {
        setup_logging();

        let make_conn = |addr: SocketAddr| -> anyhow::Result<quinn::Endpoint> {
            let key = key::node::SecretKey::generate();
            let conn = std::net::UdpSocket::bind(addr)?;

            let tls_server_config =
                tls::make_server_config(&key.clone().into(), vec![ALPN.to_vec()], false)?;
            let mut server_config = quinn::ServerConfig::with_crypto(Arc::new(tls_server_config));
            let mut transport_config = quinn::TransportConfig::default();
            transport_config.keep_alive_interval(Some(Duration::from_secs(5)));
            transport_config.max_idle_timeout(Some(Duration::from_secs(10).try_into().unwrap()));
            server_config.transport_config(Arc::new(transport_config));
            let mut quic_ep = quinn::Endpoint::new(
                quinn::EndpointConfig::default(),
                Some(server_config),
                conn,
                Arc::new(quinn::TokioRuntime),
            )?;

            let tls_client_config =
                tls::make_client_config(&key.into(), None, vec![ALPN.to_vec()], false)?;
            let mut client_config = quinn::ClientConfig::new(Arc::new(tls_client_config));
            let mut transport_config = quinn::TransportConfig::default();
            transport_config.max_idle_timeout(Some(Duration::from_secs(10).try_into().unwrap()));
            client_config.transport_config(Arc::new(transport_config));
            quic_ep.set_default_client_config(client_config);

            Ok(quic_ep)
        };

        let m1 = make_conn("127.0.0.1:8770".parse().unwrap())?;
        let m2 = make_conn("127.0.0.1:8771".parse().unwrap())?;

        // msg from  a -> b
        macro_rules! roundtrip {
            ($a:expr, $b:expr, $msg:expr) => {
                let a = $a.clone();
                let b = $b.clone();
                let a_name = stringify!($a);
                let b_name = stringify!($b);
                println!("{} -> {} ({} bytes)", a_name, b_name, $msg.len());

                let a_addr = a.local_addr()?;
                let b_addr = b.local_addr()?;

                println!("{}: {}, {}: {}", a_name, a_addr, b_name, b_addr);

                let b_task = tokio::task::spawn(async move {
                    println!("[{}] accepting conn", b_name);
                    let conn = b.accept().await.expect("no conn");
                    println!("[{}] connecting", b_name);
                    let conn = conn
                        .await
                        .with_context(|| format!("[{}] connecting", b_name))?;
                    println!("[{}] accepting bi", b_name);
                    let (mut send_bi, mut recv_bi) = conn
                        .accept_bi()
                        .await
                        .with_context(|| format!("[{}] accepting bi", b_name))?;

                    println!("[{}] reading", b_name);
                    let val = recv_bi
                        .read_to_end(usize::MAX)
                        .await
                        .with_context(|| format!("[{}] reading to end", b_name))?;
                    println!("[{}] finishing", b_name);
                    send_bi
                        .finish()
                        .await
                        .with_context(|| format!("[{}] finishing", b_name))?;

                    println!("[{}] close", b_name);
                    conn.close(0u32.into(), b"done");
                    println!("[{}] closed", b_name);

                    Ok::<_, anyhow::Error>(val)
                });

                println!("[{}] connecting to {}", a_name, b_addr);
                let conn = a
                    .connect(b_addr, "localhost")?
                    .await
                    .with_context(|| format!("[{}] connect", a_name))?;

                println!("[{}] opening bi", a_name);
                let (mut send_bi, mut recv_bi) = conn
                    .open_bi()
                    .await
                    .with_context(|| format!("[{}] open bi", a_name))?;
                println!("[{}] writing message", a_name);
                send_bi
                    .write_all(&$msg[..])
                    .await
                    .with_context(|| format!("[{}] write all", a_name))?;

                println!("[{}] finishing", a_name);
                send_bi
                    .finish()
                    .await
                    .with_context(|| format!("[{}] finish", a_name))?;

                println!("[{}] reading_to_end", a_name);
                let _ = recv_bi
                    .read_to_end(usize::MAX)
                    .await
                    .with_context(|| format!("[{}]", a_name))?;
                println!("[{}] close", a_name);
                conn.close(0u32.into(), b"done");
                println!("[{}] wait idle", a_name);
                a.wait_idle().await;

                drop(send_bi);

                // make sure the right values arrived
                println!("[{}] waiting for channel", a_name);
                let val = b_task.await??;
                anyhow::ensure!(
                    val == $msg,
                    "expected {}, got {}",
                    hex::encode($msg),
                    hex::encode(val)
                );
            };
        }

        for i in 0..10 {
            println!("-- round {}", i + 1);
            roundtrip!(m1, m2, b"hello m1");
            roundtrip!(m2, m1, b"hello m2");

            println!("-- larger data");

            let mut data = vec![0u8; 10 * 1024];
            rand::thread_rng().fill_bytes(&mut data);
            roundtrip!(m1, m2, data);
            roundtrip!(m2, m1, data);
        }

        Ok(())
    }

    #[tokio::test]
    async fn test_two_devices_roundtrip_quinn_rebinding_conn() -> Result<()> {
        setup_logging();

        async fn make_conn(addr: SocketAddr) -> anyhow::Result<quinn::Endpoint> {
            let key = key::node::SecretKey::generate();
            let conn = RebindingUdpConn::bind(addr.port(), addr.ip().into()).await?;

            let tls_server_config =
                tls::make_server_config(&key.clone().into(), vec![ALPN.to_vec()], false)?;
            let mut server_config = quinn::ServerConfig::with_crypto(Arc::new(tls_server_config));
            let mut transport_config = quinn::TransportConfig::default();
            transport_config.keep_alive_interval(Some(Duration::from_secs(5)));
            transport_config.max_idle_timeout(Some(Duration::from_secs(10).try_into().unwrap()));
            server_config.transport_config(Arc::new(transport_config));
            let mut quic_ep = quinn::Endpoint::new_with_abstract_socket(
                quinn::EndpointConfig::default(),
                Some(server_config),
                conn,
                Arc::new(quinn::TokioRuntime),
            )?;

            let tls_client_config =
                tls::make_client_config(&key.clone().into(), None, vec![ALPN.to_vec()], false)?;
            let mut client_config = quinn::ClientConfig::new(Arc::new(tls_client_config));
            let mut transport_config = quinn::TransportConfig::default();
            transport_config.max_idle_timeout(Some(Duration::from_secs(10).try_into().unwrap()));
            client_config.transport_config(Arc::new(transport_config));
            quic_ep.set_default_client_config(client_config);

            Ok(quic_ep)
        }

        let m1 = make_conn("127.0.0.1:7770".parse().unwrap()).await?;
        let m2 = make_conn("127.0.0.1:7771".parse().unwrap()).await?;

        // msg from  a -> b
        macro_rules! roundtrip {
            ($a:expr, $b:expr, $msg:expr) => {
                let a = $a.clone();
                let b = $b.clone();
                let a_name = stringify!($a);
                let b_name = stringify!($b);
                println!("{} -> {} ({} bytes)", a_name, b_name, $msg.len());

                let a_addr: SocketAddr = format!("127.0.0.1:{}", a.local_addr()?.port())
                    .parse()
                    .unwrap();
                let b_addr: SocketAddr = format!("127.0.0.1:{}", b.local_addr()?.port())
                    .parse()
                    .unwrap();

                println!("{}: {}, {}: {}", a_name, a_addr, b_name, b_addr);

                let b_task = tokio::task::spawn(async move {
                    println!("[{}] accepting conn", b_name);
                    let conn = b.accept().await.expect("no conn");
                    println!("[{}] connecting", b_name);
                    let conn = conn
                        .await
                        .with_context(|| format!("[{}] connecting", b_name))?;
                    println!("[{}] accepting bi", b_name);
                    let (mut send_bi, mut recv_bi) = conn
                        .accept_bi()
                        .await
                        .with_context(|| format!("[{}] accepting bi", b_name))?;

                    println!("[{}] reading", b_name);
                    let val = recv_bi
                        .read_to_end(usize::MAX)
                        .await
                        .with_context(|| format!("[{}] reading to end", b_name))?;
                    println!("[{}] finishing", b_name);
                    send_bi
                        .finish()
                        .await
                        .with_context(|| format!("[{}] finishing", b_name))?;

                    println!("[{}] close", b_name);
                    conn.close(0u32.into(), b"done");
                    println!("[{}] closed", b_name);

                    Ok::<_, anyhow::Error>(val)
                });

                println!("[{}] connecting to {}", a_name, b_addr);
                let conn = a
                    .connect(b_addr, "localhost")?
                    .await
                    .with_context(|| format!("[{}] connect", a_name))?;

                println!("[{}] opening bi", a_name);
                let (mut send_bi, mut recv_bi) = conn
                    .open_bi()
                    .await
                    .with_context(|| format!("[{}] open bi", a_name))?;
                println!("[{}] writing message", a_name);
                send_bi
                    .write_all(&$msg[..])
                    .await
                    .with_context(|| format!("[{}] write all", a_name))?;

                println!("[{}] finishing", a_name);
                send_bi
                    .finish()
                    .await
                    .with_context(|| format!("[{}] finish", a_name))?;

                println!("[{}] reading_to_end", a_name);
                let _ = recv_bi
                    .read_to_end(usize::MAX)
                    .await
                    .with_context(|| format!("[{}]", a_name))?;
                println!("[{}] close", a_name);
                conn.close(0u32.into(), b"done");
                println!("[{}] wait idle", a_name);
                a.wait_idle().await;

                drop(send_bi);

                // make sure the right values arrived
                println!("[{}] waiting for channel", a_name);
                let val = b_task.await??;
                anyhow::ensure!(
                    val == $msg,
                    "expected {}, got {}",
                    hex::encode($msg),
                    hex::encode(val)
                );
            };
        }

        for i in 0..10 {
            println!("-- round {}", i + 1);
            roundtrip!(m1, m2, b"hello m1");
            roundtrip!(m2, m1, b"hello m2");

            println!("-- larger data");

            let mut data = vec![0u8; 10 * 1024];
            rand::thread_rng().fill_bytes(&mut data);
            roundtrip!(m1, m2, data);
            roundtrip!(m2, m1, data);
        }

        Ok(())
    }
}<|MERGE_RESOLUTION|>--- conflicted
+++ resolved
@@ -2213,16 +2213,8 @@
                 //     n,                     // node being added
                 // );
                 info!(
-<<<<<<< HEAD
                     peer = %n.key,
                     "inserting peer's endpoint in PeerMap"
-=======
-                    "inserting endpoint {:?} - {:?} {:#?} {:#?}",
-                    self.inner.public_key,
-                    n.key.clone(),
-                    self.peer_map,
-                    n,
->>>>>>> 66ec54d3
                 );
                 self.peer_map.insert_endpoint(EndpointOptions {
                     msock_sender: self.inner.actor_sender.clone(),
