//! An endpoint that leverages a [quinn::Endpoint] backed by a [magicsock::MagicSock].

use std::{net::SocketAddr, path::PathBuf, sync::Arc, time::Duration};

use anyhow::{anyhow, bail, ensure, Context, Result};
use derive_more::Debug;
use futures::StreamExt;
use quinn_proto::VarInt;
use tokio_util::sync::{CancellationToken, WaitForCancellationFuture};
use tracing::{debug, trace};

use crate::{
    config,
    defaults::default_relay_map,
    discovery::{Discovery, DiscoveryTask},
    dns::{default_resolver, DnsResolver},
    key::{PublicKey, SecretKey},
<<<<<<< HEAD
    magicsock::{self, MagicSockInner},
=======
    magicsock::{self, MagicSock},
    relay::{RelayMap, RelayMode, RelayUrl},
>>>>>>> bd57656a
    tls, NodeId,
};

pub use super::magicsock::{EndpointInfo as ConnectionInfo, LocalEndpointsStream};

pub use iroh_base::node_addr::{AddrInfo, NodeAddr};

/// The delay we add before starting a discovery in [`MagicEndpoint::connect`] if the user provided
/// new direct addresses (to try these addresses before starting the discovery).
const DISCOVERY_WAIT_PERIOD: Duration = Duration::from_millis(500);

/// Builder for [MagicEndpoint]
#[derive(Debug)]
pub struct MagicEndpointBuilder {
    secret_key: Option<SecretKey>,
    relay_mode: RelayMode,
    alpn_protocols: Vec<Vec<u8>>,
    transport_config: Option<quinn::TransportConfig>,
    concurrent_connections: Option<u32>,
    keylog: bool,
    discovery: Option<Box<dyn Discovery>>,
    /// Path for known peers. See [`MagicEndpointBuilder::peers_data_path`].
    peers_path: Option<PathBuf>,
    dns_resolver: Option<DnsResolver>,
}

impl Default for MagicEndpointBuilder {
    fn default() -> Self {
        Self {
            secret_key: Default::default(),
            relay_mode: RelayMode::Default,
            alpn_protocols: Default::default(),
            transport_config: Default::default(),
            concurrent_connections: Default::default(),
            keylog: Default::default(),
            discovery: Default::default(),
            peers_path: None,
            dns_resolver: None,
        }
    }
}

impl MagicEndpointBuilder {
    /// Set a secret key to authenticate with other peers.
    ///
    /// This secret key's public key will be the [PublicKey] of this endpoint.
    ///
    /// If not set, a new secret key will be generated.
    pub fn secret_key(mut self, secret_key: SecretKey) -> Self {
        self.secret_key = Some(secret_key);
        self
    }

    /// Set the ALPN protocols that this endpoint will accept on incoming connections.
    pub fn alpns(mut self, alpn_protocols: Vec<Vec<u8>>) -> Self {
        self.alpn_protocols = alpn_protocols;
        self
    }

    /// If *keylog* is `true` and the KEYLOGFILE environment variable is present it will be
    /// considered a filename to which the TLS pre-master keys are logged.  This can be useful
    /// to be able to decrypt captured traffic for debugging purposes.
    pub fn keylog(mut self, keylog: bool) -> Self {
        self.keylog = keylog;
        self
    }

    /// Sets the relay servers to assist in establishing connectivity.
    ///
    /// relay servers are used to discover other peers by [`PublicKey`] and also help
    /// establish connections between peers by being an initial relay for traffic while
    /// assisting in holepunching to establish a direct connection between peers.
    ///
    /// When using [RelayMode::Custom], the provided `relay_map` must contain at least one
    /// configured relay node.  If an invalid [`RelayMap`] is provided [`bind`]
    /// will result in an error.
    ///
    /// [`bind`]: MagicEndpointBuilder::bind
    pub fn relay_mode(mut self, relay_mode: RelayMode) -> Self {
        self.relay_mode = relay_mode;
        self
    }

    /// Set a custom [quinn::TransportConfig] for this endpoint.
    ///
    /// The transport config contains parameters governing the QUIC state machine.
    ///
    /// If unset, the default config is used. Default values should be suitable for most internet
    /// applications. Applications protocols which forbid remotely-initiated streams should set
    /// `max_concurrent_bidi_streams` and `max_concurrent_uni_streams` to zero.
    pub fn transport_config(mut self, transport_config: quinn::TransportConfig) -> Self {
        self.transport_config = Some(transport_config);
        self
    }

    /// Maximum number of simultaneous connections to accept.
    ///
    /// New incoming connections are only accepted if the total number of incoming or outgoing
    /// connections is less than this. Outgoing connections are unaffected.
    pub fn concurrent_connections(mut self, concurrent_connections: u32) -> Self {
        self.concurrent_connections = Some(concurrent_connections);
        self
    }

    /// Optionally set the path where peer info should be stored.
    ///
    /// If the file exists, it will be used to populate an initial set of peers. Peers will be
    /// saved periodically and on shutdown to this path.
    pub fn peers_data_path(mut self, path: PathBuf) -> Self {
        self.peers_path = Some(path);
        self
    }

    /// Optionally set a discovery mechanism for this endpoint.
    ///
    /// If you want to combine multiple discovery services, you can pass a
    /// [`crate::discovery::ConcurrentDiscovery`].
    ///
    /// If no discovery service is set, connecting to a node without providing its
    /// direct addresses or relay URLs will fail.
    ///
    /// See the documentation of the [`Discovery`] trait for details.
    pub fn discovery(mut self, discovery: Box<dyn Discovery>) -> Self {
        self.discovery = Some(discovery);
        self
    }

    /// Optionally set a custom DNS resolver to use for this endpoint.
    ///
    /// The DNS resolver is used to resolve relay hostnames.
    ///
    /// By default, all magic endpoints share a DNS resolver, which is configured to use the
    /// host system's DNS configuration. You can pass a custom instance of [`DnsResolver`]
    /// here to use a differently configured DNS resolver for this endpoint.
    pub fn dns_resolver(mut self, dns_resolver: DnsResolver) -> Self {
        self.dns_resolver = Some(dns_resolver);
        self
    }

    /// Bind the magic endpoint on the specified socket address.
    ///
    /// The *bind_port* is the port that should be bound locally.
    /// The port will be used to bind an IPv4 and, if supported, and IPv6 socket.
    /// You can pass `0` to let the operating system choose a free port for you.
    /// NOTE: This will be improved soon to add support for binding on specific addresses.
    pub async fn bind(self, bind_port: u16) -> Result<MagicEndpoint> {
        let relay_map = match self.relay_mode {
            RelayMode::Disabled => RelayMap::empty(),
            RelayMode::Default => default_relay_map(),
            RelayMode::Custom(relay_map) => {
                ensure!(!relay_map.is_empty(), "Empty custom relay server map",);
                relay_map
            }
        };
        let secret_key = self.secret_key.unwrap_or_else(SecretKey::generate);
        let mut server_config = make_server_config(
            &secret_key,
            self.alpn_protocols,
            self.transport_config,
            self.keylog,
        )?;
        if let Some(c) = self.concurrent_connections {
            server_config.concurrent_connections(c);
        }
        let dns_resolver = self
            .dns_resolver
            .unwrap_or_else(|| default_resolver().clone());

        let msock_opts = magicsock::Options {
            port: bind_port,
            secret_key,
            relay_map,
            nodes_path: self.peers_path,
            discovery: self.discovery,
            dns_resolver,
        };
        MagicEndpoint::bind(Some(server_config), msock_opts, self.keylog).await
    }
}

/// Create a [`quinn::ServerConfig`] with the given secret key and limits.
pub fn make_server_config(
    secret_key: &SecretKey,
    alpn_protocols: Vec<Vec<u8>>,
    transport_config: Option<quinn::TransportConfig>,
    keylog: bool,
) -> Result<quinn::ServerConfig> {
    let tls_server_config = tls::make_server_config(secret_key, alpn_protocols, keylog)?;
    let mut server_config = quinn::ServerConfig::with_crypto(Arc::new(tls_server_config));
    server_config.transport_config(Arc::new(transport_config.unwrap_or_default()));

    Ok(server_config)
}

/// An endpoint that leverages a [quinn::Endpoint] backed by a [magicsock::MagicSock].
#[derive(Clone, Debug)]
pub struct MagicEndpoint {
    secret_key: Arc<SecretKey>,
    msock: Arc<MagicSockInner>,
    endpoint: quinn::Endpoint,
    keylog: bool,
    cancel_token: CancellationToken,
}

impl MagicEndpoint {
    /// Build a MagicEndpoint
    pub fn builder() -> MagicEndpointBuilder {
        MagicEndpointBuilder::default()
    }

    /// Create a quinn endpoint backed by a magicsock.
    ///
    /// This is for internal use, the public interface is the [`MagicEndpointBuilder`] obtained from
    /// [Self::builder]. See the methods on the builder for documentation of the parameters.
    async fn bind(
        server_config: Option<quinn::ServerConfig>,
        msock_opts: magicsock::Options,
        keylog: bool,
    ) -> Result<Self> {
        let secret_key = msock_opts.secret_key.clone();
        let msock = magicsock::MagicSock::new(msock_opts).await?;
        trace!("created magicsock");

        let mut endpoint_config = quinn::EndpointConfig::default();
        // Setting this to false means that quinn will ignore packets that have the QUIC fixed bit
        // set to 0. The fixed bit is the 3rd bit of the first byte of a packet.
        // For performance reasons and to not rewrite buffers we pass non-QUIC UDP packets straight
        // through to quinn. We set the first byte of the packet to zero, which makes quinn ignore
        // the packet if grease_quic_bit is set to false.
        endpoint_config.grease_quic_bit(false);

        let msock_inner = msock.inner();
        let endpoint = quinn::Endpoint::new_with_abstract_socket(
            endpoint_config,
            server_config,
            QuinnSock { msock },
            Arc::new(quinn::TokioRuntime),
        )?;
        trace!("created quinn endpoint");

        Ok(Self {
            secret_key: Arc::new(secret_key),
            msock: msock_inner,
            endpoint,
            keylog,
            cancel_token: CancellationToken::new(),
        })
    }

    /// Accept an incoming connection on the socket.
    pub fn accept(&self) -> quinn::Accept<'_> {
        self.endpoint.accept()
    }

    /// Get the node id of this endpoint.
    pub fn node_id(&self) -> NodeId {
        self.secret_key.public()
    }

    /// Get the secret_key of this endpoint.
    pub fn secret_key(&self) -> &SecretKey {
        &self.secret_key
    }

    /// Optional reference to the discovery mechanism.
    pub fn discovery(&self) -> Option<&dyn Discovery> {
        self.msock.discovery()
    }

    /// Get the local endpoint addresses on which the underlying magic socket is bound.
    ///
    /// Returns a tuple of the IPv4 and the optional IPv6 address.
    pub fn local_addr(&self) -> Result<(SocketAddr, Option<SocketAddr>)> {
        Ok(self.msock.local_addr())
    }

    /// Returns the local endpoints as a stream.
    ///
    /// The [`MagicEndpoint`] continuously monitors the local endpoints, the network
    /// addresses it can listen on, for changes.  Whenever changes are detected this stream
    /// will yield a new list of endpoints.
    ///
    /// Upon the first creation on the [`MagicSock`] it may not yet have completed a first
    /// local endpoint discovery, in this case the first item of the stream will not be
    /// immediately available.  Once this first set of local endpoints are discovered the
    /// stream will always return the first set of endpoints immediately, which are the most
    /// recently discovered endpoints.
    ///
    /// The list of endpoints yielded contains both the locally-bound addresses and the
    /// endpoint's publicly-reachable addresses, if they could be discovered through STUN or
    /// port mapping.
    ///
    /// # Examples
    ///
    /// To get the current endpoints, drop the stream after the first item was received:
    /// ```
    /// use futures::StreamExt;
    /// use iroh_net::MagicEndpoint;
    ///
    /// # let rt = tokio::runtime::Builder::new_current_thread().enable_all().build().unwrap();
    /// # rt.block_on(async move {
    /// let mep = MagicEndpoint::builder().bind(0).await.unwrap();
    /// let _endpoints = mep.local_endpoints().next().await;
    /// # });
    /// ```
    pub fn local_endpoints(&self) -> LocalEndpointsStream {
        self.msock.local_endpoints()
    }

    /// Get the relay url we are connected to with the lowest latency.
    ///
    /// Returns `None` if we are not connected to any relayer.
    pub fn my_relay(&self) -> Option<RelayUrl> {
        self.msock.my_relay()
    }

    /// Get the [`NodeAddr`] for this endpoint.
    pub async fn my_addr(&self) -> Result<NodeAddr> {
        let addrs = self
            .local_endpoints()
            .next()
            .await
            .ok_or(anyhow!("No endpoints found"))?;
        let relay = self.my_relay();
        let addrs = addrs.into_iter().map(|x| x.addr).collect();
        Ok(NodeAddr::from_parts(self.node_id(), relay, addrs))
    }

    /// Get the [`NodeAddr`] for this endpoint, while providing the endpoints.
    pub fn my_addr_with_endpoints(&self, eps: Vec<config::Endpoint>) -> Result<NodeAddr> {
        let relay = self.my_relay();
        let addrs = eps.into_iter().map(|x| x.addr).collect();
        Ok(NodeAddr::from_parts(self.node_id(), relay, addrs))
    }

    /// Get information on all the nodes we have connection information about.
    ///
    /// Includes the node's [`PublicKey`], potential relay Url, its addresses with any known
    /// latency, and its [`crate::magicsock::ConnectionType`], which let's us know if we are
    /// currently communicating with that node over a `Direct` (UDP) or `Relay` (relay) connection.
    ///
    /// Connections are currently only pruned on user action (when we explicitly add a new address
    /// to the internal addressbook through [`MagicEndpoint::add_node_addr`]), so these connections
    /// are not necessarily active connections.
    pub fn connection_infos(&self) -> Vec<ConnectionInfo> {
        self.msock.tracked_endpoints()
    }

    /// Get connection information about a specific node.
    ///
    /// Includes the node's [`PublicKey`], potential relay Url, its addresses with any known
    /// latency, and its [`crate::magicsock::ConnectionType`], which let's us know if we are
    /// currently communicating with that node over a `Direct` (UDP) or `Relay` (relay) connection.
    pub fn connection_info(&self, node_id: PublicKey) -> Option<ConnectionInfo> {
        self.msock.tracked_endpoint(node_id)
    }

    pub(crate) fn cancelled(&self) -> WaitForCancellationFuture<'_> {
        self.cancel_token.cancelled()
    }

    /// Connect to a remote endpoint, using just the nodes's [`PublicKey`].
    pub async fn connect_by_node_id(
        &self,
        node_id: &PublicKey,
        alpn: &[u8],
    ) -> Result<quinn::Connection> {
        let addr = NodeAddr::new(*node_id);
        self.connect(addr, alpn).await
    }

    /// Connect to a remote endpoint.
    ///
    /// A [`NodeAddr`] is required. It must contain the [`NodeId`] to dial and may also contain a
    /// relay URL and direct addresses. If direct addresses are provided, they will be used to
    /// try and establish a direct connection without involving a relay server.
    ///
    /// The `alpn`, or application-level protocol identifier, is also required. The remote endpoint
    /// must support this `alpn`, otherwise the connection attempt will fail with an error.
    ///
    /// If the [`NodeAddr`] contains only [`NodeId`] and no direct addresses and no relay servers,
    /// a discovery service will be invoked, if configured, to try and discover the node's
    /// addressing information. The discovery services must be configured globally per [`MagicEndpoint`]
    /// with [`MagicEndpointBuilder::discovery`]. The discovery service will also be invoked if
    /// none of the existing or provided direct addresses are reachable.
    ///
    /// If addresses or relay servers are neither provided nor can be discovered, the connection
    /// attempt will fail with an error.
    pub async fn connect(&self, node_addr: NodeAddr, alpn: &[u8]) -> Result<quinn::Connection> {
        // Connecting to ourselves is not supported.
        if node_addr.node_id == self.node_id() {
            bail!(
                "Connecting to ourself is not supported ({} is the node id of this node)",
                node_addr.node_id.fmt_short()
            );
        }

        if !node_addr.info.is_empty() {
            self.add_node_addr(node_addr.clone())?;
        }

        let NodeAddr { node_id, info } = node_addr;

        // Get the mapped IPv6 address from the magic socket. Quinn will connect to this address.
        let (addr, discovery) = match self.msock.get_mapping_addr(&node_id) {
            Some(addr) => {
                // We got a mapped address, which means we either spoke to this endpoint before, or
                // the user provided addressing info with the [`NodeAddr`].
                // This does not mean that we can actually connect to any of these addresses.
                // Therefore, we will invoke the discovery service if we haven't received from the
                // endpoint on any of the existing paths recently.
                // If the user provided addresses in this connect call, we will add a delay
                // followed by a recheck before starting the discovery, to give the magicsocket a
                // chance to test the newly provided addresses.
                let delay = (!info.is_empty()).then_some(DISCOVERY_WAIT_PERIOD);
                let discovery = DiscoveryTask::maybe_start_after_delay(self, node_id, delay)
                    .ok()
                    .flatten();
                (addr, discovery)
            }

            None => {
                // We have not spoken to this endpoint before, and the user provided no direct
                // addresses or relay URLs. Thus, we start a discovery task and wait for the first
                // result to arrive, and only then continue, because otherwise we wouldn't have any
                // path to the remote endpoint.
                let mut discovery = DiscoveryTask::start(self.clone(), node_id)?;
                discovery.first_arrived().await?;
                let addr = self.msock.get_mapping_addr(&node_id).ok_or_else(|| {
                    anyhow!("Failed to retrieve the mapped address from the magic socket. Unable to dial node {node_id:?}")
                })?;
                (addr, Some(discovery))
            }
        };

        debug!(
            "connecting to {}: (via {} - {:?})",
            node_id, addr, info.direct_addresses
        );

        // Start connecting via quinn. This will time out after 10 seconds if no reachable address
        // is available.
        let conn = self.connect_quinn(&node_id, alpn, addr).await;

        // Cancel the node discovery task (if still running).
        if let Some(discovery) = discovery {
            discovery.cancel();
        }

        conn
    }

    async fn connect_quinn(
        &self,
        node_id: &PublicKey,
        alpn: &[u8],
        addr: SocketAddr,
    ) -> Result<quinn::Connection> {
        let client_config = {
            let alpn_protocols = vec![alpn.to_vec()];
            let tls_client_config = tls::make_client_config(
                &self.secret_key,
                Some(*node_id),
                alpn_protocols,
                self.keylog,
            )?;
            let mut client_config = quinn::ClientConfig::new(Arc::new(tls_client_config));
            let mut transport_config = quinn::TransportConfig::default();
            transport_config.keep_alive_interval(Some(Duration::from_secs(1)));
            client_config.transport_config(Arc::new(transport_config));
            client_config
        };

        // TODO: We'd eventually want to replace "localhost" with something that makes more sense.
        let connect = self
            .endpoint
            .connect_with(client_config, addr, "localhost")?;

        connect.await.context("failed connecting to provider")
    }

    /// Inform the magic socket about addresses of the peer.
    ///
    /// This updates the magic socket's *netmap* with these addresses, which are used as candidates
    /// when connecting to this peer (in addition to addresses obtained from a relay server).
    ///
    /// Note: updating the magic socket's *netmap* will also prune any connections that are *not*
    /// present in the netmap.
    ///
    /// If no UDP addresses are added, and `relay_url` is `None`, it will error.
    /// If no UDP addresses are added, and the given `relay_url` cannot be dialed, it will error.
    // TODO: This is infallible, stop returning a result.
    pub fn add_node_addr(&self, node_addr: NodeAddr) -> Result<()> {
        // Connecting to ourselves is not supported.
        if node_addr.node_id == self.node_id() {
            bail!(
                "Adding our own address is not supported ({} is the node id of this node)",
                node_addr.node_id.fmt_short()
            );
        }
        self.msock.add_node_addr(node_addr);
        Ok(())
    }

    /// Close the QUIC endpoint and the magic socket.
    ///
    /// This will close all open QUIC connections with the provided error_code and reason. See
    /// [quinn::Connection] for details on how these are interpreted.
    ///
    /// It will then wait for all connections to actually be shutdown, and afterwards
    /// close the magic socket.
    ///
    /// Returns an error if closing the magic socket failed.
    /// TODO: Document error cases.
    pub async fn close(&self, error_code: VarInt, reason: &[u8]) -> Result<()> {
        self.cancel_token.cancel();
        self.endpoint.close(error_code, reason);
        Ok(())
    }

    /// Call to notify the system of potential network changes.
    ///
    /// On many systems iroh is able to detect network changes by itself, however
    /// some systems like android do not expose this functionality to native code.
    /// Android does however provide this functionality to Java code.  This
    /// function allows for notifying iroh of any potential network changes like
    /// this.
    ///
    /// Even when the network did not change, or iroh was already able to detect
    /// the network change itself, there is no harm in calling this function.
    pub async fn network_change(&self) {
        self.msock.network_change().await;
    }

    #[cfg(test)]
    pub(crate) fn magic_sock(&self) -> &MagicSockInner {
        &self.msock
    }

    #[cfg(test)]
    pub(crate) fn endpoint(&self) -> &quinn::Endpoint {
        &self.endpoint
    }
}

/// A [`magicsock::MagicSock`] handle for [`quinn::Endpoint`]
#[derive(Debug)]
struct QuinnSock {
    msock: magicsock::MagicSock,
}

impl Drop for QuinnSock {
    fn drop(&mut self) {
        if let Ok(rt) = tokio::runtime::Handle::try_current() {
            let msock = self.msock.clone();
            rt.spawn(async move { msock.close().await });
        } else {
            tracing::warn!("dropping Magisock outside an active tokio runtime")
        }
    }
}

impl quinn::AsyncUdpSocket for QuinnSock {
    fn poll_send(
        &self,
        state: &quinn_udp::UdpState,
        cx: &mut std::task::Context,
        transmits: &[quinn_udp::Transmit],
    ) -> std::task::Poll<std::prelude::v1::Result<usize, std::io::Error>> {
        self.msock.poll_send(state, cx, transmits)
    }

    fn poll_recv(
        &self,
        cx: &mut std::task::Context,
        bufs: &mut [std::io::IoSliceMut<'_>],
        meta: &mut [quinn_udp::RecvMeta],
    ) -> std::task::Poll<std::io::Result<usize>> {
        self.msock.poll_recv(cx, bufs, meta)
    }

    fn local_addr(&self) -> std::io::Result<SocketAddr> {
        quinn::AsyncUdpSocket::local_addr(&self.msock)
    }
}

/// Accept an incoming connection and extract the client-provided [`PublicKey`] and ALPN protocol.
pub async fn accept_conn(
    mut conn: quinn::Connecting,
) -> Result<(PublicKey, String, quinn::Connection)> {
    let alpn = get_alpn(&mut conn).await?;
    let conn = conn.await?;
    let peer_id = get_remote_node_id(&conn)?;
    Ok((peer_id, alpn, conn))
}

/// Extract the ALPN protocol from the peer's TLS certificate.
pub async fn get_alpn(connecting: &mut quinn::Connecting) -> Result<String> {
    let data = connecting.handshake_data().await?;
    match data.downcast::<quinn::crypto::rustls::HandshakeData>() {
        Ok(data) => match data.protocol {
            Some(protocol) => std::string::String::from_utf8(protocol).map_err(Into::into),
            None => bail!("no ALPN protocol available"),
        },
        Err(_) => bail!("unknown handshake type"),
    }
}

/// Extract the [`PublicKey`] from the peer's TLS certificate.
pub fn get_remote_node_id(connection: &quinn::Connection) -> Result<PublicKey> {
    let data = connection.peer_identity();
    match data {
        None => bail!("no peer certificate found"),
        Some(data) => match data.downcast::<Vec<rustls::Certificate>>() {
            Ok(certs) => {
                if certs.len() != 1 {
                    bail!(
                        "expected a single peer certificate, but {} found",
                        certs.len()
                    );
                }
                let cert = tls::certificate::parse(&certs[0])?;
                Ok(cert.peer_id())
            }
            Err(_) => bail!("invalid peer certificate"),
        },
    }
}

// TODO: These tests could still be flaky, lets fix that:
// https://github.com/n0-computer/iroh/issues/1183
#[cfg(test)]
mod tests {

    use std::time::Instant;

    use iroh_test::CallOnDrop;
    use rand_core::SeedableRng;
    use tracing::{error_span, info, info_span, Instrument};

    use crate::test_utils::run_relay_server;

    use super::*;

    const TEST_ALPN: &[u8] = b"n0/iroh/test";

    #[test]
    fn test_addr_info_debug() {
        let info = AddrInfo {
            relay_url: Some("https://relay.example.com".parse().unwrap()),
            direct_addresses: vec![SocketAddr::from(([1, 2, 3, 4], 1234))]
                .into_iter()
                .collect(),
        };
        assert_eq!(
            format!("{:?}", info),
            r#"AddrInfo { relay_url: Some(RelayUrl("https://relay.example.com./")), direct_addresses: {1.2.3.4:1234} }"#
        );
    }

    #[tokio::test]
    async fn test_connect_self() {
        let _guard = iroh_test::logging::setup();
        let ep = MagicEndpoint::builder()
            .alpns(vec![TEST_ALPN.to_vec()])
            .bind(0)
            .await
            .unwrap();
        let my_addr = ep.my_addr().await.unwrap();
        let res = ep.connect(my_addr.clone(), TEST_ALPN).await;
        assert!(res.is_err());
        let err = res.err().unwrap();
        assert!(err.to_string().starts_with("Connecting to ourself"));

        let res = ep.add_node_addr(my_addr);
        assert!(res.is_err());
        let err = res.err().unwrap();
        assert!(err.to_string().starts_with("Adding our own address"));
    }

    #[tokio::test]
    async fn magic_endpoint_connect_close() {
        let _guard = iroh_test::logging::setup();
        let (relay_map, relay_url, _guard) = run_relay_server().await.unwrap();
        let server_secret_key = SecretKey::generate();
        let server_peer_id = server_secret_key.public();

        let server = {
            let relay_map = relay_map.clone();
            tokio::spawn(
                async move {
                    let ep = MagicEndpoint::builder()
                        .secret_key(server_secret_key)
                        .alpns(vec![TEST_ALPN.to_vec()])
                        .relay_mode(RelayMode::Custom(relay_map))
                        .bind(0)
                        .await
                        .unwrap();
                    info!("accepting connection");
                    let conn = ep.accept().await.unwrap();
                    let (_peer_id, _alpn, conn) = accept_conn(conn).await.unwrap();
                    let mut stream = conn.accept_uni().await.unwrap();
                    let mut buf = [0u8, 5];
                    stream.read_exact(&mut buf).await.unwrap();
                    info!("Accepted 1 stream, received {buf:?}.  Closing now.");
                    // close the stream
                    conn.close(7u8.into(), b"bye");

                    let res = conn.accept_uni().await;
                    assert_eq!(res.unwrap_err(), quinn::ConnectionError::LocallyClosed);

                    let res = stream.read_to_end(10).await;
                    assert_eq!(
                        res.unwrap_err(),
                        quinn::ReadToEndError::Read(quinn::ReadError::ConnectionLost(
                            quinn::ConnectionError::LocallyClosed
                        ))
                    );
                    info!("server test completed");
                }
                .instrument(info_span!("test-server")),
            )
        };

        let client = tokio::spawn(
            async move {
                let ep = MagicEndpoint::builder()
                    .alpns(vec![TEST_ALPN.to_vec()])
                    .relay_mode(RelayMode::Custom(relay_map))
                    .bind(0)
                    .await
                    .unwrap();
                info!("client connecting");
                let node_addr = NodeAddr::new(server_peer_id).with_relay_url(relay_url);
                let conn = ep.connect(node_addr, TEST_ALPN).await.unwrap();
                let mut stream = conn.open_uni().await.unwrap();

                // First write is accepted by server.  We need this bit of synchronisation
                // because if the server closes after simply accepting the connection we can
                // not be sure our .open_uni() call would succeed as it may already receive
                // the error.
                stream.write_all(b"hello").await.unwrap();

                // Remote now closes the connection, we should see an error sometime soon.
                let err = conn.closed().await;
                let expected_err =
                    quinn::ConnectionError::ApplicationClosed(quinn::ApplicationClose {
                        error_code: 7u8.into(),
                        reason: b"bye".to_vec().into(),
                    });
                assert_eq!(err, expected_err);

                let res = stream.finish().await;
                assert_eq!(
                    res.unwrap_err(),
                    quinn::WriteError::ConnectionLost(expected_err.clone())
                );

                let res = conn.open_uni().await;
                assert_eq!(res.unwrap_err(), expected_err);
                info!("client test completed");
            }
            .instrument(info_span!("test-client")),
        );

        let (server, client) = tokio::join!(server, client);
        server.unwrap();
        client.unwrap();
    }

    /// Test that peers saved on shutdown are correctly loaded
    #[tokio::test]
    #[cfg_attr(target_os = "windows", ignore = "flaky")]
    async fn save_load_peers() {
        let _guard = iroh_test::logging::setup();

        let secret_key = SecretKey::generate();
        let root = testdir::testdir!();
        let path = root.join("peers");

        /// Create an endpoint for the test.
        async fn new_endpoint(secret_key: SecretKey, peers_path: PathBuf) -> MagicEndpoint {
            let mut transport_config = quinn::TransportConfig::default();
            transport_config.max_idle_timeout(Some(Duration::from_secs(10).try_into().unwrap()));

            MagicEndpoint::builder()
                .secret_key(secret_key.clone())
                .transport_config(transport_config)
                .peers_data_path(peers_path)
                .alpns(vec![TEST_ALPN.to_vec()])
                .bind(0)
                .await
                .unwrap()
        }

        // create the peer that will be added to the peer map
        let peer_id = SecretKey::generate().public();
        let direct_addr: SocketAddr =
            (std::net::IpAddr::V4(std::net::Ipv4Addr::LOCALHOST), 8758u16).into();
        let node_addr = NodeAddr::new(peer_id).with_direct_addresses([direct_addr]);

        info!("setting up first endpoint");
        // first time, create a magic endpoint without peers but a peers file and add addressing
        // information for a peer
        let endpoint = new_endpoint(secret_key.clone(), path.clone()).await;
        assert!(endpoint.connection_infos().is_empty());
        endpoint.add_node_addr(node_addr).unwrap();

        info!("closing endpoint");
        // close the endpoint and restart it
        endpoint.close(0u32.into(), b"done").await.unwrap();

        info!("restarting endpoint");
        // now restart it and check the addressing info of the peer
        let endpoint = new_endpoint(secret_key, path).await;
        let ConnectionInfo { mut addrs, .. } = endpoint.connection_info(peer_id).unwrap();
        let conn_addr = addrs.pop().unwrap().addr;
        assert_eq!(conn_addr, direct_addr);
    }

    #[tokio::test]
    async fn magic_endpoint_relay_connect_loop() {
        let _logging_guard = iroh_test::logging::setup();
        let start = Instant::now();
        let n_clients = 5;
        let n_chunks_per_client = 2;
        let chunk_size = 10;
        let mut rng = rand_chacha::ChaCha8Rng::seed_from_u64(42);
        let (relay_map, relay_url, _relay_guard) = run_relay_server().await.unwrap();
        let server_secret_key = SecretKey::generate_with_rng(&mut rng);
        let server_node_id = server_secret_key.public();

        // The server accepts the connections of the clients sequentially.
        let server = {
            let relay_map = relay_map.clone();
            tokio::spawn(
                async move {
                    let ep = MagicEndpoint::builder()
                        .secret_key(server_secret_key)
                        .alpns(vec![TEST_ALPN.to_vec()])
                        .relay_mode(RelayMode::Custom(relay_map))
                        .bind(0)
                        .await
                        .unwrap();
                    let eps = ep.local_addr().unwrap();
                    info!(me = %ep.node_id().fmt_short(), ipv4=%eps.0, ipv6=?eps.1, "server bound");
                    for i in 0..n_clients {
                        let now = Instant::now();
                        println!("[server] round {}", i + 1);
                        let incoming = ep.accept().await.unwrap();
                        let (peer_id, _alpn, conn) = accept_conn(incoming).await.unwrap();
                        info!(%i, peer = %peer_id.fmt_short(), "accepted connection");
                        let (mut send, mut recv) = conn.accept_bi().await.unwrap();
                        let mut buf = vec![0u8; chunk_size];
                        for _i in 0..n_chunks_per_client {
                            recv.read_exact(&mut buf).await.unwrap();
                            send.write_all(&buf).await.unwrap();
                        }
                        send.finish().await.unwrap();
                        recv.read_to_end(0).await.unwrap();
                        info!(%i, peer = %peer_id.fmt_short(), "finished");
                        println!("[server] round {} done in {:?}", i + 1, now.elapsed());
                    }
                }
                .instrument(error_span!("server")),
            )
        };
        let abort_handle = server.abort_handle();
        let _server_guard = CallOnDrop::new(move || {
            abort_handle.abort();
        });

        for i in 0..n_clients {
            let now = Instant::now();
            println!("[client] round {}", i + 1);
            let relay_map = relay_map.clone();
            let client_secret_key = SecretKey::generate_with_rng(&mut rng);
            let relay_url = relay_url.clone();
            async {
                info!("client binding");
                let ep = MagicEndpoint::builder()
                    .alpns(vec![TEST_ALPN.to_vec()])
                    .relay_mode(RelayMode::Custom(relay_map))
                    .secret_key(client_secret_key)
                    .bind(0)
                    .await
                    .unwrap();
                let eps = ep.local_addr().unwrap();
                info!(me = %ep.node_id().fmt_short(), ipv4=%eps.0, ipv6=?eps.1, "client bound");
                let node_addr = NodeAddr::new(server_node_id).with_relay_url(relay_url);
                info!(to = ?node_addr, "client connecting");
                let conn = ep.connect(node_addr, TEST_ALPN).await.unwrap();
                info!("client connected");
                let (mut send, mut recv) = conn.open_bi().await.unwrap();

                for i in 0..n_chunks_per_client {
                    let mut buf = vec![i; chunk_size];
                    send.write_all(&buf).await.unwrap();
                    recv.read_exact(&mut buf).await.unwrap();
                    assert_eq!(buf, vec![i; chunk_size]);
                }
                send.finish().await.unwrap();
                recv.read_to_end(0).await.unwrap();
                info!("client finished");
                ep.close(0u32.into(), &[]).await.unwrap();
                info!("client closed");
            }
            .instrument(error_span!("client", %i))
            .await;
            println!("[client] round {} done in {:?}", i + 1, now.elapsed());
        }

        server.await.unwrap();

        // We appear to have seen this being very slow at times.  So ensure we fail if this
        // test is too slow.  We're only making two connections transferring very little
        // data, this really shouldn't take long.
        if start.elapsed() > Duration::from_secs(15) {
            panic!("Test too slow, something went wrong");
        }
    }

    #[tokio::test]
    async fn magic_endpoint_bidi_send_recv() {
        let _logging_guard = iroh_test::logging::setup();
        let ep1 = MagicEndpoint::builder()
            .alpns(vec![TEST_ALPN.to_vec()])
            .relay_mode(RelayMode::Disabled)
            .bind(0)
            .await
            .unwrap();
        let ep2 = MagicEndpoint::builder()
            .alpns(vec![TEST_ALPN.to_vec()])
            .relay_mode(RelayMode::Disabled)
            .bind(0)
            .await
            .unwrap();
        let ep1_nodeaddr = ep1.my_addr().await.unwrap();
        let ep2_nodeaddr = ep2.my_addr().await.unwrap();
        ep1.add_node_addr(ep2_nodeaddr.clone()).unwrap();
        ep2.add_node_addr(ep1_nodeaddr.clone()).unwrap();
        let ep1_nodeid = ep1.node_id();
        let ep2_nodeid = ep2.node_id();
        eprintln!("node id 1 {ep1_nodeid}");
        eprintln!("node id 2 {ep2_nodeid}");

        async fn connect_hello(ep: MagicEndpoint, dst: NodeAddr) {
            let conn = ep.connect(dst, TEST_ALPN).await.unwrap();
            let (mut send, mut recv) = conn.open_bi().await.unwrap();
            send.write_all(b"hello").await.unwrap();
            send.finish().await.unwrap();
            let m = recv.read_to_end(100).await.unwrap();
            assert_eq!(m, b"world");
        }

        async fn accept_world(ep: MagicEndpoint, src: NodeId) {
            let incoming = ep.accept().await.unwrap();
            let (node_id, alpn, conn) = accept_conn(incoming).await.unwrap();
            assert_eq!(node_id, src);
            assert_eq!(alpn.as_bytes(), TEST_ALPN);
            let (mut send, mut recv) = conn.accept_bi().await.unwrap();
            let m = recv.read_to_end(100).await.unwrap();
            assert_eq!(m, b"hello");
            send.write_all(b"world").await.unwrap();
            send.finish().await.unwrap();
        }

        let p1_accept = tokio::spawn(accept_world(ep1.clone(), ep2_nodeid));
        let p2_accept = tokio::spawn(accept_world(ep2.clone(), ep1_nodeid));
        let p1_connect = tokio::spawn(connect_hello(ep1.clone(), ep2_nodeaddr));
        let p2_connect = tokio::spawn(connect_hello(ep2.clone(), ep1_nodeaddr));

        p1_accept.await.unwrap();
        p2_accept.await.unwrap();
        p1_connect.await.unwrap();
        p2_connect.await.unwrap();
    }
}<|MERGE_RESOLUTION|>--- conflicted
+++ resolved
@@ -15,12 +15,8 @@
     discovery::{Discovery, DiscoveryTask},
     dns::{default_resolver, DnsResolver},
     key::{PublicKey, SecretKey},
-<<<<<<< HEAD
     magicsock::{self, MagicSockInner},
-=======
-    magicsock::{self, MagicSock},
     relay::{RelayMap, RelayMode, RelayUrl},
->>>>>>> bd57656a
     tls, NodeId,
 };
 
