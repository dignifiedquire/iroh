--- conflicted
+++ resolved
@@ -18,13 +18,8 @@
 
 pub use super::magicsock::EndpointInfo as ConnectionInfo;
 
-<<<<<<< HEAD
-/// Adress information for a node.
+/// Address information for a node.
 #[derive(Debug, Serialize, Deserialize)]
-=======
-/// Address information for a node.
-#[derive(Debug)]
->>>>>>> e35ebba0
 pub struct NodeAddr {
     /// The node's public key.
     pub node_id: PublicKey,
