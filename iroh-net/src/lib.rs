--- conflicted
+++ resolved
@@ -1,12 +1,9 @@
-<<<<<<< HEAD
-#![deny(missing_docs, rustdoc::broken_intra_doc_links)]
-=======
 //! iroh-net provides connectivity for iroh.
 //!
 //! This crate is a collection of tools to establish connectivity between peers.  At
 //! the high level [`MagicEndpoint`] is used to establish a QUIC connection with
 //! authenticated peers, relaying and holepunching support.
->>>>>>> 81a0b1ec
+
 #![recursion_limit = "256"]
 #![deny(missing_docs, rustdoc::broken_intra_doc_links)]
 
