use std::{
    collections::HashMap,
    hash::Hash,
    net::{IpAddr, SocketAddr},
    path::Path,
    pin::Pin,
    task::{Context, Poll},
    time::Instant,
};

use anyhow::{ensure, Context as _};
use futures_lite::stream::Stream;
use iroh_base::key::NodeId;
use iroh_metrics::inc;
use parking_lot::Mutex;
use stun_rs::TransactionId;
use tokio::io::AsyncWriteExt;
use tracing::{debug, info, instrument, trace, warn};

use self::node_state::{NodeState, Options, PingHandled};
use super::{
    metrics::Metrics as MagicsockMetrics, ActorMessage, DiscoMessageSource, QuicMappedAddr,
};
use crate::{
    disco::{CallMeMaybe, Pong, SendAddr},
    key::PublicKey,
    relay::RelayUrl,
    stun, NodeAddr,
};

mod best_addr;
mod node_state;

pub use node_state::{ConnectionType, ControlMsg, DirectAddrInfo, NodeInfo};
pub(super) use node_state::{DiscoPingPurpose, PingAction, PingRole, SendPing};

/// Number of nodes that are inactive for which we keep info about. This limit is enforced
/// periodically via [`NodeMap::prune_inactive`].
const MAX_INACTIVE_NODES: usize = 30;

/// Map of the [`NodeState`] information for all the known nodes.
///
/// The nodes can be looked up by:
///
/// - The node's ID in this map, only useful if you know the ID from an insert or lookup.
///   This is static and never changes.
///
/// - The [`QuicMappedAddr`] which internally identifies the node to the QUIC stack.  This
///   is static and never changes.
///
/// - The nodes's public key, aka `PublicKey` or "node_key".  This is static and never changes,
///   however a node could be added when this is not yet known.
///
/// - A public socket address on which they are reachable on the internet, known as ip-port.
///   These come and go as the node moves around on the internet
///
/// An index of nodeInfos by node key, QuicMappedAddr, and discovered ip:port endpoints.
#[derive(Default, Debug)]
pub(super) struct NodeMap {
    inner: Mutex<NodeMapInner>,
}

#[derive(Default, Debug)]
pub(super) struct NodeMapInner {
    by_node_key: HashMap<NodeId, usize>,
    by_ip_port: HashMap<IpPort, usize>,
    by_quic_mapped_addr: HashMap<QuicMappedAddr, usize>,
    by_id: HashMap<usize, NodeState>,
    next_id: usize,
}

/// Identifier to look up a [`NodeState`] in the [`NodeMap`].
///
/// You can look up entries in [`NodeMap`] with various keys, depending on the context you
/// have for the node.  These are all the keys the [`NodeMap`] can use.
#[derive(Clone)]
enum NodeStateKey<'a> {
    Idx(&'a usize),
    NodeId(&'a NodeId),
    QuicMappedAddr(&'a QuicMappedAddr),
    IpPort(&'a IpPort),
}

impl NodeMap {
    /// Create a new [`NodeMap`] from data stored in `path`.
    pub(super) fn load_from_file(path: impl AsRef<Path>) -> anyhow::Result<Self> {
        Ok(Self::from_inner(NodeMapInner::load_from_file(path)?))
    }

    fn from_inner(inner: NodeMapInner) -> Self {
        Self {
            inner: Mutex::new(inner),
        }
    }

<<<<<<< HEAD
    /// Get the known node addresses which should be persisted.
    pub fn node_addresses_for_storage(&self) -> Vec<NodeAddr> {
        self.inner.lock().node_addresses_for_storage().collect()
=======
    /// Get the known node addresses stored in the map. Nodes with empty addressing information are
    /// filtered out.
    #[cfg(test)]
    pub(super) fn known_node_addresses(&self) -> Vec<NodeAddr> {
        self.inner.lock().known_node_addresses().collect()
>>>>>>> 06e0b7b3
    }

    /// Add the contact information for a node.
    pub(super) fn add_node_addr(&self, node_addr: NodeAddr) {
        self.inner.lock().add_node_addr(node_addr)
    }

    /// Number of nodes currently listed.
    pub(super) fn node_count(&self) -> usize {
        self.inner.lock().node_count()
    }

    pub(super) fn receive_udp(&self, udp_addr: SocketAddr) -> Option<(PublicKey, QuicMappedAddr)> {
        self.inner.lock().receive_udp(udp_addr)
    }

    pub(super) fn receive_relay(&self, relay_url: &RelayUrl, src: PublicKey) -> QuicMappedAddr {
        self.inner.lock().receive_relay(relay_url, &src)
    }

    pub(super) fn notify_ping_sent(
        &self,
        id: usize,
        dst: SendAddr,
        tx_id: stun::TransactionId,
        purpose: DiscoPingPurpose,
        msg_sender: tokio::sync::mpsc::Sender<ActorMessage>,
    ) {
        if let Some(ep) = self.inner.lock().get_mut(NodeStateKey::Idx(&id)) {
            ep.ping_sent(dst, tx_id, purpose, msg_sender);
        }
    }

    pub(super) fn notify_ping_timeout(&self, id: usize, tx_id: stun::TransactionId) {
        if let Some(ep) = self.inner.lock().get_mut(NodeStateKey::Idx(&id)) {
            ep.ping_timeout(tx_id);
        }
    }

    pub(super) fn get_quic_mapped_addr_for_node_key(
        &self,
        node_key: &PublicKey,
    ) -> Option<QuicMappedAddr> {
        self.inner
            .lock()
            .get(NodeStateKey::NodeId(node_key))
            .map(|ep| *ep.quic_mapped_addr())
    }

    /// Insert a received ping into the node map, and return whether a ping with this tx_id was already
    /// received.
    pub(super) fn handle_ping(
        &self,
        sender: PublicKey,
        src: SendAddr,
        tx_id: TransactionId,
    ) -> PingHandled {
        self.inner.lock().handle_ping(sender, src, tx_id)
    }

    pub(super) fn handle_pong(&self, sender: PublicKey, src: &DiscoMessageSource, pong: Pong) {
        self.inner.lock().handle_pong(sender, src, pong)
    }

    #[must_use = "actions must be handled"]
    pub(super) fn handle_call_me_maybe(
        &self,
        sender: PublicKey,
        cm: CallMeMaybe,
    ) -> Vec<PingAction> {
        self.inner.lock().handle_call_me_maybe(sender, cm)
    }

    #[allow(clippy::type_complexity)]
    pub(super) fn get_send_addrs(
        &self,
        addr: &QuicMappedAddr,
        have_ipv6: bool,
    ) -> Option<(
        PublicKey,
        Option<SocketAddr>,
        Option<RelayUrl>,
        Vec<PingAction>,
    )> {
        let mut inner = self.inner.lock();
        let ep = inner.get_mut(NodeStateKey::QuicMappedAddr(addr))?;
        let public_key = *ep.public_key();
        let (udp_addr, relay_url, msgs) = ep.get_send_addrs(have_ipv6);
        Some((public_key, udp_addr, relay_url, msgs))
    }

    pub(super) fn notify_shutdown(&self) {
        let mut inner = self.inner.lock();
        for (_, ep) in inner.node_states_mut() {
            ep.reset();
        }
    }

    pub(super) fn reset_node_states(&self) {
        let mut inner = self.inner.lock();
        for (_, ep) in inner.node_states_mut() {
            ep.note_connectivity_change();
        }
    }

    pub(super) fn nodes_stayin_alive(&self) -> Vec<PingAction> {
        let mut inner = self.inner.lock();
        inner
            .node_states_mut()
            .flat_map(|(_idx, node_state)| node_state.stayin_alive())
            .collect()
    }

    /// Gets the [`NodeInfo`]s for each endpoint
    pub(super) fn node_infos(&self, now: Instant) -> Vec<NodeInfo> {
        self.inner.lock().node_infos(now)
    }

    /// Returns a stream of [`ConnectionType`].
    ///
    /// Sends the current [`ConnectionType`] whenever any changes to the
    /// connection type for `public_key` has occured.
    ///
    /// # Errors
    ///
    /// Will return an error if there is not an entry in the [`NodeMap`] for
    /// the `public_key`
    pub(super) fn conn_type_stream(
        &self,
        public_key: &PublicKey,
    ) -> anyhow::Result<ConnectionTypeStream> {
        self.inner.lock().conn_type_stream(public_key)
    }

    /// Get the [`NodeInfo`]s for each endpoint
    pub(super) fn node_info(&self, public_key: &PublicKey) -> Option<NodeInfo> {
        self.inner.lock().node_info(public_key)
    }

    /// Saves the known node info to the given path, returning the number of nodes persisted.
    pub(super) async fn save_to_file(&self, path: &Path) -> anyhow::Result<usize> {
        ensure!(!path.is_dir(), "{} must be a file", path.display());

        // always prune inactive addresses first
        self.prune_inactive();

        // persist only the nodes which were
        // * not used at all (so we don't forget everything we loaded)
        // * were attempted to be used, and have at least one usable path
        let mut known_nodes = self.node_addresses_for_storage().into_iter().peekable();
        if known_nodes.peek().is_none() {
            // prevent file handling if unnecessary
            return Ok(0);
        }

        let mut ext = path.extension().map(|s| s.to_owned()).unwrap_or_default();
        ext.push(".tmp");
        let tmp_path = path.with_extension(ext);

        if tokio::fs::try_exists(&tmp_path).await.unwrap_or(false) {
            tokio::fs::remove_file(&tmp_path)
                .await
                .context("failed deleting existing tmp file")?;
        }
        if let Some(parent) = tmp_path.parent() {
            tokio::fs::create_dir_all(parent).await?;
        }
        let mut tmp = tokio::fs::File::create(&tmp_path)
            .await
            .context("failed creating tmp file")?;

        let mut count = 0;
        for node_addr in known_nodes {
            let ser = postcard::to_stdvec(&node_addr).context("failed to serialize node data")?;
            tmp.write_all(&ser)
                .await
                .context("failed to persist node data")?;
            count += 1;
        }
        tmp.flush().await.context("failed to flush node data")?;
        drop(tmp);

        // move the file
        tokio::fs::rename(tmp_path, path)
            .await
            .context("failed renaming node data file")?;
        Ok(count)
    }

    /// Prunes nodes without recent activity so that at most [`MAX_INACTIVE_NODES`] are kept.
    pub(super) fn prune_inactive(&self) {
        self.inner.lock().prune_inactive();
    }
}

impl NodeMapInner {
    /// Get those node addresses from the map which should be persistet.
    ///
    /// This filters out all addresses which were neither loaded from storage nor used.
    /// For node addresses which were used, only the used paths will be included.
    fn node_addresses_for_storage(&self) -> impl Iterator<Item = NodeAddr> + '_ {
        self.by_id
            .values()
            .filter_map(|endpoint| endpoint.node_addr_for_storage())
    }

    /// Create a new [`NodeMap`] from data stored in `path`.
    fn load_from_file(path: impl AsRef<Path>) -> anyhow::Result<Self> {
        let path = path.as_ref();
        ensure!(path.is_file(), "{} is not a file", path.display());
        let mut me = NodeMapInner::default();
        let contents = std::fs::read(path)?;
        let mut slice: &[u8] = &contents;
        while !slice.is_empty() {
            let (node_addr, next_contents) =
                postcard::take_from_bytes(slice).context("failed to load node data")?;
            me.add_node_addr(node_addr);
            slice = next_contents;
        }
        Ok(me)
    }

    /// Add the contact information for a node.
    #[instrument(skip_all, fields(node = %node_addr.node_id.fmt_short()))]
    fn add_node_addr(&mut self, node_addr: NodeAddr) {
        let NodeAddr { node_id, info } = node_addr;

        let node_state = self.get_or_insert_with(NodeStateKey::NodeId(&node_id), || Options {
            node_id,
            relay_url: info.relay_url.clone(),
            active: false,
        });

        node_state.update_from_node_addr(&info);
        let id = node_state.id();
        for addr in &info.direct_addresses {
            self.set_node_state_for_ip_port(*addr, id);
        }
    }

    fn get_id(&self, id: NodeStateKey) -> Option<usize> {
        match id {
            NodeStateKey::Idx(id) => Some(*id),
            NodeStateKey::NodeId(node_key) => self.by_node_key.get(node_key).copied(),
            NodeStateKey::QuicMappedAddr(addr) => self.by_quic_mapped_addr.get(addr).copied(),
            NodeStateKey::IpPort(ipp) => self.by_ip_port.get(ipp).copied(),
        }
    }

    fn get_mut(&mut self, id: NodeStateKey) -> Option<&mut NodeState> {
        self.get_id(id).and_then(|id| self.by_id.get_mut(&id))
    }

    fn get(&self, id: NodeStateKey) -> Option<&NodeState> {
        self.get_id(id).and_then(|id| self.by_id.get(&id))
    }

    fn get_or_insert_with(
        &mut self,
        id: NodeStateKey,
        f: impl FnOnce() -> Options,
    ) -> &mut NodeState {
        let id = self.get_id(id);
        match id {
            None => self.insert_node(f()),
            Some(id) => self.by_id.get_mut(&id).expect("is not empty"),
        }
    }

    /// Number of nodes currently listed.
    fn node_count(&self) -> usize {
        self.by_id.len()
    }

    /// Marks the node we believe to be at `ipp` as recently used.
    fn receive_udp(&mut self, udp_addr: SocketAddr) -> Option<(NodeId, QuicMappedAddr)> {
        let ip_port: IpPort = udp_addr.into();
        let Some(node_state) = self.get_mut(NodeStateKey::IpPort(&ip_port)) else {
            info!(src=%udp_addr, "receive_udp: no node_state found for addr, ignore");
            return None;
        };
        node_state.receive_udp(ip_port, Instant::now());
        Some((*node_state.public_key(), *node_state.quic_mapped_addr()))
    }

    #[instrument(skip_all, fields(src = %src.fmt_short()))]
    fn receive_relay(&mut self, relay_url: &RelayUrl, src: &PublicKey) -> QuicMappedAddr {
        let node_state = self.get_or_insert_with(NodeStateKey::NodeId(src), || {
            trace!("packets from unknown node, insert into node map");
            Options {
                node_id: *src,
                relay_url: Some(relay_url.clone()),
                active: true,
            }
        });
        node_state.receive_relay(relay_url, src, Instant::now());
        *node_state.quic_mapped_addr()
    }

    fn node_states(&self) -> impl Iterator<Item = (&usize, &NodeState)> {
        self.by_id.iter()
    }

    fn node_states_mut(&mut self) -> impl Iterator<Item = (&usize, &mut NodeState)> {
        self.by_id.iter_mut()
    }

    /// Get the [`NodeInfo`]s for each endpoint
    fn node_infos(&self, now: Instant) -> Vec<NodeInfo> {
        self.node_states().map(|(_, ep)| ep.info(now)).collect()
    }

    /// Get the [`NodeInfo`]s for each endpoint
    fn node_info(&self, public_key: &PublicKey) -> Option<NodeInfo> {
        self.get(NodeStateKey::NodeId(public_key))
            .map(|ep| ep.info(Instant::now()))
    }

    /// Returns a stream of [`ConnectionType`].
    ///
    /// Sends the current [`ConnectionType`] whenever any changes to the
    /// connection type for `public_key` has occured.
    ///
    /// # Errors
    ///
    /// Will return an error if there is not an entry in the [`NodeMap`] for
    /// the `public_key`
    fn conn_type_stream(&self, public_key: &PublicKey) -> anyhow::Result<ConnectionTypeStream> {
        match self.get(NodeStateKey::NodeId(public_key)) {
            Some(ep) => Ok(ConnectionTypeStream {
                initial: Some(ep.conn_type()),
                inner: ep.conn_type_stream(),
            }),
            None => anyhow::bail!("No endpoint for {public_key:?} found"),
        }
    }

    fn handle_pong(&mut self, sender: PublicKey, src: &DiscoMessageSource, pong: Pong) {
        if let Some(ns) = self.get_mut(NodeStateKey::NodeId(&sender)).as_mut() {
            let insert = ns.handle_pong(&pong, src.into());
            if let Some((src, key)) = insert {
                self.set_node_key_for_ip_port(src, &key);
            }
            trace!(?insert, "received pong")
        } else {
            warn!("received pong: node unknown, ignore")
        }
    }

    #[must_use = "actions must be handled"]
    fn handle_call_me_maybe(&mut self, sender: PublicKey, cm: CallMeMaybe) -> Vec<PingAction> {
        let ns_id = NodeStateKey::NodeId(&sender);
        if let Some(id) = self.get_id(ns_id.clone()) {
            for number in &cm.my_numbers {
                // ensure the new addrs are known
                self.set_node_state_for_ip_port(*number, id);
            }
        }
        match self.get_mut(ns_id) {
            None => {
                inc!(MagicsockMetrics, recv_disco_call_me_maybe_bad_disco);
                debug!("received call-me-maybe: ignore, node is unknown");
                vec![]
            }
            Some(ns) => {
                debug!(endpoints = ?cm.my_numbers, "received call-me-maybe");

                ns.handle_call_me_maybe(cm)
            }
        }
    }

    fn handle_ping(
        &mut self,
        sender: PublicKey,
        src: SendAddr,
        tx_id: TransactionId,
    ) -> PingHandled {
        let node_state = self.get_or_insert_with(NodeStateKey::NodeId(&sender), || {
            debug!("received ping: node unknown, add to node map");
            Options {
                node_id: sender,
                relay_url: src.relay_url(),
                active: true,
            }
        });

        let handled = node_state.handle_ping(src.clone(), tx_id);
        if let SendAddr::Udp(ref addr) = src {
            if matches!(handled.role, PingRole::NewPath) {
                self.set_node_key_for_ip_port(*addr, &sender);
            }
        }
        handled
    }

    /// Inserts a new node into the [`NodeMap`].
    fn insert_node(&mut self, options: Options) -> &mut NodeState {
        info!(
            node = %options.node_id.fmt_short(),
            relay_url = ?options.relay_url,
            "inserting new node in NodeMap",
        );
        let id = self.next_id;
        self.next_id = self.next_id.wrapping_add(1);
        let node_state = NodeState::new(id, options);

        // update indices
        self.by_quic_mapped_addr
            .insert(*node_state.quic_mapped_addr(), id);
        self.by_node_key.insert(*node_state.public_key(), id);

        self.by_id.insert(id, node_state);
        self.by_id.get_mut(&id).expect("just inserted")
    }

    /// Makes future node lookups by ipp return the same endpoint as a lookup by nk.
    ///
    /// This should only be called with a fully verified mapping of ipp to
    /// nk, because calling this function defines the endpoint we hand to
    /// WireGuard for packets received from ipp.
    fn set_node_key_for_ip_port(&mut self, ipp: impl Into<IpPort>, nk: &PublicKey) {
        let ipp = ipp.into();
        if let Some(id) = self.by_ip_port.get(&ipp) {
            if !self.by_node_key.contains_key(nk) {
                self.by_node_key.insert(*nk, *id);
            }
            self.by_ip_port.remove(&ipp);
        }
        if let Some(id) = self.by_node_key.get(nk) {
            trace!("insert ip -> id: {:?} -> {}", ipp, id);
            self.by_ip_port.insert(ipp, *id);
        }
    }

    fn set_node_state_for_ip_port(&mut self, ipp: impl Into<IpPort>, id: usize) {
        let ipp = ipp.into();
        trace!(?ipp, ?id, "set endpoint for ip:port");
        self.by_ip_port.insert(ipp, id);
    }

    /// Prunes nodes without recent activity so that at most [`MAX_INACTIVE_NODES`] are kept.
    fn prune_inactive(&mut self) {
        let now = Instant::now();
        let mut prune_candidates: Vec<_> = self
            .by_id
            .values()
            .filter(|node| !node.is_active(&now))
            .map(|node| (*node.public_key(), node.last_used()))
            .collect();

        let prune_count = prune_candidates.len().saturating_sub(MAX_INACTIVE_NODES);
        if prune_count == 0 {
            // within limits
            return;
        }

        prune_candidates.sort_unstable_by_key(|(_pk, last_used)| *last_used);
        prune_candidates.truncate(prune_count);
        for (public_key, last_used) in prune_candidates.into_iter() {
            let node = public_key.fmt_short();
            match last_used.map(|instant| instant.elapsed()) {
                Some(last_used) => trace!(%node, ?last_used, "pruning inactive"),
                None => trace!(%node, last_used=%"never", "pruning inactive"),
            }

            let Some(id) = self.by_node_key.remove(&public_key) else {
                debug_assert!(false, "missing by_node_key entry for pk in by_id");
                continue;
            };

            let Some(ep) = self.by_id.remove(&id) else {
                debug_assert!(false, "missing by_id entry for id in by_node_key");
                continue;
            };

            for ip_port in ep.direct_addresses() {
                self.by_ip_port.remove(&ip_port);
            }

            self.by_quic_mapped_addr.remove(ep.quic_mapped_addr());
        }
    }
}

/// Stream returning `ConnectionTypes`
#[derive(Debug)]
pub struct ConnectionTypeStream {
    initial: Option<ConnectionType>,
    inner: watchable::WatcherStream<ConnectionType>,
}

impl Stream for ConnectionTypeStream {
    type Item = ConnectionType;

    fn poll_next(mut self: Pin<&mut Self>, cx: &mut Context<'_>) -> Poll<Option<Self::Item>> {
        let this = &mut *self;
        if let Some(initial_conn_type) = this.initial.take() {
            return Poll::Ready(Some(initial_conn_type));
        }
        Pin::new(&mut this.inner).poll_next(cx)
    }
}

/// An (Ip, Port) pair.
///
/// NOTE: storing an [`IpPort`] is safer than storing a [`SocketAddr`] because for IPv6 socket
/// addresses include fields that can't be assumed consistent even within a single connection.
#[derive(Debug, derive_more::Display, Clone, Copy, Hash, PartialEq, Eq, PartialOrd, Ord)]
#[display("{}", SocketAddr::from(*self))]
pub struct IpPort {
    ip: IpAddr,
    port: u16,
}

impl From<SocketAddr> for IpPort {
    fn from(socket_addr: SocketAddr) -> Self {
        Self {
            ip: socket_addr.ip(),
            port: socket_addr.port(),
        }
    }
}

impl From<IpPort> for SocketAddr {
    fn from(ip_port: IpPort) -> Self {
        let IpPort { ip, port } = ip_port;
        (ip, port).into()
    }
}

impl IpPort {
    pub fn ip(&self) -> &IpAddr {
        &self.ip
    }

    pub fn port(&self) -> u16 {
        self.port
    }
}

#[cfg(test)]
mod tests {
    use super::node_state::MAX_INACTIVE_DIRECT_ADDRESSES;
    use super::*;
    use crate::{key::SecretKey, magic_endpoint::AddrInfo};
    use std::net::Ipv4Addr;

    /// Test persisting and loading of known nodes.
    #[tokio::test]
    async fn load_save_node_data() {
        let _guard = iroh_test::logging::setup();

        let node_map = NodeMap::default();

        let node_a = SecretKey::generate().public();
        let node_b = SecretKey::generate().public();
        let node_c = SecretKey::generate().public();
        let node_d = SecretKey::generate().public();

        let relay_x: RelayUrl = "https://my-relay-1.com".parse().unwrap();
        let relay_y: RelayUrl = "https://my-relay-2.com".parse().unwrap();

        let direct_addresses_a = [addr(4000), addr(4001)];
        let direct_addresses_c = [addr(5000)];

        let node_addr_a = NodeAddr::new(node_a)
            .with_relay_url(relay_x)
            .with_direct_addresses(direct_addresses_a);
        let node_addr_b = NodeAddr::new(node_b).with_relay_url(relay_y);
        let node_addr_c = NodeAddr::new(node_c).with_direct_addresses(direct_addresses_c);
        let node_addr_d = NodeAddr::new(node_d);

        node_map.add_node_addr(node_addr_a);
        node_map.add_node_addr(node_addr_b);
        node_map.add_node_addr(node_addr_c);
        node_map.add_node_addr(node_addr_d);

        let root = testdir::testdir!();
        let path = root.join("nodes.postcard");
        node_map.save_to_file(&path).await.unwrap();

        let loaded_node_map = NodeMap::load_from_file(&path).unwrap();
        let loaded: HashMap<PublicKey, AddrInfo> = loaded_node_map
            .node_addresses_for_storage()
            .into_iter()
            .map(|NodeAddr { node_id, info }| (node_id, info))
            .collect();

        let og: HashMap<PublicKey, AddrInfo> = node_map
            .node_addresses_for_storage()
            .into_iter()
            .map(|NodeAddr { node_id, info }| (node_id, info))
            .collect();
        // compare the node maps via their known nodes
        assert_eq!(og, loaded);
    }

    fn addr(port: u16) -> SocketAddr {
        (std::net::IpAddr::V4(Ipv4Addr::LOCALHOST), port).into()
    }

    #[tokio::test]
    async fn save_node_map_cases() {
        let node_a = SecretKey::generate().public();
        let direct_addrs_a = [addr(4000), addr(4001)];
        let node_addr_a = NodeAddr::new(node_a).with_direct_addresses(direct_addrs_a);

        let node_map = NodeMap::default();
        node_map.add_node_addr(node_addr_a.clone());

        // unused endpoints are included
        let list = node_map.node_addresses_for_storage();
        assert_eq!(list, vec![node_addr_a.clone()]);

        // once the endpoint is used, only valid paths are included
        node_map.receive_udp(direct_addrs_a[0]);
        let list = node_map.node_addresses_for_storage();
        assert_eq!(
            list,
            vec![NodeAddr::new(node_a).with_direct_addresses([direct_addrs_a[0]])]
        );

        // if all paths are used, all are included
        node_map.receive_udp(direct_addrs_a[1]);
        let list = node_map.node_addresses_for_storage();
        assert_eq!(list, vec![node_addr_a.clone()]);
    }

    #[test]
    fn test_prune_direct_addresses() {
        let _guard = iroh_test::logging::setup();

        let node_map = NodeMap::default();
        let public_key = SecretKey::generate().public();
        let id = node_map
            .inner
            .lock()
            .insert_node(Options {
                node_id: public_key,
                relay_url: None,
                active: false,
            })
            .id();

        const LOCALHOST: IpAddr = IpAddr::V4(std::net::Ipv4Addr::LOCALHOST);

        // add [`MAX_INACTIVE_DIRECT_ADDRESSES`] active direct addresses and double
        // [`MAX_INACTIVE_DIRECT_ADDRESSES`] that are inactive

        info!("Adding active addresses");
        for i in 0..MAX_INACTIVE_DIRECT_ADDRESSES {
            let addr = SocketAddr::new(LOCALHOST, 5000 + i as u16);
            let node_addr = NodeAddr::new(public_key).with_direct_addresses([addr]);
            // add address
            node_map.add_node_addr(node_addr);
            // make it active
            node_map.inner.lock().receive_udp(addr);
        }

        info!("Adding offline/inactive addresses");
        for i in 0..MAX_INACTIVE_DIRECT_ADDRESSES * 2 {
            let addr = SocketAddr::new(LOCALHOST, 6000 + i as u16);
            let node_addr = NodeAddr::new(public_key).with_direct_addresses([addr]);
            node_map.add_node_addr(node_addr);
        }

        let mut node_map_inner = node_map.inner.lock();
        let endpoint = node_map_inner.by_id.get_mut(&id).unwrap();

        info!("Adding alive addresses");
        for i in 0..MAX_INACTIVE_DIRECT_ADDRESSES {
            let addr = SendAddr::Udp(SocketAddr::new(LOCALHOST, 7000 + i as u16));
            let txid = stun::TransactionId::from([i as u8; 12]);
            // Note that this already invokes .prune_direct_addresses() because these are
            // new UDP paths.
            endpoint.handle_ping(addr, txid);
        }

        info!("Pruning addresses");
        endpoint.prune_direct_addresses();

        // Half the offline addresses should have been pruned.  All the active and alive
        // addresses should have been kept.
        assert_eq!(
            endpoint.direct_addresses().count(),
            MAX_INACTIVE_DIRECT_ADDRESSES * 3
        );

        // We should have both offline and alive addresses which are not active.
        assert_eq!(
            endpoint
                .direct_address_states()
                .filter(|(_addr, state)| !state.is_active())
                .count(),
            MAX_INACTIVE_DIRECT_ADDRESSES * 2
        )
    }

    #[test]
    fn test_prune_inactive() {
        let node_map = NodeMap::default();
        // add one active node and more than MAX_INACTIVE_NODES inactive nodes
        let active_node = SecretKey::generate().public();
        let addr = SocketAddr::new(IpAddr::V4(Ipv4Addr::LOCALHOST), 167);
        node_map.add_node_addr(NodeAddr::new(active_node).with_direct_addresses([addr]));
        node_map.inner.lock().receive_udp(addr).expect("registered");

        for _ in 0..MAX_INACTIVE_NODES + 1 {
            let node = SecretKey::generate().public();
            node_map.add_node_addr(NodeAddr::new(node));
        }

        assert_eq!(node_map.node_count(), MAX_INACTIVE_NODES + 2);
        node_map.prune_inactive();
        assert_eq!(node_map.node_count(), MAX_INACTIVE_NODES + 1);
        node_map
            .inner
            .lock()
            .get(NodeStateKey::NodeId(&active_node))
            .expect("should not be pruned");
    }
}<|MERGE_RESOLUTION|>--- conflicted
+++ resolved
@@ -93,17 +93,9 @@
         }
     }
 
-<<<<<<< HEAD
     /// Get the known node addresses which should be persisted.
     pub fn node_addresses_for_storage(&self) -> Vec<NodeAddr> {
         self.inner.lock().node_addresses_for_storage().collect()
-=======
-    /// Get the known node addresses stored in the map. Nodes with empty addressing information are
-    /// filtered out.
-    #[cfg(test)]
-    pub(super) fn known_node_addresses(&self) -> Vec<NodeAddr> {
-        self.inner.lock().known_node_addresses().collect()
->>>>>>> 06e0b7b3
     }
 
     /// Add the contact information for a node.
