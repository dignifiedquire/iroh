use std::collections::{btree_map::Entry, BTreeSet, HashMap};
use std::hash::Hash;
use std::net::{IpAddr, SocketAddr};
use std::time::{Duration, Instant};

use iroh_metrics::inc;
use serde::{Deserialize, Serialize};
use tokio::sync::mpsc;
use tracing::{debug, event, info, instrument, trace, warn, Level};
use watchable::{Watchable, WatcherStream};

use crate::disco::{self, SendAddr};
use crate::endpoint::AddrInfo;
use crate::key::PublicKey;
use crate::magicsock::{ActorMessage, MagicsockMetrics, QuicMappedAddr, Timer, HEARTBEAT_INTERVAL};
use crate::net::ip::is_unicast_link_local;
use crate::relay::RelayUrl;
use crate::util::relay_only_mode;
use crate::{stun, NodeAddr, NodeId};

use super::best_addr::{self, ClearReason, Source};
use super::path_state::{summarize_node_paths, PathState};
use super::udp_paths::{NodeUdpPaths, UdpSendAddr};
use super::IpPort;

/// Number of addresses that are not active that we keep around per node.
///
/// See [`NodeState::prune_direct_addresses`].
pub(super) const MAX_INACTIVE_DIRECT_ADDRESSES: usize = 20;

/// How long since an endpoint path was last alive before it might be pruned.
const LAST_ALIVE_PRUNE_DURATION: Duration = Duration::from_secs(120);

/// How long we wait for a pong reply before assuming it's never coming.
const PING_TIMEOUT_DURATION: Duration = Duration::from_secs(5);

/// The latency at or under which we don't try to upgrade to a better path.
const GOOD_ENOUGH_LATENCY: Duration = Duration::from_millis(5);

/// How long since the last activity we try to keep an established endpoint peering alive.
/// It's also the idle time at which we stop doing STUN queries to keep NAT mappings alive.
pub(super) const SESSION_ACTIVE_TIMEOUT: Duration = Duration::from_secs(45);

/// How often we try to upgrade to a better patheven if we have some non-relay route that works.
const UPGRADE_INTERVAL: Duration = Duration::from_secs(60);

/// How long until we send a stayin alive ping
const STAYIN_ALIVE_MIN_ELAPSED: Duration = Duration::from_secs(2);

#[derive(Debug)]
pub(in crate::magicsock) enum PingAction {
    SendCallMeMaybe {
        relay_url: RelayUrl,
        dst_node: NodeId,
    },
    SendPing(SendPing),
}

#[derive(Debug)]
pub(in crate::magicsock) struct SendPing {
    pub id: usize,
    pub dst: SendAddr,
    pub dst_node: NodeId,
    pub tx_id: stun::TransactionId,
    pub purpose: DiscoPingPurpose,
}

/// Indicating an [`NodeState`] has handled a ping.
#[derive(Debug)]
pub struct PingHandled {
    /// What this ping did to the [`NodeState`].
    pub role: PingRole,
    /// Whether the sender path should also be pinged.
    ///
    /// This is the case if an [`NodeState`] does not yet have a direct path, i.e. it has no
    /// best_addr.  In this case we want to ping right back to open the direct path in this
    /// direction as well.
    pub needs_ping_back: Option<SendPing>,
}

#[derive(Debug)]
pub enum PingRole {
    Duplicate,
    NewPath,
    LikelyHeartbeat,
    Activate,
}

/// An iroh node, which we can have connections with.
///
/// The whole point of the magicsock is that we can have multiple **paths** to a particular
/// node.  One of these paths is via the endpoint's home relay node but as we establish a
/// connection we'll hopefully discover more direct paths.
#[derive(Debug)]
pub(super) struct NodeState {
    /// The ID used as index in the [`NodeMap`].
    ///
    /// [`NodeMap`]: super::NodeMap
    id: usize,
    /// The UDP address used on the QUIC-layer to address this node.
    quic_mapped_addr: QuicMappedAddr,
    /// The global identifier for this endpoint.
    node_id: NodeId,
    /// The last time we pinged all endpoints.
    last_full_ping: Option<Instant>,
    /// The url of relay node that we can relay over to communicate.
    ///
    /// The fallback/bootstrap path, if non-zero (non-zero for well-behaved clients).
    relay_url: Option<(RelayUrl, PathState)>,
    udp_paths: NodeUdpPaths,
    sent_pings: HashMap<stun::TransactionId, SentPing>,
    /// Last time this node was used.
    ///
    /// A node is marked as in use when sending datagrams to them, or when having received
    /// datagrams from it.  Regardless of whether the datagrams are payload or DISCO, and
    /// whether they go via UDP or the relay.
    ///
    /// Note that sending datagrams to a node does not mean the node receives them.  Whoops.
    last_used: Option<Instant>,
    /// Last time we sent a call-me-maybe.
    ///
    /// When we do not have a direct connection and we try to send some data, we will try to
    /// do a full ping + call-me-maybe.  Usually each side only needs to send one
    /// call-me-maybe to the other for holes to be punched in both directions however.  So
    /// we only try and send one per [`HEARTBEAT_INTERVAL`].  Each [`HEARTBEAT_INTERVAL`]
    /// the [`NodeState::stayin_alive`] function is called, which will trigger new
    /// call-me-maybe messages as backup.
    last_call_me_maybe: Option<Instant>,
    /// The type of connection we have to the node, either direct, relay, mixed, or none.
    conn_type: Watchable<ConnectionType>,
}

/// Options for creating a new [`NodeState`].
#[derive(Debug)]
pub(super) struct Options {
    pub(super) node_id: NodeId,
    pub(super) relay_url: Option<RelayUrl>,
    /// Is this endpoint currently active (sending data)?
    pub(super) active: bool,
    pub(super) source: super::Source,
}

impl NodeState {
    pub(super) fn new(id: usize, options: Options) -> Self {
        let quic_mapped_addr = QuicMappedAddr::generate();

        if options.relay_url.is_some() {
            // we potentially have a relay connection to the node
            inc!(MagicsockMetrics, num_relay_conns_added);
        }

        NodeState {
            id,
            quic_mapped_addr,
            node_id: options.node_id,
            last_full_ping: None,
            relay_url: options.relay_url.map(|url| {
                (
                    url.clone(),
                    PathState::new(options.node_id, SendAddr::Relay(url)),
                )
            }),
            udp_paths: NodeUdpPaths::new(),
            sent_pings: HashMap::new(),
            last_used: options.active.then(Instant::now),
            last_call_me_maybe: None,
            conn_type: Watchable::new(ConnectionType::None),
        }
    }

    pub(super) fn public_key(&self) -> &PublicKey {
        &self.node_id
    }

    pub(super) fn quic_mapped_addr(&self) -> &QuicMappedAddr {
        &self.quic_mapped_addr
    }

    pub(super) fn id(&self) -> usize {
        self.id
    }

    pub(super) fn conn_type(&self) -> ConnectionType {
        self.conn_type.get()
    }

    pub(super) fn conn_type_stream(&self) -> WatcherStream<ConnectionType> {
        self.conn_type.watch().into_stream()
    }

    /// Returns public info about this node.
    pub(super) fn info(&self, now: Instant) -> NodeInfo {
        let conn_type = self.conn_type.get();
        let latency = match conn_type {
            ConnectionType::Direct(addr) => self
                .udp_paths
                .paths
                .get(&addr.into())
                .and_then(|state| state.latency()),
            ConnectionType::Relay(ref url) => self
                .relay_url
                .as_ref()
                .filter(|(relay_url, _)| relay_url == url)
                .and_then(|(_, state)| state.latency()),
            ConnectionType::Mixed(addr, ref url) => {
                let addr_latency = self
                    .udp_paths
                    .paths
                    .get(&addr.into())
                    .and_then(|state| state.latency());
                let relay_latency = self
                    .relay_url
                    .as_ref()
                    .filter(|(relay_url, _)| relay_url == url)
                    .and_then(|(_, state)| state.latency());
                addr_latency.min(relay_latency)
            }
            ConnectionType::None => None,
        };

        #[allow(deprecated)] // last_control field is deprecated
        let addrs = self
            .udp_paths
            .paths
            .iter()
            .map(|(addr, endpoint_state)| DirectAddrInfo {
                addr: SocketAddr::from(*addr),
                latency: endpoint_state.recent_pong().map(|pong| pong.latency),
                last_control: endpoint_state.last_control_msg(now),
                last_payload: endpoint_state
                    .last_payload_msg
                    .as_ref()
                    .map(|instant| now.duration_since(*instant)),
                last_alive: endpoint_state
                    .last_alive()
                    .map(|instant| now.duration_since(instant)),
            })
            .collect();

        NodeInfo {
            node_id: self.node_id,
            relay_url: self.relay_url.clone().map(|r| r.into()),
            addrs,
            conn_type,
            latency,
            last_used: self.last_used.map(|instant| now.duration_since(instant)),
        }
    }

    /// Returns the relay url of this endpoint
    pub(super) fn relay_url(&self) -> Option<RelayUrl> {
        self.relay_url.as_ref().map(|(url, _state)| url.clone())
    }

    /// Returns the address(es) that should be used for sending the next packet.
    ///
    /// This may return to send on one, both or no paths.
    fn addr_for_send(
        &mut self,
        now: &Instant,
        have_ipv6: bool,
    ) -> (Option<SocketAddr>, Option<RelayUrl>) {
        if relay_only_mode() {
            debug!("in `DEV_relay_ONLY` mode, giving the relay address as the only viable address for this endpoint");
            return (None, self.relay_url());
        }
        let (best_addr, relay_url) = match self.udp_paths.send_addr(*now, have_ipv6) {
            UdpSendAddr::Valid(addr) => {
                // If we have a valid address we use it.
                trace!(%addr, "UdpSendAddr is valid, use it");
                (Some(addr), None)
            }
            UdpSendAddr::Outdated(addr) => {
                // If the address is outdated we use it, but send via relay at the same time.
                // We also send disco pings so that it will become valid again if it still
                // works (i.e. we don't need to holepunch again).
                trace!(%addr, "UdpSendAddr is outdated, use it together with relay");
                (Some(addr), self.relay_url())
            }
            UdpSendAddr::Unconfirmed(addr) => {
                trace!(%addr, "UdpSendAddr is unconfirmed, use it together with relay");
                (Some(addr), self.relay_url())
            }
            UdpSendAddr::None => {
                trace!("No UdpSendAddr, use relay");
                (None, self.relay_url())
            }
        };
        let typ = match (best_addr, relay_url.clone()) {
            (Some(best_addr), Some(relay_url)) => ConnectionType::Mixed(best_addr, relay_url),
            (Some(best_addr), None) => ConnectionType::Direct(best_addr),
            (None, Some(relay_url)) => ConnectionType::Relay(relay_url),
            (None, None) => ConnectionType::None,
        };
        if let Ok(prev_typ) = self.conn_type.update(typ.clone()) {
            // The connection type has changed.
            event!(
                target: "events.net.conn_type.changed",
                Level::DEBUG,
                node = %self.node_id.fmt_short(),
                conn_type = ?typ,
            );
            info!(%typ, "new connection type");

            // Update some metrics
            match (prev_typ, typ) {
                (ConnectionType::Relay(_), ConnectionType::Direct(_))
                | (ConnectionType::Mixed(_, _), ConnectionType::Direct(_)) => {
                    inc!(MagicsockMetrics, num_direct_conns_added);
                    inc!(MagicsockMetrics, num_relay_conns_removed);
                }
                (ConnectionType::Direct(_), ConnectionType::Relay(_))
                | (ConnectionType::Direct(_), ConnectionType::Mixed(_, _)) => {
                    inc!(MagicsockMetrics, num_direct_conns_removed);
                    inc!(MagicsockMetrics, num_relay_conns_added);
                }
                (ConnectionType::None, ConnectionType::Direct(_)) => {
                    inc!(MagicsockMetrics, num_direct_conns_added)
                }
                (ConnectionType::Direct(_), ConnectionType::None) => {
                    inc!(MagicsockMetrics, num_direct_conns_removed)
                }
                (ConnectionType::None, ConnectionType::Relay(_))
                | (ConnectionType::None, ConnectionType::Mixed(_, _)) => {
                    inc!(MagicsockMetrics, num_relay_conns_added)
                }
                (ConnectionType::Relay(_), ConnectionType::None)
                | (ConnectionType::Mixed(_, _), ConnectionType::None) => {
                    inc!(MagicsockMetrics, num_relay_conns_removed)
                }
                _ => (),
            }
        }
        (best_addr, relay_url)
    }

    /// Removes a direct address for this node.
    ///
    /// If this is also the best address, it will be cleared as well.
    pub(super) fn remove_direct_addr(&mut self, ip_port: &IpPort, reason: ClearReason) {
        let Some(state) = self.udp_paths.paths.remove(ip_port) else {
            return;
        };

        match state.last_alive().map(|instant| instant.elapsed()) {
            Some(last_alive) => debug!(%ip_port, ?last_alive, ?reason, "pruning address"),
            None => debug!(%ip_port, last_seen=%"never", ?reason, "pruning address"),
        }

        self.udp_paths.best_addr.clear_if_equals(
            (*ip_port).into(),
            reason,
            self.relay_url.is_some(),
        );
    }

    /// Whether we need to send another call-me-maybe to the endpoint.
    ///
    /// Basically we need to send a call-me-maybe if we need to find a better path.  Maybe
    /// we only have a relay path, or our path is expired.
    ///
    /// When a call-me-maybe message is sent we also need to send pings to all known paths
    /// of the endpoint.  The [`NodeState::send_call_me_maybe`] function takes care of this.
    #[instrument("want_call_me_maybe", skip_all)]
    fn want_call_me_maybe(&self, now: &Instant) -> bool {
        trace!("full ping: wanted?");
        let Some(last_full_ping) = self.last_full_ping else {
            debug!("no previous full ping: need full ping");
            return true;
        };
        match self.udp_paths.best_addr.state(*now) {
            best_addr::State::Empty => {
                debug!("best addr not set: need full ping");
                true
            }
            best_addr::State::Outdated(_) => {
                debug!("best addr expired: need full ping");
                true
            }
            best_addr::State::Valid(addr) => {
                if addr.latency > GOOD_ENOUGH_LATENCY && *now - last_full_ping >= UPGRADE_INTERVAL {
                    debug!(
                        "full ping interval expired and latency is only {}ms: need full ping",
                        addr.latency.as_millis()
                    );
                    true
                } else {
                    trace!(?now, "not needed");
                    false
                }
            }
        }
    }

    /// Cleanup the expired ping for the passed in txid.
    #[instrument("disco", skip_all, fields(node = %self.node_id.fmt_short()))]
    pub(super) fn ping_timeout(&mut self, txid: stun::TransactionId) {
        if let Some(sp) = self.sent_pings.remove(&txid) {
            debug!(tx = %hex::encode(txid), addr = %sp.to, "pong not received in timeout");
            match sp.to {
                SendAddr::Udp(addr) => {
                    if let Some(path_state) = self.udp_paths.paths.get_mut(&addr.into()) {
                        path_state.last_ping = None;
                        // only clear the best address if there was no sign of life from this path
                        // within the time the pong should have arrived
                        let consider_alive = path_state
                            .last_alive()
                            .map(|last_alive| last_alive.elapsed() <= PING_TIMEOUT_DURATION)
                            .unwrap_or(false);
                        if !consider_alive {
                            self.udp_paths.best_addr.clear_if_equals(
                                addr,
                                ClearReason::PongTimeout,
                                self.relay_url().is_some(),
                            )
                        }
                    } else {
                        // If we have no state for the best addr it should have been cleared
                        // anyway.
                        self.udp_paths.best_addr.clear_if_equals(
                            addr,
                            ClearReason::PongTimeout,
                            self.relay_url.is_some(),
                        );
                    }
                }
                SendAddr::Relay(ref url) => {
                    if let Some((home_relay, relay_state)) = self.relay_url.as_mut() {
                        if home_relay == url {
                            // lost connectivity via relay
                            relay_state.last_ping = None;
                        }
                    }
                }
            }
        }
    }

    #[must_use = "pings must be handled"]
    fn start_ping(&self, dst: SendAddr, purpose: DiscoPingPurpose) -> Option<SendPing> {
        if relay_only_mode() && !dst.is_relay() {
            // don't attempt any hole punching in relay only mode
            warn!("in `DEV_relay_ONLY` mode, ignoring request to start a hole punching attempt.");
            return None;
        }
        let tx_id = stun::TransactionId::default();
        trace!(tx = %hex::encode(tx_id), %dst, ?purpose,
               dst = %self.node_id.fmt_short(), "start ping");
        event!(
            target: "events.net.ping.sent",
            Level::DEBUG,
            dst_node = %self.node_id.fmt_short(),
            ?dst,
            txn = ?tx_id,
            ?purpose,
        );
        Some(SendPing {
            id: self.id,
            dst,
            dst_node: self.node_id,
            tx_id,
            purpose,
        })
    }

    /// Record the fact that a ping has been sent out.
    pub(super) fn ping_sent(
        &mut self,
        to: SendAddr,
        tx_id: stun::TransactionId,
        purpose: DiscoPingPurpose,
        sender: mpsc::Sender<ActorMessage>,
    ) {
        trace!(%to, tx = %hex::encode(tx_id), ?purpose, "record ping sent");

        let now = Instant::now();
        let mut path_found = false;
        match to {
            SendAddr::Udp(addr) => {
                if let Some(st) = self.udp_paths.paths.get_mut(&addr.into()) {
                    st.last_ping.replace(now);
                    path_found = true
                }
            }
            SendAddr::Relay(ref url) => {
                if let Some((home_relay, relay_state)) = self.relay_url.as_mut() {
                    if home_relay == url {
                        relay_state.last_ping.replace(now);
                        path_found = true
                    }
                }
            }
        }
        if !path_found {
            // Shouldn't happen. But don't ping an endpoint that's not active for us.
            warn!(%to, ?purpose, "unexpected attempt to ping no longer live path");
            return;
        }

        let id = self.id;
        let timer = Timer::after(PING_TIMEOUT_DURATION, async move {
            sender
                .send(ActorMessage::EndpointPingExpired(id, tx_id))
                .await
                .ok();
        });
        self.sent_pings.insert(
            tx_id,
            SentPing {
                to,
                at: now,
                purpose,
                timer,
            },
        );
    }

    /// Send a DISCO call-me-maybe message to the peer.
    ///
    /// This takes care of sending the needed pings beforehand.  This ensures that we open
    /// our firewall's port so that when the receiver sends us DISCO pings in response to
    /// our call-me-maybe they will reach us and the other side establishes a direct
    /// connection upon our subsequent pong response.
    ///
    /// For [`SendCallMeMaybe::IfNoRecent`], **no** paths will be pinged if there already
    /// was a recent call-me-maybe sent.
    ///
    /// The caller is responsible for sending the messages.
    #[must_use = "actions must be handled"]
    fn send_call_me_maybe(&mut self, now: Instant, always: SendCallMeMaybe) -> Vec<PingAction> {
        match always {
            SendCallMeMaybe::Always => (),
            SendCallMeMaybe::IfNoRecent => {
                let had_recent_call_me_maybe = self
                    .last_call_me_maybe
                    .map(|when| when.elapsed() < HEARTBEAT_INTERVAL)
                    .unwrap_or(false);
                if had_recent_call_me_maybe {
                    trace!("skipping call-me-maybe, still recent");
                    return Vec::new();
                }
            }
        }

        // We send pings regardless of whether we have a RelayUrl.  If we were given any
        // direct address paths to contact but no RelayUrl, we still need to send a DISCO
        // ping to the direct address paths so that the other node will learn about us and
        // accepts the connection.
        let mut msgs = self.send_pings(now);

        if let Some(url) = self.relay_url() {
            debug!(%url, "queue call-me-maybe");
            msgs.push(PingAction::SendCallMeMaybe {
                relay_url: url,
                dst_node: self.node_id,
            });
            self.last_call_me_maybe = Some(now);
        } else {
            debug!("can not send call-me-maybe, no relay URL");
        }

        msgs
    }

    /// Send DISCO Pings to all the paths of this node.
    ///
    /// Any paths to the node which have not been recently pinged will be sent a disco
    /// ping.
    ///
    /// The caller is responsible for sending the messages.
    #[must_use = "actions must be handled"]
    fn send_pings(&mut self, now: Instant) -> Vec<PingAction> {
        // We allocate +1 in case the caller wants to add a call-me-maybe message.
        let mut ping_msgs = Vec::with_capacity(self.udp_paths.paths.len() + 1);

        if let Some((url, state)) = self.relay_url.as_ref() {
            if state.needs_ping(&now) {
                debug!(%url, "relay path needs ping");
                if let Some(msg) =
                    self.start_ping(SendAddr::Relay(url.clone()), DiscoPingPurpose::Discovery)
                {
                    ping_msgs.push(PingAction::SendPing(msg))
                }
            }
        }
        if relay_only_mode() {
            warn!(
                "in `DEV_relay_ONLY` mode, ignoring request to respond to a hole punching attempt."
            );
            return ping_msgs;
        }
        self.prune_direct_addresses();
        let mut ping_dsts = String::from("[");
        self.udp_paths
            .paths
            .iter()
            .filter_map(|(ipp, state)| state.needs_ping(&now).then_some(*ipp))
            .filter_map(|ipp| {
                self.start_ping(SendAddr::Udp(ipp.into()), DiscoPingPurpose::Discovery)
            })
            .for_each(|msg| {
                use std::fmt::Write;
                write!(&mut ping_dsts, " {} ", msg.dst).ok();
                ping_msgs.push(PingAction::SendPing(msg));
            });
        ping_dsts.push(']');
        debug!(
            %ping_dsts,
            dst = %self.node_id.fmt_short(),
            paths = %summarize_node_paths(&self.udp_paths.paths),
            "sending pings to node",
        );
        self.last_full_ping.replace(now);
        ping_msgs
    }

    pub(super) fn update_from_node_addr(&mut self, n: &AddrInfo) {
        if self.udp_paths.best_addr.is_empty() {
            // we do not have a direct connection, so changing the relay information may
            // have an effect on our connection status
            if self.relay_url.is_none() && n.relay_url.is_some() {
                // we did not have a relay connection before, but now we do
                inc!(MagicsockMetrics, num_relay_conns_added)
            } else if self.relay_url.is_some() && n.relay_url.is_none() {
                // we had a relay connection before but do not have one now
                inc!(MagicsockMetrics, num_relay_conns_removed)
            }
        }

        if n.relay_url.is_some() && n.relay_url != self.relay_url() {
            debug!(
                "Changing relay node from {:?} to {:?}",
                self.relay_url, n.relay_url
            );
            self.relay_url = n.relay_url.as_ref().map(|url| {
                (
                    url.clone(),
                    PathState::new(self.node_id, url.clone().into()),
                )
            });
        }

        for &addr in n.direct_addresses.iter() {
            self.udp_paths
                .paths
                .entry(addr.into())
                .or_insert_with(|| PathState::new(self.node_id, SendAddr::from(addr)));
        }
        let paths = summarize_node_paths(&self.udp_paths.paths);
        debug!(new = ?n.direct_addresses , %paths, "added new direct paths for endpoint");
    }

    /// Clears all the endpoint's p2p state, reverting it to a relay-only endpoint.
    #[instrument(skip_all, fields(node = %self.node_id.fmt_short()))]
    pub(super) fn reset(&mut self) {
        self.last_full_ping = None;
        self.udp_paths
            .best_addr
            .clear(ClearReason::Reset, self.relay_url.is_some());

        for es in self.udp_paths.paths.values_mut() {
            es.last_ping = None;
        }
    }

    /// Handle a received Disco Ping.
    ///
    /// - Ensures the paths the ping was received on is a known path for this endpoint.
    ///
    /// - If there is no best_addr for this endpoint yet, sends a ping itself to try and
    ///   establish one.
    ///
    /// This is called once we've already verified that we got a valid discovery message
    /// from `self` via ep.
    pub(super) fn handle_ping(
        &mut self,
        path: SendAddr,
        tx_id: stun::TransactionId,
    ) -> PingHandled {
        let now = Instant::now();

        let role = match path {
            SendAddr::Udp(addr) => match self.udp_paths.paths.entry(addr.into()) {
                Entry::Occupied(mut occupied) => occupied.get_mut().handle_ping(tx_id, now),
                Entry::Vacant(vacant) => {
                    info!(%addr, "new direct addr for node");
                    vacant.insert(PathState::with_ping(self.node_id, path.clone(), tx_id, now));
                    PingRole::NewPath
                }
            },
            SendAddr::Relay(ref url) => {
                match self.relay_url.as_mut() {
                    Some((home_url, _state)) if home_url != url => {
                        // either the node changed relays or we didn't have a relay address for the
                        // node. In both cases, trust the new confirmed url
                        info!(%url, "new relay addr for node");
                        self.relay_url = Some((
                            url.clone(),
                            PathState::with_ping(self.node_id, path.clone(), tx_id, now),
                        ));
                        PingRole::NewPath
                    }
                    Some((_home_url, state)) => state.handle_ping(tx_id, now),
                    None => {
                        info!(%url, "new relay addr for node");
                        self.relay_url = Some((
                            url.clone(),
                            PathState::with_ping(self.node_id, path.clone(), tx_id, now),
                        ));
                        PingRole::NewPath
                    }
                }
            }
        };
        event!(
            target: "events.net.ping.recv",
            Level::DEBUG,
            src_node = %self.node_id.fmt_short(),
            src = ?path,
            txn = ?tx_id,
            ?role,
        );

        if matches!(path, SendAddr::Udp(_)) && matches!(role, PingRole::NewPath) {
            self.prune_direct_addresses();
        }

        // if the endpoint does not yet have a best_addrr
        let needs_ping_back = if matches!(path, SendAddr::Udp(_))
            && matches!(
                self.udp_paths.best_addr.state(now),
                best_addr::State::Empty | best_addr::State::Outdated(_)
            ) {
            // We also need to send a ping to make this path available to us as well.  This
            // is always sent together with a pong.  So in the worst case the pong gets lost
            // and this ping does not.  In that case we ping-pong until both sides have
            // received at least one pong.  Once both sides have received one pong they both
            // have a best_addr and this ping will stop being sent.
            self.start_ping(path, DiscoPingPurpose::PingBack)
        } else {
            None
        };

        debug!(
            ?role,
            needs_ping_back = ?needs_ping_back.is_some(),
            paths = %summarize_node_paths(&self.udp_paths.paths),
            "endpoint handled ping",
        );
        PingHandled {
            role,
            needs_ping_back,
        }
    }

    /// Prune inactive paths.
    ///
    /// This trims the list of inactive paths for an endpoint.  At most
    /// [`MAX_INACTIVE_DIRECT_ADDRESSES`] are kept.
    pub(super) fn prune_direct_addresses(&mut self) {
        // prune candidates are addresses that are not active
        let mut prune_candidates: Vec<_> = self
            .udp_paths
            .paths
            .iter()
            .filter(|(_ip_port, state)| !state.is_active())
            .map(|(ip_port, state)| (*ip_port, state.last_alive()))
            .filter(|(_ipp, last_alive)| match last_alive {
                Some(last_seen) => last_seen.elapsed() > LAST_ALIVE_PRUNE_DURATION,
                None => true,
            })
            .collect();
        let prune_count = prune_candidates
            .len()
            .saturating_sub(MAX_INACTIVE_DIRECT_ADDRESSES);
        if prune_count == 0 {
            // nothing to do, within limits
            debug!(
                paths = %summarize_node_paths(&self.udp_paths.paths),
                "prune addresses: {prune_count} pruned",
            );
            return;
        }

        // sort leaving the worst addresses first (never contacted) and better ones (most recently
        // used ones) last
        prune_candidates.sort_unstable_by_key(|(_ip_port, last_alive)| *last_alive);
        prune_candidates.truncate(prune_count);
        for (ip_port, _last_alive) in prune_candidates.into_iter() {
            self.remove_direct_addr(&ip_port, ClearReason::Inactive)
        }
        debug!(
            paths = %summarize_node_paths(&self.udp_paths.paths),
            "prune addresses: {prune_count} pruned",
        );
    }

    /// Called when connectivity changes enough that we should question our earlier
    /// assumptions about which paths work.
    #[instrument("disco", skip_all, fields(node = %self.node_id.fmt_short()))]
    pub(super) fn note_connectivity_change(&mut self) {
        self.udp_paths.best_addr.clear_trust("connectivity changed");
        for es in self.udp_paths.paths.values_mut() {
            es.clear();
        }
    }

    /// Handles a Pong message (a reply to an earlier ping).
    ///
    /// It reports the address and key that should be inserted for the endpoint if any.
    #[instrument(skip(self))]
    pub(super) fn handle_pong(
        &mut self,
        m: &disco::Pong,
        src: SendAddr,
    ) -> Option<(SocketAddr, PublicKey)> {
        event!(
            target: "events.net.pong.recv",
            Level::DEBUG,
            src_node = self.node_id.fmt_short(),
            ?src,
            txn = ?m.tx_id,
        );
        let is_relay = src.is_relay();
        match self.sent_pings.remove(&m.tx_id) {
            None => {
                // This is not a pong for a ping we sent.
                warn!(tx = %hex::encode(m.tx_id), "received pong with unknown transaction id");
                None
            }
            Some(sp) => {
                sp.timer.abort();

                let mut node_map_insert = None;

                let now = Instant::now();
                let latency = now - sp.at;

                debug!(
                    tx = %hex::encode(m.tx_id),
                    src = %src,
                    reported_ping_src = %m.ping_observed_addr,
                    ping_dst = %sp.to,
                    is_relay = %src.is_relay(),
                    latency = %latency.as_millis(),
                    "received pong",
                );

                match src {
                    SendAddr::Udp(addr) => {
                        match self.udp_paths.paths.get_mut(&addr.into()) {
                            None => {
                                warn!("ignoring pong: no state for src addr");
                                // This is no longer an endpoint we care about.
                                return node_map_insert;
                            }
                            Some(st) => {
                                node_map_insert = Some((addr, self.node_id));
                                st.add_pong_reply(PongReply {
                                    latency,
                                    pong_at: now,
                                    from: src,
                                    pong_src: m.ping_observed_addr.clone(),
                                });
                            }
                        }
                        debug!(
                            paths = %summarize_node_paths(&self.udp_paths.paths),
                            "handled pong",
                        );
                    }
                    SendAddr::Relay(ref url) => match self.relay_url.as_mut() {
                        Some((home_url, state)) if home_url == url => {
                            state.add_pong_reply(PongReply {
                                latency,
                                pong_at: now,
                                from: src,
                                pong_src: m.ping_observed_addr.clone(),
                            });
                        }
                        other => {
                            // if we are here then we sent this ping, but the url changed
                            // waiting for the response. It was either set to None or changed to
                            // another relay. This should either never happen or be extremely
                            // unlikely. Log and ignore for now
                            warn!(
                                stored=?other,
                                received=?url,
                                "ignoring pong via relay for different relay from last one",
                            );
                        }
                    },
                }

                // Promote this pong response to our current best address if it's lower latency.
                // TODO(bradfitz): decide how latency vs. preference order affects decision
                if let SendAddr::Udp(to) = sp.to {
                    debug_assert!(!is_relay, "mismatching relay & udp");
                    self.udp_paths.best_addr.insert_if_better_or_reconfirm(
                        to,
                        latency,
                        best_addr::Source::ReceivedPong,
                        now,
                    );
                }

                node_map_insert
            }
        }
    }

    /// Handles a DISCO CallMeMaybe discovery message.
    ///
    /// The contract for use of this message is that the node has already pinged to us via
    /// UDP, so their stateful firewall should be open. Now we can Ping back and make it
    /// through.
    ///
    /// However if the remote side has no direct path information to us, they would not have
    /// had any [`IpPort`]s to send pings to and our pings might end up blocked.  But at
    /// least open the firewalls on our side, giving the other side another change of making
    /// it through when it pings in response.
    pub(super) fn handle_call_me_maybe(&mut self, m: disco::CallMeMaybe) -> Vec<PingAction> {
        let now = Instant::now();
        let mut call_me_maybe_ipps = BTreeSet::new();

        for peer_sockaddr in &m.my_numbers {
            if let IpAddr::V6(ip) = peer_sockaddr.ip() {
                if is_unicast_link_local(ip) {
                    // We send these out, but ignore them for now.
                    // TODO: teach the ping code to ping on all interfaces for these.
                    continue;
                }
            }
            let ipp = IpPort::from(*peer_sockaddr);
            call_me_maybe_ipps.insert(ipp);
            self.udp_paths
                .paths
                .entry(ipp)
                .or_insert_with(|| PathState::new(self.node_id, SendAddr::from(*peer_sockaddr)))
                .call_me_maybe_time
                .replace(now);
        }

        // Zero out all the last_ping times to force send_pings to send new ones, even if
        // it's been less than 5 seconds ago.  Also clear pongs for direct addresses not
        // included in the updated set.
        for (ipp, st) in self.udp_paths.paths.iter_mut() {
            st.last_ping = None;
            if !call_me_maybe_ipps.contains(ipp) {
                // TODO: This seems like a weird way to signal that the endpoint no longer
                // thinks it has this IpPort as an available path.
                if st.recent_pong.is_some() {
                    debug!(path=?ipp ,"clearing recent pong");
                    st.recent_pong = None;
                }
            }
        }
        // Clear trust on our best_addr if it is not included in the updated set.  Also
        // clear the last call-me-maybe send time so we will send one again.
        if let Some(addr) = self.udp_paths.best_addr.addr() {
            let ipp: IpPort = addr.into();
            if !call_me_maybe_ipps.contains(&ipp) {
                self.udp_paths
                    .best_addr
                    .clear_trust("best_addr not in new call-me-maybe");
                self.last_call_me_maybe = None;
            }
        }
        debug!(
            paths = %summarize_node_paths(&self.udp_paths.paths),
            "updated endpoint paths from call-me-maybe",
        );
        self.send_pings(now)
    }

    /// Marks this node as having received a UDP payload message.
    pub(super) fn receive_udp(&mut self, addr: IpPort, now: Instant) {
        let Some(state) = self.udp_paths.paths.get_mut(&addr) else {
            debug_assert!(false, "node map inconsistency by_ip_port <-> direct addr");
            return;
        };
        state.last_payload_msg = Some(now);
        self.last_used = Some(now);
        self.udp_paths
            .best_addr
            .reconfirm_if_used(addr.into(), Source::Udp, now);
    }

    pub(super) fn receive_relay(&mut self, url: &RelayUrl, src: NodeId, now: Instant) {
        match self.relay_url.as_mut() {
            Some((current_home, state)) if current_home == url => {
                // We received on the expected url. update state.
                state.last_payload_msg = Some(now);
            }
            Some((_current_home, _state)) => {
                // we have a different url. we only update on ping, not on receive_relay.
            }
            None => {
                self.relay_url = Some((
                    url.clone(),
                    PathState::with_last_payload(src, SendAddr::from(url.clone()), now),
                ));
            }
        }
        self.last_used = Some(now);
    }

    pub(super) fn last_ping(&self, addr: &SendAddr) -> Option<Instant> {
        match addr {
            SendAddr::Udp(addr) => self
                .udp_paths
                .paths
                .get(&(*addr).into())
                .and_then(|ep| ep.last_ping),
            SendAddr::Relay(url) => self
                .relay_url
                .as_ref()
                .filter(|(home_url, _state)| home_url == url)
                .and_then(|(_home_url, state)| state.last_ping),
        }
    }

    /// Checks if this `Endpoint` is currently actively being used.
    pub(super) fn is_active(&self, now: &Instant) -> bool {
        match self.last_used {
            Some(last_active) => now.duration_since(last_active) <= SESSION_ACTIVE_TIMEOUT,
            None => false,
        }
    }

    /// Send a heartbeat to the node to keep the connection alive, or trigger a full ping
    /// if necessary.
    #[instrument("stayin_alive", skip_all, fields(node = %self.node_id.fmt_short()))]
    pub(super) fn stayin_alive(&mut self) -> Vec<PingAction> {
        trace!("stayin_alive");
        let now = Instant::now();
        if !self.is_active(&now) {
            trace!("skipping stayin alive: session is inactive");
            return Vec::new();
        }

        // If we do not have an optimal addr, send pings to all known places.
        if self.want_call_me_maybe(&now) {
            debug!("sending a call-me-maybe");
            return self.send_call_me_maybe(now, SendCallMeMaybe::Always);
        }

        // Send heartbeat ping to keep the current addr going as long as we need it.
        if let Some(udp_addr) = self.udp_paths.best_addr.addr() {
            let elapsed = self.last_ping(&SendAddr::Udp(udp_addr)).map(|l| now - l);
            // Send a ping if the last ping is older than 2 seconds.
            let needs_ping = match elapsed {
                Some(e) => e >= STAYIN_ALIVE_MIN_ELAPSED,
                None => false,
            };

            if needs_ping {
                debug!(
                    dst = %udp_addr,
                    since_last_ping=?elapsed,
                    "send stayin alive ping",
                );
                if let Some(msg) =
                    self.start_ping(SendAddr::Udp(udp_addr), DiscoPingPurpose::StayinAlive)
                {
                    return vec![PingAction::SendPing(msg)];
                }
            }
        }

        Vec::new()
    }

    /// Returns the addresses on which a payload should be sent right now.
    ///
    /// This is in the hot path of `.poll_send()`.
    #[instrument("get_send_addrs", skip_all, fields(node = %self.node_id.fmt_short()))]
    pub(crate) fn get_send_addrs(
        &mut self,
        have_ipv6: bool,
    ) -> (Option<SocketAddr>, Option<RelayUrl>, Vec<PingAction>) {
        let now = Instant::now();
        self.last_used.replace(now);
        let (udp_addr, relay_url) = self.addr_for_send(&now, have_ipv6);
        let mut ping_msgs = Vec::new();

        if self.want_call_me_maybe(&now) {
            ping_msgs = self.send_call_me_maybe(now, SendCallMeMaybe::IfNoRecent);
        }

        trace!(
            ?udp_addr,
            ?relay_url,
            pings = %ping_msgs.len(),
            "found send address",
        );

        (udp_addr, relay_url, ping_msgs)
    }

    /// Get the direct addresses for this endpoint.
    pub(super) fn direct_addresses(&self) -> impl Iterator<Item = IpPort> + '_ {
        self.udp_paths.paths.keys().copied()
    }

    #[cfg(test)]
    pub(super) fn direct_address_states(&self) -> impl Iterator<Item = (&IpPort, &PathState)> + '_ {
        self.udp_paths.paths.iter()
    }

    pub(super) fn last_used(&self) -> Option<Instant> {
        self.last_used
    }
}

impl From<NodeInfo> for NodeAddr {
    fn from(info: NodeInfo) -> Self {
        let direct_addresses = info
            .addrs
            .into_iter()
            .map(|info| info.addr)
            .collect::<BTreeSet<_>>();

        NodeAddr {
            node_id: info.node_id,
            info: AddrInfo {
                relay_url: info.relay_url.map(Into::into),
                direct_addresses,
            },
        }
    }
}

<<<<<<< HEAD
/// State about a particular path to another [`NodeState`].
///
/// This state is used for both the relay path and any direct UDP paths.
#[derive(Debug, Clone, PartialEq, Eq, Hash)]
pub(super) struct PathState {
    /// The node for which this path exists.
    node_id: NodeId,
    /// The path this applies for.
    path: SendAddr,
    /// The last (outgoing) ping time.
    last_ping: Option<Instant>,

    /// If non-zero, means that this was an endpoint that we learned about at runtime (from an
    /// incoming ping). If so, we keep the time updated and use it to discard old candidates.
    // NOTE: tx_id Originally added in tailscale due to <https://github.com/tailscale/tailscale/issues/7078>.
    last_got_ping: Option<(Instant, stun::TransactionId)>,

    /// The time this endpoint was last advertised via a call-me-maybe DISCO message.
    call_me_maybe_time: Option<Instant>,

    /// Last [`PongReply`] received.
    pub(super) recent_pong: Option<PongReply>,
    /// When the last payload data was **received** via this path.
    ///
    /// This excludes DISCO messages.
    pub(super) last_payload_msg: Option<Instant>,
}

impl PathState {
    fn new(node_id: NodeId, path: SendAddr) -> Self {
        Self {
            node_id,
            path,
            last_ping: None,
            last_got_ping: None,
            call_me_maybe_time: None,
            recent_pong: None,
            last_payload_msg: None,
        }
    }

    pub(super) fn udp_addr(&self) -> Option<SocketAddr> {
        match self.path {
            SendAddr::Udp(addr) => Some(addr),
            SendAddr::Relay(_) => None,
        }
    }

    pub(super) fn with_last_payload(node_id: NodeId, path: SendAddr, now: Instant) -> Self {
        PathState {
            node_id,
            path,
            last_ping: None,
            last_got_ping: None,
            call_me_maybe_time: None,
            recent_pong: None,
            last_payload_msg: Some(now),
        }
    }

    pub(super) fn with_ping(
        node_id: NodeId,
        path: SendAddr,
        tx_id: stun::TransactionId,
        now: Instant,
    ) -> Self {
        let mut new = PathState::new(node_id, path);
        new.handle_ping(tx_id, now);
        new
    }

    pub(super) fn add_pong_reply(&mut self, r: PongReply) {
        if let SendAddr::Udp(ref path) = self.path {
            if self.recent_pong.is_none() {
                event!(
                    target: "events.net.holepunched",
                    Level::DEBUG,
                    node = %self.node_id.fmt_short(),
                    path = ?path,
                    direction = "outgoing",
                );
            }
        }
        self.recent_pong = Some(r);
    }

    #[cfg(test)]
    pub(super) fn with_pong_reply(node_id: NodeId, r: PongReply) -> Self {
        PathState {
            node_id,
            path: r.from.clone(),
            last_ping: None,
            last_got_ping: None,
            call_me_maybe_time: None,
            recent_pong: Some(r),
            last_payload_msg: None,
        }
    }

    /// Check whether this path is considered active.
    ///
    /// Active means the path has received payload messages within the last
    /// [`SESSION_ACTIVE_TIMEOUT`].
    ///
    /// Note that a path might be alive but not active if it's contactable but not in
    /// use.
    pub(super) fn is_active(&self) -> bool {
        self.last_payload_msg
            .as_ref()
            .map(|instant| instant.elapsed() <= SESSION_ACTIVE_TIMEOUT)
            .unwrap_or(false)
    }

    /// Returns the instant the last incoming ping was received.
    pub(super) fn last_incoming_ping(&self) -> Option<&Instant> {
        self.last_got_ping.as_ref().map(|(time, _tx_id)| time)
    }

    /// Reports the last instant this path was considered alive.
    ///
    /// Alive means the path is considered in use by the remote endpoint.  Either because we
    /// received a payload message, a DISCO message (ping, pong) or it was advertised in a
    /// call-me-maybe message.
    ///
    /// This is the most recent instant between:
    /// - when last pong was received.
    /// - when this path was last advertised in a received CallMeMaybe message.
    /// - When the last payload transmission occurred.
    /// - when the last ping from them was received.
    pub(super) fn last_alive(&self) -> Option<Instant> {
        self.recent_pong()
            .map(|pong| &pong.pong_at)
            .into_iter()
            .chain(self.last_payload_msg.as_ref())
            .chain(self.call_me_maybe_time.as_ref())
            .chain(self.last_incoming_ping())
            .max()
            .copied()
    }

    /// The last control or DISCO message **about** this path.
    ///
    /// This is a combination of both when this was last advertised via a call-me-maybe
    /// message as well as any direct ping-pong communication over this path.
    ///
    /// # Returns
    ///
    /// Returns the time elapsed since the last control message, and the type of control
    /// message.
    #[allow(deprecated)]
    pub(super) fn last_control_msg(&self, now: Instant) -> Option<(Duration, ControlMsg)> {
        // get every control message and assign it its kind
        let last_pong = self
            .recent_pong()
            .map(|pong| (pong.pong_at, ControlMsg::Pong));
        let last_call_me_maybe = self
            .call_me_maybe_time
            .as_ref()
            .map(|call_me| (*call_me, ControlMsg::CallMeMaybe));
        let last_ping = self
            .last_incoming_ping()
            .map(|ping| (*ping, ControlMsg::Ping));

        last_pong
            .into_iter()
            .chain(last_call_me_maybe)
            .chain(last_ping)
            .max_by_key(|(instant, _kind)| *instant)
            .map(|(instant, kind)| (now.duration_since(instant), kind))
    }

    /// Returns the most recent pong if available.
    pub(super) fn recent_pong(&self) -> Option<&PongReply> {
        self.recent_pong.as_ref()
    }

    /// Returns the latency from the most recent pong, if available.
    fn latency(&self) -> Option<Duration> {
        self.recent_pong.as_ref().map(|p| p.latency)
    }

    fn needs_ping(&self, now: &Instant) -> bool {
        match self.last_ping {
            None => true,
            Some(last_ping) => {
                let elapsed = now.duration_since(last_ping);

                // TODO: remove!
                // This logs "ping is too new" for each send whenever the endpoint does *not* need
                // a ping. Pretty sure this is not a useful log, but maybe there was a reason?
                // if !needs_ping {
                //     debug!("ping is too new: {}ms", elapsed.as_millis());
                // }
                elapsed > DISCO_PING_INTERVAL
            }
        }
    }

    fn handle_ping(&mut self, tx_id: stun::TransactionId, now: Instant) -> PingRole {
        if Some(&tx_id) == self.last_got_ping.as_ref().map(|(_t, tx_id)| tx_id) {
            PingRole::Duplicate
        } else {
            let prev = self.last_got_ping.replace((now, tx_id));
            let heartbeat_deadline = HEARTBEAT_INTERVAL + (HEARTBEAT_INTERVAL / 2);
            match prev {
                Some((prev_time, _tx)) if now.duration_since(prev_time) <= heartbeat_deadline => {
                    PingRole::LikelyHeartbeat
                }
                Some((prev_time, _tx)) => {
                    debug!(
                        elapsed = ?now.duration_since(prev_time),
                        "heartbeat missed, reactivating",
                    );
                    PingRole::Activate
                }
                None => {
                    if let SendAddr::Udp(ref addr) = self.path {
                        event!(
                            target: "events.net.holepunched",
                            Level::DEBUG,
                            node = %self.node_id.fmt_short(),
                            path = ?addr,
                            direction = "incoming",
                        );
                    }
                    PingRole::Activate
                }
            }
        }
    }

    fn clear(&mut self) {
        self.last_ping = None;
        self.last_got_ping = None;
        self.call_me_maybe_time = None;
        self.recent_pong = None;
    }

    fn summary(&self, mut w: impl std::fmt::Write) -> std::fmt::Result {
        write!(w, "{{ ")?;
        if self.is_active() {
            write!(w, "active ")?;
        }
        if let Some(ref pong) = self.recent_pong {
            write!(w, "pong-received({:?} ago) ", pong.pong_at.elapsed())?;
        }
        if let Some(when) = self.last_incoming_ping() {
            write!(w, "ping-received({:?} ago) ", when.elapsed())?;
        }
        if let Some(ref when) = self.last_ping {
            write!(w, "ping-sent({:?} ago) ", when.elapsed())?;
        }
        write!(w, "}}")
    }
}

// TODO: Make an `EndpointPaths` struct and do things nicely.
fn summarize_node_paths(paths: &BTreeMap<IpPort, PathState>) -> String {
    use std::fmt::Write;

    let mut w = String::new();
    write!(&mut w, "[").ok();
    for (i, (ipp, state)) in paths.iter().enumerate() {
        if i > 0 {
            write!(&mut w, ", ").ok();
        }
        write!(&mut w, "{ipp}").ok();
        state.summary(&mut w).ok();
    }
    write!(&mut w, "]").ok();
    w
}

=======
>>>>>>> ceb94dab
/// Whether to send a call-me-maybe message after sending pings to all known paths.
///
/// `IfNoRecent` will only send a call-me-maybe if no previous one was sent in the last
/// [`HEARTBEAT_INTERVAL`].
#[derive(Debug)]
enum SendCallMeMaybe {
    Always,
    IfNoRecent,
}

#[derive(Debug, Clone, PartialEq, Eq, Hash)]
pub(super) struct PongReply {
    pub(super) latency: Duration,
    /// When we received the pong.
    pub(super) pong_at: Instant,
    /// The pong's src (usually same as endpoint map key).
    pub(super) from: SendAddr,
    /// What they reported they heard.
    pub(super) pong_src: SendAddr,
}

#[derive(Debug)]
pub(super) struct SentPing {
    pub(super) to: SendAddr,
    pub(super) at: Instant,
    #[allow(dead_code)]
    pub(super) purpose: DiscoPingPurpose,
    pub(super) timer: Timer,
}

/// The reason why a discovery ping message was sent.
#[derive(Debug, Clone, Copy, PartialEq, Eq)]
pub enum DiscoPingPurpose {
    /// The purpose of a ping was to see if a path was valid.
    Discovery,
    /// Ping to ensure the current route is still valid.
    StayinAlive,
    /// When a ping was received and no direct connection exists yet.
    ///
    /// When a ping was received we suspect a direct connection is possible.  If we do not
    /// yet have one that triggers a ping, indicated with this reason.
    PingBack,
}

/// The type of control message we have received.
#[derive(Debug, Clone, Copy, Eq, PartialEq, Serialize, Deserialize, derive_more::Display)]
pub enum ControlMsg {
    /// We received a Ping from the node.
    #[display("ping←")]
    Ping,
    /// We received a Pong from the node.
    #[display("pong←")]
    Pong,
    /// We received a CallMeMaybe.
    #[display("call me")]
    CallMeMaybe,
}

/// Information about a *direct address*.
///
/// The *direct address* of an iroh-net node are those that could be used by other nodes to
/// establish direct connectivity, depending on the network situation.  So not all direct
/// addresses of a node are usable by all peers.
///
/// A direct address of a remote node is also effectively the identifier of a *network path*
/// between a node and it's remote peer.
// TODO: bikeshedding: perhaps this would be better known as RemoteNodePath or so.  The
// `DirectAddr` is already defined by `Endpoint::direct_addrs` as the possible UDP addresses
// on which a node might be reachable.  But this is a lot of information about the path to a
// remote node.
#[derive(Debug, Clone, Eq, PartialEq, Serialize, Deserialize)]
pub struct DirectAddrInfo {
    /// The UDP address reported by the remote node.
    pub addr: SocketAddr,
    /// The latency to the remote node over this network path.
    ///
    /// If there has never been any connectivity via this address no latency will be known.
    pub latency: Option<Duration>,
    /// Last control message received by this node about this address.
    ///
    /// This contains the elapsed duration since the control message was received and the
    /// kind of control message received at that time.  Only the most recent control message
    /// is returned.
    ///
    /// Note that [`ControlMsg::CallMeMaybe`] is received via a relay path, while
    /// [`ControlMsg::Ping`] and [`ControlMsg::Pong`] are received on the path to
    /// [`DirectAddrInfo::addr`] itself and thus convey very different information.
    // TODO: Remove this!  It is a totally useless piece of information.
    #[deprecated(since = "0.23.0", note = "this is confusing internal information")]
    pub last_control: Option<(Duration, ControlMsg)>,
    /// Elapsed time since the last payload message was received on this network path.
    ///
    /// This indicates how long ago a QUIC datagram was received from the remote node sent
    /// from this [`DirectAddrInfo::addr`].  It indicates the network path was in use to
    /// transport payload data.
    pub last_payload: Option<Duration>,
    /// Elapsed time since this network path was known to exist.
    ///
    /// A network path be considered to exist only because the remote node advertised it.
    /// It may not mean the path is usable.  However if there was any communication with the
    /// remote node over this network path it also means the path exists.
    ///
    /// The elapsed time since *any* confirmation of the path's existence was received is
    /// returned.  If the remote node moved network and no longer has this path, this could
    /// be a long duration.  If the path was added via [`Endpoint::add_node_addr`] or some
    /// node discovery the path may never have been known to exist.
    // TODO: deprecate this as it is **so** confusing a name.  But we don't have a
    // replacement yet and I"m only documenting things in this PR."
    pub last_alive: Option<Duration>,
}

/// Information about the network path to a remote node via a relay server.
#[derive(Debug, Clone, Eq, PartialEq, Serialize, Deserialize)]
pub struct RelayUrlInfo {
    /// The relay URL.
    pub relay_url: RelayUrl,
    /// Elapsed time since this relay path last received payload or control data.
    pub last_alive: Option<Duration>,
    /// Latency to the remote node over this relayed network path.
    pub latency: Option<Duration>,
}

impl From<(RelayUrl, PathState)> for RelayUrlInfo {
    fn from(value: (RelayUrl, PathState)) -> Self {
        RelayUrlInfo {
            relay_url: value.0,
            last_alive: value.1.last_alive().map(|i| i.elapsed()),
            latency: value.1.latency(),
        }
    }
}

impl From<RelayUrlInfo> for RelayUrl {
    fn from(value: RelayUrlInfo) -> Self {
        value.relay_url
    }
}

/// Details about a remote iroh-net node which is known to this node.
///
/// Having details of a node does not mean it can be connected to.  Nor that it has ever
/// been connected to in the past.  There are various reasons a node might be known: it
/// could have been manually added via [`Endpoint::add_node_addr`], it could have been added
/// by some discovery mechanism.
#[derive(Debug, Clone, Eq, PartialEq, Serialize, Deserialize)]
pub struct NodeInfo {
    /// The globally unique public identifier for this node.
    pub node_id: NodeId,
    /// Relay server information, if available.
    pub relay_url: Option<RelayUrlInfo>,
    /// The addresses at which this node might be reachable.
    ///
    /// Some of these addresses might only be valid for networks we are not part of, but the
    /// remote node might be.
    pub addrs: Vec<DirectAddrInfo>,
    /// The type of connection we have to the node, either direct or over relay.
    pub conn_type: ConnectionType,
    /// The latency of the current network path to the remote node.
    pub latency: Option<Duration>,
    /// Time elapsed time since last sending to, or received from the node.
    ///
    /// This is the duration since *any* data was sent or receive from the remote node,
    /// payload or control messsages.  Note that sending to the remote node does not imply
    /// the remote node received anything.
    pub last_used: Option<Duration>,
}

impl NodeInfo {
    /// Get the duration since the last activity we received from this endpoint
    /// on any of its direct addresses.
    // TODO: This does not contain what it claims to contain!  It can not be fixed easily.
    #[deprecated(since = "0.23.0", note = "this is broken")]
    pub fn last_received(&self) -> Option<Duration> {
        #[allow(deprecated)]
        self.addrs
            .iter()
            .filter_map(|addr| addr.last_control.map(|x| x.0).min(addr.last_payload))
            .min()
    }

    /// Returns the elapsed time since the relay path to the node last received data.
    #[deprecated(
        since = "0.23.0",
        note = "access relay_url.last_alive directly instead"
    )]
    pub fn last_alive_relay(&self) -> Option<Duration> {
        self.relay_url.as_ref().and_then(|r| r.last_alive)
    }

    /// Whether there is a possible known network path to the remote node.
    ///
    /// Note that this does not provide any guarantees of whether this network path is
    /// usable.
    pub fn has_send_address(&self) -> bool {
        self.relay_url.is_some() || !self.addrs.is_empty()
    }
}

/// The type of connection we have to the remote node.
#[derive(derive_more::Display, Debug, Clone, Eq, PartialEq, Serialize, Deserialize)]
pub enum ConnectionType {
    /// Direct UDP connection.
    #[display("direct")]
    Direct(SocketAddr),
    /// A connection via a relay server.
    #[display("relay")]
    Relay(RelayUrl),
    /// Both a UDP and a relay connection are used.
    ///
    /// This is the case if there is a known UDP address, but no recent confirmation that
    /// the address works.  Normally on a healthy network path this should not occur and the
    /// connection should remain [`ConnectionType::Direct`].
    #[display("mixed")]
    Mixed(SocketAddr, RelayUrl),
    /// There is no connection to the remote node.
    #[display("none")]
    None,
}

#[cfg(test)]
mod tests {
    use std::{collections::BTreeMap, net::Ipv4Addr};

    use crate::key::SecretKey;
    use crate::magicsock::node_map::{NodeMap, NodeMapInner};

    use best_addr::BestAddr;

    use super::*;

    #[test]
    fn test_endpoint_infos() {
        let now = Instant::now();
        let elapsed = Duration::from_secs(3);
        let later = now + elapsed;
        let send_addr: RelayUrl = "https://my-relay.com".parse().unwrap();
        let pong_src = SendAddr::Udp("0.0.0.0:1".parse().unwrap());
        let latency = Duration::from_millis(50);

        let relay_and_state = |node_id: NodeId, url: RelayUrl| {
            let relay_state = PathState::with_pong_reply(
                node_id,
                PongReply {
                    latency,
                    pong_at: now,
                    from: SendAddr::Relay(send_addr.clone()),
                    pong_src: pong_src.clone(),
                },
            );
            Some((url, relay_state))
        };

        // endpoint with a `best_addr` that has a latency but no relay
        let (a_endpoint, a_socket_addr) = {
            let key = SecretKey::generate();
            let node_id = key.public();
            let ip_port = IpPort {
                ip: Ipv4Addr::UNSPECIFIED.into(),
                port: 10,
            };
            let endpoint_state = BTreeMap::from([(
                ip_port,
                PathState::with_pong_reply(
                    node_id,
                    PongReply {
                        latency,
                        pong_at: now,
                        from: SendAddr::Udp(ip_port.into()),
                        pong_src: pong_src.clone(),
                    },
                ),
            )]);
            (
                NodeState {
                    id: 0,
                    quic_mapped_addr: QuicMappedAddr::generate(),
                    node_id: key.public(),
                    last_full_ping: None,
                    relay_url: None,
                    udp_paths: NodeUdpPaths::from_parts(
                        endpoint_state,
                        BestAddr::from_parts(
                            ip_port.into(),
                            latency,
                            now,
                            now + Duration::from_secs(100),
                        ),
                    ),
                    sent_pings: HashMap::new(),
                    last_used: Some(now),
                    last_call_me_maybe: None,
                    conn_type: Watchable::new(ConnectionType::Direct(ip_port.into())),
                },
                ip_port.into(),
            )
        };
        // endpoint w/ no best addr but a relay w/ latency
        let b_endpoint = {
            // let socket_addr = "0.0.0.0:9".parse().unwrap();
            let key = SecretKey::generate();
            NodeState {
                id: 1,
                quic_mapped_addr: QuicMappedAddr::generate(),
                node_id: key.public(),
                last_full_ping: None,
                relay_url: relay_and_state(key.public(), send_addr.clone()),
                udp_paths: NodeUdpPaths::new(),
                sent_pings: HashMap::new(),
                last_used: Some(now),
                last_call_me_maybe: None,
                conn_type: Watchable::new(ConnectionType::Relay(send_addr.clone())),
            }
        };

        // endpoint w/ no best addr but a relay w/ no latency
        let c_endpoint = {
            // let socket_addr = "0.0.0.0:8".parse().unwrap();
            let key = SecretKey::generate();
            NodeState {
                id: 2,
                quic_mapped_addr: QuicMappedAddr::generate(),
                node_id: key.public(),
                last_full_ping: None,
                relay_url: Some((
                    send_addr.clone(),
                    PathState::new(key.public(), SendAddr::from(send_addr.clone())),
                )),
                udp_paths: NodeUdpPaths::new(),
                sent_pings: HashMap::new(),
                last_used: Some(now),
                last_call_me_maybe: None,
                conn_type: Watchable::new(ConnectionType::Relay(send_addr.clone())),
            }
        };

        // endpoint w/ expired best addr and relay w/ latency
        let (d_endpoint, d_socket_addr) = {
            let socket_addr: SocketAddr = "0.0.0.0:7".parse().unwrap();
            let expired = now.checked_sub(Duration::from_secs(100)).unwrap();
            let key = SecretKey::generate();
            let node_id = key.public();
            let endpoint_state = BTreeMap::from([(
                IpPort::from(socket_addr),
                PathState::with_pong_reply(
                    node_id,
                    PongReply {
                        latency,
                        pong_at: now,
                        from: SendAddr::Udp(socket_addr),
                        pong_src: pong_src.clone(),
                    },
                ),
            )]);
            (
                NodeState {
                    id: 3,
                    quic_mapped_addr: QuicMappedAddr::generate(),
                    node_id: key.public(),
                    last_full_ping: None,
                    relay_url: relay_and_state(key.public(), send_addr.clone()),
                    udp_paths: NodeUdpPaths::from_parts(
                        endpoint_state,
                        BestAddr::from_parts(socket_addr, Duration::from_millis(80), now, expired),
                    ),
                    sent_pings: HashMap::new(),
                    last_used: Some(now),
                    last_call_me_maybe: None,
                    conn_type: Watchable::new(ConnectionType::Mixed(
                        socket_addr,
                        send_addr.clone(),
                    )),
                },
                socket_addr,
            )
        };

        // Initialising a struct with some deprecated fields.
        #[allow(deprecated)]
        let mut expect = Vec::from([
            NodeInfo {
                node_id: a_endpoint.node_id,
                relay_url: None,
                addrs: Vec::from([DirectAddrInfo {
                    addr: a_socket_addr,
                    latency: Some(latency),
                    last_control: Some((elapsed, ControlMsg::Pong)),
                    last_payload: None,
                    last_alive: Some(elapsed),
                }]),
                conn_type: ConnectionType::Direct(a_socket_addr),
                latency: Some(latency),
                last_used: Some(elapsed),
            },
            NodeInfo {
                node_id: b_endpoint.node_id,
                relay_url: Some(RelayUrlInfo {
                    relay_url: b_endpoint.relay_url.as_ref().unwrap().0.clone(),
                    last_alive: None,
                    latency: Some(latency),
                }),
                addrs: Vec::new(),
                conn_type: ConnectionType::Relay(send_addr.clone()),
                latency: Some(latency),
                last_used: Some(elapsed),
            },
            NodeInfo {
                node_id: c_endpoint.node_id,
                relay_url: Some(RelayUrlInfo {
                    relay_url: c_endpoint.relay_url.as_ref().unwrap().0.clone(),
                    last_alive: None,
                    latency: None,
                }),
                addrs: Vec::new(),
                conn_type: ConnectionType::Relay(send_addr.clone()),
                latency: None,
                last_used: Some(elapsed),
            },
            NodeInfo {
                node_id: d_endpoint.node_id,
                relay_url: Some(RelayUrlInfo {
                    relay_url: d_endpoint.relay_url.as_ref().unwrap().0.clone(),
                    last_alive: None,
                    latency: Some(latency),
                }),
                addrs: Vec::from([DirectAddrInfo {
                    addr: d_socket_addr,
                    latency: Some(latency),
                    last_control: Some((elapsed, ControlMsg::Pong)),
                    last_payload: None,
                    last_alive: Some(elapsed),
                }]),
                conn_type: ConnectionType::Mixed(d_socket_addr, send_addr.clone()),
                latency: Some(Duration::from_millis(50)),
                last_used: Some(elapsed),
            },
        ]);

        let node_map = NodeMap::from_inner(NodeMapInner {
            by_node_key: HashMap::from([
                (a_endpoint.node_id, a_endpoint.id),
                (b_endpoint.node_id, b_endpoint.id),
                (c_endpoint.node_id, c_endpoint.id),
                (d_endpoint.node_id, d_endpoint.id),
            ]),
            by_ip_port: HashMap::from([
                (a_socket_addr.into(), a_endpoint.id),
                (d_socket_addr.into(), d_endpoint.id),
            ]),
            by_quic_mapped_addr: HashMap::from([
                (a_endpoint.quic_mapped_addr, a_endpoint.id),
                (b_endpoint.quic_mapped_addr, b_endpoint.id),
                (c_endpoint.quic_mapped_addr, c_endpoint.id),
                (d_endpoint.quic_mapped_addr, d_endpoint.id),
            ]),
            by_id: HashMap::from([
                (a_endpoint.id, a_endpoint),
                (b_endpoint.id, b_endpoint),
                (c_endpoint.id, c_endpoint),
                (d_endpoint.id, d_endpoint),
            ]),
            next_id: 5,
        });
        let mut got = node_map.node_infos(later);
        got.sort_by_key(|p| p.node_id);
        expect.sort_by_key(|p| p.node_id);
        remove_non_deterministic_fields(&mut got);
        assert_eq!(expect, got);
    }

    fn remove_non_deterministic_fields(infos: &mut [NodeInfo]) {
        for info in infos.iter_mut() {
            if info.relay_url.is_some() {
                info.relay_url.as_mut().unwrap().last_alive = None;
            }
        }
    }

    #[test]
    fn test_prune_direct_addresses() {
        // When we handle a call-me-maybe with more than MAX_INACTIVE_DIRECT_ADDRESSES we do
        // not want to prune them right away but send pings to all of them.

        let key = SecretKey::generate();
        let opts = Options {
            node_id: key.public(),
            relay_url: None,
            active: true,
            source: crate::magicsock::Source::NamedApp { name: "test" },
        };
        let mut ep = NodeState::new(0, opts);

        let my_numbers_count: u16 = (MAX_INACTIVE_DIRECT_ADDRESSES + 5).try_into().unwrap();
        let my_numbers = (0u16..my_numbers_count)
            .map(|i| SocketAddr::new(Ipv4Addr::LOCALHOST.into(), 1000 + i))
            .collect();
        let call_me_maybe = disco::CallMeMaybe { my_numbers };

        let ping_messages = ep.handle_call_me_maybe(call_me_maybe);

        // We have no relay server and no previous direct addresses, so we should get the same
        // number of pings as direct addresses in the call-me-maybe.
        assert_eq!(ping_messages.len(), my_numbers_count as usize);
    }
}<|MERGE_RESOLUTION|>--- conflicted
+++ resolved
@@ -1131,282 +1131,6 @@
     }
 }
 
-<<<<<<< HEAD
-/// State about a particular path to another [`NodeState`].
-///
-/// This state is used for both the relay path and any direct UDP paths.
-#[derive(Debug, Clone, PartialEq, Eq, Hash)]
-pub(super) struct PathState {
-    /// The node for which this path exists.
-    node_id: NodeId,
-    /// The path this applies for.
-    path: SendAddr,
-    /// The last (outgoing) ping time.
-    last_ping: Option<Instant>,
-
-    /// If non-zero, means that this was an endpoint that we learned about at runtime (from an
-    /// incoming ping). If so, we keep the time updated and use it to discard old candidates.
-    // NOTE: tx_id Originally added in tailscale due to <https://github.com/tailscale/tailscale/issues/7078>.
-    last_got_ping: Option<(Instant, stun::TransactionId)>,
-
-    /// The time this endpoint was last advertised via a call-me-maybe DISCO message.
-    call_me_maybe_time: Option<Instant>,
-
-    /// Last [`PongReply`] received.
-    pub(super) recent_pong: Option<PongReply>,
-    /// When the last payload data was **received** via this path.
-    ///
-    /// This excludes DISCO messages.
-    pub(super) last_payload_msg: Option<Instant>,
-}
-
-impl PathState {
-    fn new(node_id: NodeId, path: SendAddr) -> Self {
-        Self {
-            node_id,
-            path,
-            last_ping: None,
-            last_got_ping: None,
-            call_me_maybe_time: None,
-            recent_pong: None,
-            last_payload_msg: None,
-        }
-    }
-
-    pub(super) fn udp_addr(&self) -> Option<SocketAddr> {
-        match self.path {
-            SendAddr::Udp(addr) => Some(addr),
-            SendAddr::Relay(_) => None,
-        }
-    }
-
-    pub(super) fn with_last_payload(node_id: NodeId, path: SendAddr, now: Instant) -> Self {
-        PathState {
-            node_id,
-            path,
-            last_ping: None,
-            last_got_ping: None,
-            call_me_maybe_time: None,
-            recent_pong: None,
-            last_payload_msg: Some(now),
-        }
-    }
-
-    pub(super) fn with_ping(
-        node_id: NodeId,
-        path: SendAddr,
-        tx_id: stun::TransactionId,
-        now: Instant,
-    ) -> Self {
-        let mut new = PathState::new(node_id, path);
-        new.handle_ping(tx_id, now);
-        new
-    }
-
-    pub(super) fn add_pong_reply(&mut self, r: PongReply) {
-        if let SendAddr::Udp(ref path) = self.path {
-            if self.recent_pong.is_none() {
-                event!(
-                    target: "events.net.holepunched",
-                    Level::DEBUG,
-                    node = %self.node_id.fmt_short(),
-                    path = ?path,
-                    direction = "outgoing",
-                );
-            }
-        }
-        self.recent_pong = Some(r);
-    }
-
-    #[cfg(test)]
-    pub(super) fn with_pong_reply(node_id: NodeId, r: PongReply) -> Self {
-        PathState {
-            node_id,
-            path: r.from.clone(),
-            last_ping: None,
-            last_got_ping: None,
-            call_me_maybe_time: None,
-            recent_pong: Some(r),
-            last_payload_msg: None,
-        }
-    }
-
-    /// Check whether this path is considered active.
-    ///
-    /// Active means the path has received payload messages within the last
-    /// [`SESSION_ACTIVE_TIMEOUT`].
-    ///
-    /// Note that a path might be alive but not active if it's contactable but not in
-    /// use.
-    pub(super) fn is_active(&self) -> bool {
-        self.last_payload_msg
-            .as_ref()
-            .map(|instant| instant.elapsed() <= SESSION_ACTIVE_TIMEOUT)
-            .unwrap_or(false)
-    }
-
-    /// Returns the instant the last incoming ping was received.
-    pub(super) fn last_incoming_ping(&self) -> Option<&Instant> {
-        self.last_got_ping.as_ref().map(|(time, _tx_id)| time)
-    }
-
-    /// Reports the last instant this path was considered alive.
-    ///
-    /// Alive means the path is considered in use by the remote endpoint.  Either because we
-    /// received a payload message, a DISCO message (ping, pong) or it was advertised in a
-    /// call-me-maybe message.
-    ///
-    /// This is the most recent instant between:
-    /// - when last pong was received.
-    /// - when this path was last advertised in a received CallMeMaybe message.
-    /// - When the last payload transmission occurred.
-    /// - when the last ping from them was received.
-    pub(super) fn last_alive(&self) -> Option<Instant> {
-        self.recent_pong()
-            .map(|pong| &pong.pong_at)
-            .into_iter()
-            .chain(self.last_payload_msg.as_ref())
-            .chain(self.call_me_maybe_time.as_ref())
-            .chain(self.last_incoming_ping())
-            .max()
-            .copied()
-    }
-
-    /// The last control or DISCO message **about** this path.
-    ///
-    /// This is a combination of both when this was last advertised via a call-me-maybe
-    /// message as well as any direct ping-pong communication over this path.
-    ///
-    /// # Returns
-    ///
-    /// Returns the time elapsed since the last control message, and the type of control
-    /// message.
-    #[allow(deprecated)]
-    pub(super) fn last_control_msg(&self, now: Instant) -> Option<(Duration, ControlMsg)> {
-        // get every control message and assign it its kind
-        let last_pong = self
-            .recent_pong()
-            .map(|pong| (pong.pong_at, ControlMsg::Pong));
-        let last_call_me_maybe = self
-            .call_me_maybe_time
-            .as_ref()
-            .map(|call_me| (*call_me, ControlMsg::CallMeMaybe));
-        let last_ping = self
-            .last_incoming_ping()
-            .map(|ping| (*ping, ControlMsg::Ping));
-
-        last_pong
-            .into_iter()
-            .chain(last_call_me_maybe)
-            .chain(last_ping)
-            .max_by_key(|(instant, _kind)| *instant)
-            .map(|(instant, kind)| (now.duration_since(instant), kind))
-    }
-
-    /// Returns the most recent pong if available.
-    pub(super) fn recent_pong(&self) -> Option<&PongReply> {
-        self.recent_pong.as_ref()
-    }
-
-    /// Returns the latency from the most recent pong, if available.
-    fn latency(&self) -> Option<Duration> {
-        self.recent_pong.as_ref().map(|p| p.latency)
-    }
-
-    fn needs_ping(&self, now: &Instant) -> bool {
-        match self.last_ping {
-            None => true,
-            Some(last_ping) => {
-                let elapsed = now.duration_since(last_ping);
-
-                // TODO: remove!
-                // This logs "ping is too new" for each send whenever the endpoint does *not* need
-                // a ping. Pretty sure this is not a useful log, but maybe there was a reason?
-                // if !needs_ping {
-                //     debug!("ping is too new: {}ms", elapsed.as_millis());
-                // }
-                elapsed > DISCO_PING_INTERVAL
-            }
-        }
-    }
-
-    fn handle_ping(&mut self, tx_id: stun::TransactionId, now: Instant) -> PingRole {
-        if Some(&tx_id) == self.last_got_ping.as_ref().map(|(_t, tx_id)| tx_id) {
-            PingRole::Duplicate
-        } else {
-            let prev = self.last_got_ping.replace((now, tx_id));
-            let heartbeat_deadline = HEARTBEAT_INTERVAL + (HEARTBEAT_INTERVAL / 2);
-            match prev {
-                Some((prev_time, _tx)) if now.duration_since(prev_time) <= heartbeat_deadline => {
-                    PingRole::LikelyHeartbeat
-                }
-                Some((prev_time, _tx)) => {
-                    debug!(
-                        elapsed = ?now.duration_since(prev_time),
-                        "heartbeat missed, reactivating",
-                    );
-                    PingRole::Activate
-                }
-                None => {
-                    if let SendAddr::Udp(ref addr) = self.path {
-                        event!(
-                            target: "events.net.holepunched",
-                            Level::DEBUG,
-                            node = %self.node_id.fmt_short(),
-                            path = ?addr,
-                            direction = "incoming",
-                        );
-                    }
-                    PingRole::Activate
-                }
-            }
-        }
-    }
-
-    fn clear(&mut self) {
-        self.last_ping = None;
-        self.last_got_ping = None;
-        self.call_me_maybe_time = None;
-        self.recent_pong = None;
-    }
-
-    fn summary(&self, mut w: impl std::fmt::Write) -> std::fmt::Result {
-        write!(w, "{{ ")?;
-        if self.is_active() {
-            write!(w, "active ")?;
-        }
-        if let Some(ref pong) = self.recent_pong {
-            write!(w, "pong-received({:?} ago) ", pong.pong_at.elapsed())?;
-        }
-        if let Some(when) = self.last_incoming_ping() {
-            write!(w, "ping-received({:?} ago) ", when.elapsed())?;
-        }
-        if let Some(ref when) = self.last_ping {
-            write!(w, "ping-sent({:?} ago) ", when.elapsed())?;
-        }
-        write!(w, "}}")
-    }
-}
-
-// TODO: Make an `EndpointPaths` struct and do things nicely.
-fn summarize_node_paths(paths: &BTreeMap<IpPort, PathState>) -> String {
-    use std::fmt::Write;
-
-    let mut w = String::new();
-    write!(&mut w, "[").ok();
-    for (i, (ipp, state)) in paths.iter().enumerate() {
-        if i > 0 {
-            write!(&mut w, ", ").ok();
-        }
-        write!(&mut w, "{ipp}").ok();
-        state.summary(&mut w).ok();
-    }
-    write!(&mut w, "]").ok();
-    w
-}
-
-=======
->>>>>>> ceb94dab
 /// Whether to send a call-me-maybe message after sending pings to all known paths.
 ///
 /// `IfNoRecent` will only send a call-me-maybe if no previous one was sent in the last
