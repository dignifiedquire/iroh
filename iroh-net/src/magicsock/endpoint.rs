use std::{
    collections::{hash_map::Entry, HashMap},
    hash::Hash,
    net::{IpAddr, SocketAddr},
    path::Path,
    time::{Duration, Instant},
};

use anyhow::{ensure, Context};
use futures::future::BoxFuture;
use iroh_metrics::inc;
use parking_lot::Mutex;
use rand::seq::IteratorRandom;
use serde::{Deserialize, Serialize};
use tokio::io::AsyncWriteExt;
use tokio::sync::mpsc;
use tracing::{debug, info, instrument, trace, warn};

use crate::{
    config, disco, key::PublicKey, magic_endpoint::AddrInfo, magicsock::Timer,
    net::ip::is_unicast_link_local, stun, util::derp_only_mode, PeerAddr,
};

use super::{metrics::Metrics as MagicsockMetrics, ActorMessage, QuicMappedAddr, SendAddr};

mod best_addr;
use best_addr::{BestAddr, ClearReason};

/// How long we wait for a pong reply before assuming it's never coming.
const PING_TIMEOUT_DURATION: Duration = Duration::from_secs(5);

/// The minimum time between pings to an endpoint. (Except in the case of CallMeMaybe frames
/// resetting the counter, as the first pings likely didn't through the firewall)
const DISCO_PING_INTERVAL: Duration = Duration::from_secs(5);

/// The latency at or under which we don't try to upgrade to a better path.
const GOOD_ENOUGH_LATENCY: Duration = Duration::from_millis(5);

/// How long since the last activity we try to keep an established endpoint peering alive.
/// It's also the idle time at which we stop doing STUN queries to keep NAT mappings alive.
const SESSION_ACTIVE_TIMEOUT: Duration = Duration::from_secs(45);

/// How often we try to upgrade to a better patheven if we have some non-DERP route that works.
const UPGRADE_INTERVAL: Duration = Duration::from_secs(60);

/// How long until we send a stayin alive ping
const STAYIN_ALIVE_MIN_ELAPSED: Duration = Duration::from_secs(2);

/// Number of addresses that are not active that we keep around per peer.
///
/// See [`Endpoint::prune_direct_addresses`].
const MAX_INACTIVE_DIRECT_ADDRESSES: usize = 5;

/// Number of peers that are inactive for which we keep info about. This limit is enforced
/// periodically via [`PeerMap::prune_inactive`].
const MAX_INACTIVE_PEERS: usize = 30;

#[derive(Debug)]
pub(super) enum PingAction {
    EnqueueCallMeMaybe {
        derp_region: u16,
        endpoint_id: usize,
    },
    SendPing {
        id: usize,
        dst: SendAddr,
        dst_key: PublicKey,
        tx_id: stun::TransactionId,
        purpose: DiscoPingPurpose,
    },
}

/// A conneciton endpoint that picks the best available path to communicate with a peer,
/// based on network conditions and what the peer supports.
#[derive(Debug)]
pub(super) struct Endpoint {
    pub(super) id: usize,
    /// The UDP address used on the QUIC-layer to address this peer.
    pub(super) quic_mapped_addr: QuicMappedAddr,
    /// Peer public key (for UDP + DERP)
    pub(super) public_key: PublicKey,
    /// Last time we pinged all endpoints
    last_full_ping: Option<Instant>,
    /// The region id of DERP node that we can relay over to communicate.
    /// The fallback/bootstrap path, if non-zero (non-zero for well-behaved clients).
    derp_region: Option<(u16, EndpointState)>,
    /// Best non-DERP path.
    best_addr: BestAddr,
    /// [`EndpointState`] for this peer's direct addresses.
    direct_addr_state: HashMap<IpPort, EndpointState>,
    is_call_me_maybe_ep: HashMap<SocketAddr, bool>,
    /// Any outstanding "tailscale ping" commands running
    pending_cli_pings: Vec<PendingCliPing>,
    sent_ping: HashMap<stun::TransactionId, SentPing>,
    /// Last time this peer was used.
    ///
    /// A peer is marked as in use when an endpoint to contact them is requested or if UDP activity
    /// is registered.
    last_used: Option<Instant>,
}

#[derive(derive_more::Debug)]
pub struct PendingCliPing {
    pub res: config::PingResult,
    #[debug("cb: Box<..>")]
    pub cb: Box<dyn Fn(config::PingResult) -> BoxFuture<'static, ()> + Send + Sync + 'static>,
}

#[derive(Debug)]
pub(super) struct Options {
    pub(super) public_key: PublicKey,
    pub(super) derp_region: Option<u16>,
    /// Is this endpoint currently active (sending data)?
    pub(super) active: bool,
}

impl Endpoint {
    pub fn new(id: usize, options: Options) -> Self {
        let quic_mapped_addr = QuicMappedAddr::generate();

        if options.derp_region.is_some() {
            // we potentially have a relay connection to the peer
            inc!(MagicsockMetrics, num_relay_conns_added);
        }

        Endpoint {
            id,
            quic_mapped_addr,
            public_key: options.public_key,
            last_full_ping: None,
            derp_region: options
                .derp_region
                .map(|region| (region, EndpointState::default())),
            best_addr: Default::default(),
            sent_ping: HashMap::new(),
            direct_addr_state: HashMap::new(),
            is_call_me_maybe_ep: HashMap::new(),
            pending_cli_pings: Vec::new(),
            last_used: options.active.then(Instant::now),
        }
    }

    pub fn public_key(&self) -> &PublicKey {
        &self.public_key
    }

    /// Returns info about this endpoint
<<<<<<< HEAD
    pub fn info(&self) -> EndpointInfo {
        // If the best address is valid or outdated, report that the address is in use.
        // Actually, if the best_addr is outdated, we are using *both* the direct address and derp
        // in parallel. We don't have a way to report that in [`EndpointInfo`] at the moment though.
        let direct = match self.best_addr.state(Instant::now()) {
            best_addr::State::Valid(addr) | best_addr::State::Outdated(addr) => Some(addr),
            best_addr::State::Empty => None,
        };
        let (conn_type, latency) = if let Some(addr_info) = direct {
=======
    pub fn info(&self, now: Instant) -> EndpointInfo {
        let (conn_type, latency) = if self.is_best_addr_valid(Instant::now()) {
            let addr_info = self.best_addr.as_ref().expect("checked");
>>>>>>> c603a9ec
            (ConnectionType::Direct(addr_info.addr), addr_info.latency)
        } else if let Some((region_id, relay_state)) = self.derp_region.as_ref() {
            let latency = relay_state.recent_pong().map(|pong| pong.latency);
            (ConnectionType::Relay(*region_id), latency)
        } else {
            (ConnectionType::None, None)
        };
        let addrs = self
            .direct_addr_state
            .iter()
            .map(|(addr, endpoint_state)| DirectAddrInfo {
                addr: SocketAddr::from(*addr),
                latency: endpoint_state.recent_pong().map(|pong| pong.latency),
                last_control: endpoint_state.last_control_msg(now),
                last_payload: endpoint_state
                    .last_payload_msg
                    .as_ref()
                    .map(|instant| now.duration_since(*instant)),
            })
            .collect();

        EndpointInfo {
            id: self.id,
            public_key: self.public_key,
            derp_region: self.derp_region(),
            addrs,
            conn_type,
            latency,
            last_used: self.last_used.map(|instant| now.duration_since(instant)),
        }
    }

    /// Returns the derp region of this endpoint
    pub fn derp_region(&self) -> Option<u16> {
        self.derp_region
            .as_ref()
            .map(|(region_id, _state)| *region_id)
    }

    /// Sets the derp region for this endpoint
    pub fn set_derp_region(&mut self, region: u16) {
        info!(%region, peer=%self.public_key.fmt_short(), "derp region updated for peer");
        self.derp_region = Some((region, EndpointState::default()));
    }

    /// Returns the address(es) that should be used for sending the next packet.
    /// Zero, one, or both of UDP address and DERP addr may be non-zero.
    fn addr_for_send(&mut self, now: &Instant) -> (Option<SocketAddr>, Option<u16>, bool) {
        if derp_only_mode() {
            debug!("in `DEV_DERP_ONLY` mode, giving the DERP address as the only viable address for this endpoint");
            return (None, self.derp_region(), false);
        }
        // Update our best addr from candidate addresses (only if it is empty and if we have recent
        // pongs).
        self.assign_best_addr_from_candidates_if_empty();
        match self.best_addr.state(*now) {
            // we have a valid address: use it!
            best_addr::State::Valid(best_addr) => {
                trace!(addr = %best_addr.addr, latency = ?best_addr.latency, "best_addr is set and valid, use best_addr only");
                (Some(best_addr.addr), None, false)
            }
            // we have an outdated address: use it, but use derp as well.
            best_addr::State::Outdated(best_addr) => {
                trace!(addr = %best_addr.addr, latency = ?best_addr.latency, "best_addr is set but outdated, use best_addr and derp");
                (Some(best_addr.addr), self.derp_region(), true)
            }
            // we have no best address: use a random canidate if available, and derp as backup.
            best_addr::State::Empty => {
                let addr = self
                    .direct_addr_state
                    .keys()
                    .choose_stable(&mut rand::thread_rng())
                    .map(|ipp| SocketAddr::from(*ipp));
                trace!(udp_addr = ?addr, "best_addr is unset, use candidate addr and derp");
                (addr, self.derp_region(), addr.is_some())
            }
        }
    }

    /// Update our best_addr (if empty) with the candidate udp addr with the lowest latency.
    fn assign_best_addr_from_candidates_if_empty(&mut self) {
        if !self.best_addr.is_empty() {
            return;
        }
        let mut lowest_latency = Duration::from_secs(60 * 60);
        let mut last_pong = None;
        for (ipp, state) in self.direct_addr_state.iter() {
            if let Some(pong) = state.recent_pong() {
                // Lower latency, or when equal, prefer IPv6.
                if pong.latency < lowest_latency
                    || (pong.latency == lowest_latency && ipp.ip().is_ipv6())
                {
                    lowest_latency = pong.latency;
                    last_pong.replace(pong);
                }
            }
        }

        // If we found a candidate, set to best addr
        if let Some(pong) = last_pong {
            self.best_addr.insert(
                pong.from.as_socket_addr(),
                Some(pong.latency),
                best_addr::Source::BestCandidate,
                pong.pong_at,
                self.derp_region.is_some(),
            );
        }
    }

    /// Reports whether we should ping to all our direct addresses looking for a better path.
    fn want_full_ping(&self, now: &Instant) -> bool {
        trace!("full ping: wanted?");
        let Some(last_full_ping) = self.last_full_ping else {
            debug!("full ping: no full ping done");
            return true;
        };
        match self.best_addr.state(*now) {
            best_addr::State::Empty => {
                debug!("full ping: best addr not set");
                true
            }
            best_addr::State::Outdated(_) => {
                debug!("full ping: best addr expired");
                true
            }
            best_addr::State::Valid(addr) => {
                if addr
                    .latency
                    .map(|l| l > GOOD_ENOUGH_LATENCY)
                    .unwrap_or(true)
                    && *now - last_full_ping >= UPGRADE_INTERVAL
                {
                    debug!(
                        "full ping: full ping interval expired and latency is only {}ms",
                        addr.latency.map(|l| l.as_millis()).unwrap_or_default()
                    );
                    true
                } else {
                    trace!(?now, "full ping: not needed");
                    false
                }
            }
        }
    }

    /// Starts a ping for the "ping" command.
    /// `res` is value to call cb with, already partially filled.
    #[allow(unused)]
    pub async fn cli_ping<F>(&mut self, mut res: config::PingResult, cb: F) -> Vec<PingAction>
    where
        F: Fn(config::PingResult) -> BoxFuture<'static, ()> + Send + Sync + 'static,
    {
        self.pending_cli_pings.push(PendingCliPing {
            res,
            cb: Box::new(cb),
        });

        let now = Instant::now();
        let mut msgs = Vec::new();
        let (udp_addr, derp_region, _should_ping) = self.addr_for_send(&now);
        if let Some(derp_region) = derp_region {
            if let Some(msg) = self.start_ping(SendAddr::Derp(derp_region), DiscoPingPurpose::Cli) {
                msgs.push(msg);
            }
        }
        if let Some(udp_addr) = udp_addr {
            if let best_addr::State::Valid(_) = self.best_addr.state(now) {
                // Already have an active session, so just ping the address we're using.
                // Otherwise "tailscale ping" results to a node on the local network
                // can look like they're bouncing between, say 10.0.0.0/9 and the peer's
                // IPv6 address, both 1ms away, and it's random who replies first.
                if let Some(msg) = self.start_ping(SendAddr::Udp(udp_addr), DiscoPingPurpose::Cli) {
                    msgs.push(msg);
                }
            } else {
                let eps: Vec<_> = self.direct_addr_state.keys().cloned().collect();
                for ep in eps {
                    if let Some(msg) =
                        self.start_ping(SendAddr::Udp(ep.into()), DiscoPingPurpose::Cli)
                    {
                        msgs.push(msg);
                    }
                }
            }
        }
        // NOTE: this should be checked for before dialing
        // In our current set up, there is no way to report an error.
        // TODO(ramfox): figure out method of reporting dial errors this far down into the stack
        if udp_addr.is_none() && derp_region.is_none() {
            tracing::error!(
                "unable to ping endpoint {} {:?}, no UDP or DERP addresses known.",
                self.id,
                self.public_key
            );
        }

        msgs
    }

    /// Cleanup the expired ping for the passed in txid.
    #[instrument("disco", skip_all, fields(peer = %self.public_key.fmt_short()))]
    pub(super) fn ping_timeout(&mut self, txid: stun::TransactionId) {
        if let Some(sp) = self.sent_ping.remove(&txid) {
            // TODO: not warn?
            warn!(tx = %hex::encode(txid), addr = %sp.to, "pong not received in timeout");
            match sp.to {
                SendAddr::Udp(addr) => {
                    if let Some(ep_state) = self.direct_addr_state.get_mut(&addr.into()) {
                        ep_state.last_ping = None;
                    }

                    // If we fail to ping our current best addr, it is not that good anymore.
                    self.best_addr.clear_if_equals(
                        addr,
                        ClearReason::PongTimeout,
                        self.derp_region.is_some(),
                    );
                }
                SendAddr::Derp(region) => {
                    if let Some((home_derp, relay_state)) = self.derp_region.as_mut() {
                        if *home_derp == region {
                            // lost connectivity via relay
                            relay_state.last_ping = None;
                        }
                    }
                }
            }
        }
    }

    fn start_ping(&mut self, dst: SendAddr, purpose: DiscoPingPurpose) -> Option<PingAction> {
        if derp_only_mode() && !dst.is_derp() {
            // don't attempt any hole punching in derp only mode
            warn!("in `DEV_DERP_ONLY` mode, ignoring request to start a hole punching attempt.");
            return None;
        }
        let tx_id = stun::TransactionId::default();
        info!(tx = %hex::encode(tx_id), %dst, ?purpose, "start ping");
        Some(PingAction::SendPing {
            id: self.id,
            dst,
            dst_key: self.public_key,
            tx_id,
            purpose,
        })
    }

    /// Record the fact that a ping has been sent out.
    pub(super) fn ping_sent(
        &mut self,
        to: SendAddr,
        tx_id: stun::TransactionId,
        purpose: DiscoPingPurpose,
        sender: mpsc::Sender<ActorMessage>,
    ) {
        debug!(%to, tx = %hex::encode(tx_id), ?purpose, "ping sent");

        let now = Instant::now();
        if purpose != DiscoPingPurpose::Cli {
            let mut ep_found = false;
            match to {
                SendAddr::Udp(addr) => {
                    if let Some(st) = self.direct_addr_state.get_mut(&addr.into()) {
                        st.last_ping.replace(now);
                        ep_found = true
                    }
                }
                SendAddr::Derp(region) => {
                    if let Some((home_derp, relay_state)) = self.derp_region.as_mut() {
                        if *home_derp == region {
                            relay_state.last_ping.replace(now);
                            ep_found = true
                        }
                    }
                }
            }
            if !ep_found {
                // Shouldn't happen. But don't ping an endpoint that's not active for us.
                warn!(%to, ?purpose, "unexpected attempt to ping no longer live endpoint");
                return;
            }
        }

        let id = self.id;
        let timer = Timer::after(PING_TIMEOUT_DURATION, async move {
            sender
                .send(ActorMessage::EndpointPingExpired(id, tx_id))
                .await
                .ok();
        });
        self.sent_ping.insert(
            tx_id,
            SentPing {
                to,
                at: now,
                purpose,
                timer,
            },
        );
    }

    fn send_pings(&mut self, now: Instant, send_call_me_maybe: bool) -> Vec<PingAction> {
        let mut msgs = Vec::new();

        // queue a ping to our derper, if needed.
        if let Some((region, state)) = self.derp_region.as_ref() {
            if state.needs_ping(&now) {
                debug!(?region, "peer's derp region needs ping");
                if let Some(msg) =
                    self.start_ping(SendAddr::Derp(*region), DiscoPingPurpose::Discovery)
                {
                    msgs.push(msg)
                }
            }
        }

        if derp_only_mode() {
            // don't send or respond to any hole punching pings if we are in
            // derp only mode
            warn!(
                "in `DEV_DERP_ONLY` mode, ignoring request to respond to a hole punching attempt."
            );
            return msgs;
        }

        self.last_full_ping.replace(now);
        self.prune_direct_addresses();

        let pings: Vec<_> = self
            .direct_addr_state
            .iter()
            .filter_map(|(ep, st)| {
                if st.needs_ping(&now) {
                    return Some(*ep);
                }

                None
            })
            .collect();
        let ping_needed = !pings.is_empty();
        let have_endpoints = !self.direct_addr_state.is_empty();

        if !ping_needed {
            trace!("no ping needed");
        }

        for ep in pings.into_iter() {
            if let Some(msg) =
                self.start_ping(SendAddr::Udp(ep.into()), DiscoPingPurpose::Discovery)
            {
                msgs.push(msg);
            }
        }

        if send_call_me_maybe && (ping_needed || !have_endpoints) {
            // If we have no endpoints, we use the CallMeMaybe to trigger an exchange
            // of potential UDP addresses.
            //
            // Otherwise it is used for hole punching, as described below.
            if let Some(derp_region) = self.derp_region() {
                // Have our magicsock.Conn figure out its STUN endpoint (if
                // it doesn't know already) and then send a CallMeMaybe
                // message to our peer via DERP informing them that we've
                // sent so our firewall ports are probably open and now
                // would be a good time for them to connect.
                let id = self.id;
                info!(?derp_region, "enqueue call-me-maybe");
                msgs.push(PingAction::EnqueueCallMeMaybe {
                    derp_region,
                    endpoint_id: id,
                });
            }
        }

        msgs
    }

    pub fn update_from_node_addr(&mut self, n: &AddrInfo) {
        if self.best_addr.is_empty() {
            // we do not have a direct connection, so changing the derp information may
            // have an effect on our connection status
            if self.derp_region.is_none() && n.derp_region.is_some() {
                // we did not have a relay connection before, but now we do
                inc!(MagicsockMetrics, num_relay_conns_added)
            } else if self.derp_region.is_some() && n.derp_region.is_none() {
                // we had a relay connection before but do not have one now
                inc!(MagicsockMetrics, num_relay_conns_removed)
            }
        }

        if n.derp_region.is_some() && n.derp_region != self.derp_region() {
            debug!(
                "Changing derp region from {:?} to {:?}",
                self.derp_region, n.derp_region
            );
            self.derp_region = n
                .derp_region
                .map(|region| (region, EndpointState::default()));
        }

        for &addr in n.direct_addresses.iter() {
            self.direct_addr_state.entry(addr.into()).or_default();
        }

        // Delete outdated endpoints
        self.prune_direct_addresses();
    }

    /// Clears all the endpoint's p2p state, reverting it to a DERP-only endpoint.
    #[instrument(skip_all, fields(peer = %self.public_key.fmt_short()))]
    fn reset(&mut self) {
        self.last_full_ping = None;
        self.best_addr
            .clear(ClearReason::Reset, self.derp_region.is_some());

        for es in self.direct_addr_state.values_mut() {
            es.last_ping = None;
        }
    }

    /// Adds ep as an endpoint to which we should send future pings. If there is an
    /// existing endpoint_state for ep, and for_rx_ping_tx_id matches the last received
    /// ping TransactionId, this function reports `true`, otherwise `false`.
    ///
    /// This is called once we've already verified that we got a valid discovery message from `self` via ep.
    pub fn endpoint_confirmed(
        &mut self,
        ep: SendAddr,
        for_rx_ping_tx_id: stun::TransactionId,
    ) -> bool {
        // creates a new endpoint for adding
        let new_endpoint = || EndpointState {
            last_got_ping: Some(Instant::now()),
            last_got_ping_tx_id: Some(for_rx_ping_tx_id),
            ..Default::default()
        };

        // updates the endpoint to acknowledge a received ping. Returns whether any update was made
        let update_endpoint = |st: &mut EndpointState| {
            let duplicate_ping = Some(for_rx_ping_tx_id) == st.last_got_ping_tx_id;
            if !duplicate_ping {
                st.last_got_ping_tx_id.replace(for_rx_ping_tx_id);
            }
            if st.last_got_ping.is_none() {
                // Already-known endpoint from the network map.
                return duplicate_ping;
            }
            st.last_got_ping.replace(Instant::now());
            duplicate_ping
        };

        match ep {
            SendAddr::Udp(addr) => match self.direct_addr_state.entry(addr.into()) {
                Entry::Occupied(mut occupied) => return update_endpoint(occupied.get_mut()),
                Entry::Vacant(vacant) => {
                    let addr = vacant.key();
                    info!(%addr, "new direct addr for peer");

                    vacant.insert(new_endpoint());
                }
            },
            SendAddr::Derp(region) => {
                if self.derp_region() != Some(region) {
                    // either the peer changed regions or we didn't have a relay address for the
                    // peer. In both cases, trust the new confirmed region
                    info!(%region, "new relay addr for peer");

                    self.derp_region = Some((region, new_endpoint()));
                    // ping txid didn't match and no new endpoint was added, return early since
                    // endpoint cleanup is not necessary
                    return false;
                } else if let Some((_region, state)) = self.derp_region.as_mut() {
                    return update_endpoint(state);
                }
            }
        };

        // if we landed here, a new endpoint was added
        self.prune_direct_addresses();

        false
    }

    /// Keep any direct address that is currently active. From those that aren't active, prune
    /// first those that are not alive, then those alive but not active in order to keep at most
    /// [`MAX_INACTIVE_DIRECT_ADDRESSES`].
    fn prune_direct_addresses(&mut self) {
        // prune candidates are addresses that are not active
        let mut prune_candidates: Vec<_> = self
            .direct_addr_state
            .iter()
            .filter(|(_ip_port, state)| !state.is_active())
            .map(|(ip_port, state)| (*ip_port, state.last_alive()))
            .collect();
        let prune_count = prune_candidates
            .len()
            .saturating_sub(MAX_INACTIVE_DIRECT_ADDRESSES);
        if prune_count == 0 {
            // nothing to do, within limits
            return;
        }

        // sort leaving the worst addresses first (never contacted) and better ones (most recently
        // used ones) last
        prune_candidates.sort_unstable_by_key(|(_ip_port, last_active)| *last_active);
        prune_candidates.truncate(prune_count);
        let peer = self.public_key.fmt_short();
        for (ip_port, last_seen) in prune_candidates.into_iter() {
            self.direct_addr_state.remove(&ip_port);

            match last_seen.map(|instant| instant.elapsed()) {
                Some(last_seen) => trace!(%peer, %ip_port, ?last_seen, "pruning address"),
                None => trace!(%peer, %ip_port, last_seen=%"never", "pruning address"),
            }

            self.best_addr.clear_if_equals(
                ip_port.into(),
                ClearReason::Inactive,
                self.derp_region.is_some(),
            );
        }
    }

    /// Called when connectivity changes enough that we should question our earlier
    /// assumptions about which paths work.
    #[instrument("disco", skip_all, fields(peer = %self.public_key.fmt_short()))]
    pub(super) fn note_connectivity_change(&mut self) {
        trace!("connectivity changed");
        self.best_addr.clear_trust();
    }

    /// Handles a Pong message (a reply to an earlier ping).
    ///
    /// It reports the address and key that should be inserted for the endpoint if any.
    pub(super) fn handle_pong_conn(
        &mut self,
        m: &disco::Pong,
        src: SendAddr,
    ) -> Option<(SocketAddr, PublicKey)> {
        let is_derp = src.is_derp();

        trace!(
            tx = %hex::encode(m.tx_id),
            pong_src = %src,
            pong_ping_src = %m.src,
            is_derp = %src.is_derp(),
            "received pong"
        );
        match self.sent_ping.remove(&m.tx_id) {
            None => {
                // This is not a pong for a ping we sent.
                info!(tx = %hex::encode(m.tx_id), "received pong with unknown transaction id");
                None
            }
            Some(sp) => {
                sp.timer.abort();

                let mut peer_map_insert = None;

                let now = Instant::now();
                let latency = now - sp.at;

                // TODO: degrade to debug.
                info!(
                    tx = %hex::encode(m.tx_id),
                    src = %src,
                    reported_ping_src = %m.src,
                    ping_dst = %sp.to,
                    is_derp = %src.is_derp(),
                    latency = %latency.as_millis(),
                    "received pong",
                );

                match src {
                    SendAddr::Udp(addr) => {
                        let key = self.public_key;
                        match self.direct_addr_state.get_mut(&addr.into()) {
                            None => {
                                info!("ignoring pong: no state for src addr");
                                // This is no longer an endpoint we care about.
                                return peer_map_insert;
                            }
                            Some(st) => {
                                peer_map_insert = Some((addr, key));
                                st.add_pong_reply(PongReply {
                                    latency,
                                    pong_at: now,
                                    from: src,
                                    pong_src: m.src,
                                });
                            }
                        }
                    }
                    SendAddr::Derp(region) => match self.derp_region.as_mut() {
                        Some((home_region, state)) if *home_region == region => {
                            state.add_pong_reply(PongReply {
                                latency,
                                pong_at: now,
                                from: src,
                                pong_src: m.src,
                            });
                        }
                        other => {
                            // if we are here then we sent this ping, but the region changed
                            // waiting for the response. It was either set to None or changed to
                            // another region. This should either never happen or be extremely
                            // unlikely. Log and ignore for now
                            warn!(stored=?other, received=?region, "disco: ignoring pong via derp for region different to last one stored");
                        }
                    },
                }

                if !self.pending_cli_pings.is_empty() {
                    let ep = sp.to;
                    // FIXME: this creates a deadlock as it needs to interact with the run loop in the conn::Actor
                    // let region_code = self.get_derp_region(region_id).await.map(|r| r.region_code);

                    for PendingCliPing { mut res, cb } in self.pending_cli_pings.drain(..) {
                        res.latency_seconds = Some(latency.as_secs_f64());
                        match ep {
                            SendAddr::Udp(addr) => {
                                res.endpoint = Some(addr);
                            }
                            SendAddr::Derp(region) => {
                                res.derp_region_id = Some(region);
                                // res.derp_region_code = region_code.clone();
                            }
                        }
                        tokio::task::spawn(async move {
                            cb(res).await;
                        });
                    }
                }

                // Promote this pong response to our current best address if it's lower latency.
                // TODO(bradfitz): decide how latency vs. preference order affects decision
                if let SendAddr::Udp(to) = sp.to {
                    debug_assert!(!is_derp, "missmatching derp & udp");
                    self.best_addr.insert_if_better_or_reconfirm(
                        to,
                        Some(latency),
                        best_addr::Source::ReceivedPong,
                        now,
                        self.derp_region.is_some(),
                    );
                }

                peer_map_insert
            }
        }
    }

    /// Handles a CallMeMaybe discovery message via DERP. The contract for use of
    /// this message is that the peer has already sent to us via UDP, so their stateful firewall should be
    /// open. Now we can Ping back and make it through.
    pub fn handle_call_me_maybe(&mut self, m: disco::CallMeMaybe) -> Vec<PingAction> {
        let now = Instant::now();
        for el in self.is_call_me_maybe_ep.values_mut() {
            *el = false;
        }

        let mut new_eps = Vec::new();

        for ep in &m.my_number {
            if let IpAddr::V6(ip) = ep.ip() {
                if is_unicast_link_local(ip) {
                    // We send these out, but ignore them for now.
                    // TODO: teach the ping code to ping on all interfaces for these.
                    continue;
                }
            }
            self.is_call_me_maybe_ep.insert(*ep, true);
            let ep = IpPort::from(*ep);
            if let Some(es) = self.direct_addr_state.get_mut(&ep) {
                es.call_me_maybe_time.replace(now);
            } else {
                self.direct_addr_state.insert(
                    ep,
                    EndpointState {
                        call_me_maybe_time: Some(now),
                        ..Default::default()
                    },
                );
                new_eps.push(ep);
            }
        }
        if !new_eps.is_empty() {
            debug!(
                ?new_eps,
                "received call-me-maybe, add new endpoints and reset state"
            );
        }

        // Delete any prior CallMeMaybe endpoints that weren't included in this message.
        self.is_call_me_maybe_ep.retain(|ep, want| {
            if !*want {
                self.best_addr.clear_if_equals(
                    *ep,
                    ClearReason::PruneCallMeMaybe,
                    self.derp_region.is_some(),
                );
                false
            } else {
                true
            }
        });

        // Zero out all the last_ping times to force send_pings to send new ones,
        // even if it's been less than 5 seconds ago.
        for st in self.direct_addr_state.values_mut() {
            st.last_ping = None;
        }
        self.send_pings(Instant::now(), false)
    }

    /// Stops timers associated with de and resets its state back to zero.
    /// It's called when a discovery endpoint is no longer present in the
    /// NetworkMap, or when magicsock is transitioning from running to
    /// stopped state (via `set_secret_key(None)`).
    pub fn stop_and_reset(&mut self) {
        self.reset();
        self.pending_cli_pings.clear();
    }

    fn last_ping(&self, addr: &SendAddr) -> Option<Instant> {
        match addr {
            SendAddr::Udp(addr) => self
                .direct_addr_state
                .get(&(*addr).into())
                .and_then(|ep| ep.last_ping),
            SendAddr::Derp(region) => self
                .derp_region
                .as_ref()
                .filter(|(home_region, _state)| home_region == region)
                .and_then(|(_home_region, state)| state.last_ping),
        }
    }

    /// Checks if this `Endpoint` is currently actively being used.
    fn is_active(&self, now: &Instant) -> bool {
        match self.last_used {
            Some(last_active) => now.duration_since(last_active) <= SESSION_ACTIVE_TIMEOUT,
            None => false,
        }
    }

    /// Send a heartbeat to the peer to keep the connection alive, or trigger a full ping
    /// if necessary.
    #[instrument("disco", skip_all, fields(peer = %self.public_key.fmt_short()))]
    pub(super) fn stayin_alive(&mut self) -> Vec<PingAction> {
        trace!("stayin_alive");
        let now = Instant::now();
        if !self.is_active(&now) {
            trace!("skipping stayin alive: session is inactive");
            return Vec::new();
        }

        // If we do not have an optimal addr, send pings to all known places.
        if self.want_full_ping(&now) {
            debug!("send full pings to all endpoints");
            return self.send_pings(now, true);
        }

        // Send heartbeat ping to keep the current addr going as long as we need it.
        let udp_addr = self.best_addr.addr();
        if let Some(udp_addr) = udp_addr {
            let elapsed = self.last_ping(&SendAddr::Udp(udp_addr)).map(|l| now - l);
            // Send a ping if the last ping is older than 2 seconds.
            let needs_ping = match elapsed {
                Some(e) => e >= STAYIN_ALIVE_MIN_ELAPSED,
                None => false,
            };

            if needs_ping {
                debug!(
                    dst = %udp_addr,
                    since_last_ping=?elapsed,
                    "send stayin alive ping",
                );
                if let Some(msg) =
                    self.start_ping(SendAddr::Udp(udp_addr), DiscoPingPurpose::StayinAlive)
                {
                    return vec![msg];
                }
            }
        }

        Vec::new()
    }

    #[instrument("get_send_addrs", skip_all, fields(peer = %self.public_key.fmt_short()))]
    pub(crate) fn get_send_addrs(&mut self) -> (Option<SocketAddr>, Option<u16>, Vec<PingAction>) {
        let now = Instant::now();
        self.last_used.replace(now);
        let (udp_addr, derp_region, should_ping) = self.addr_for_send(&now);
        let mut msgs = Vec::new();

        // Trigger a round of pings if we haven't had any full pings yet.
        if should_ping && self.want_full_ping(&now) {
            msgs = self.send_pings(now, true);
        }

        trace!(
            ?udp_addr,
            ?derp_region,
            pings = %msgs.len(),
            "found send address",
        );

        (udp_addr, derp_region, msgs)
    }

    /// Get the direct addresses for this endpoint.
    pub fn direct_addresses(&self) -> impl Iterator<Item = IpPort> + '_ {
        self.direct_addr_state.keys().copied()
    }

    /// Get the adressing information of this endpoint.
    pub fn peer_addr(&self) -> PeerAddr {
        let direct_addresses = self.direct_addresses().map(SocketAddr::from).collect();
        PeerAddr {
            peer_id: self.public_key,
            info: AddrInfo {
                derp_region: self.derp_region(),
                direct_addresses,
            },
        }
    }
}

/// An (Ip, Port) pair.
///
/// NOTE: storing an [`IpPort`] is safer than storing a [`SocketAddr`] because for IPv6 socket
/// addresses include fields that can't be assumed consistent even within a single connection.
#[derive(Debug, derive_more::Display, Clone, Copy, Hash, PartialEq, Eq)]
#[display("{}", SocketAddr::from(*self))]
pub struct IpPort {
    ip: IpAddr,
    port: u16,
}

impl From<SocketAddr> for IpPort {
    fn from(socket_addr: SocketAddr) -> Self {
        Self {
            ip: socket_addr.ip(),
            port: socket_addr.port(),
        }
    }
}

impl From<IpPort> for SocketAddr {
    fn from(ip_port: IpPort) -> Self {
        let IpPort { ip, port } = ip_port;
        (ip, port).into()
    }
}

impl IpPort {
    pub fn ip(&self) -> &IpAddr {
        &self.ip
    }

    pub fn port(&self) -> u16 {
        self.port
    }
}

/// Map of the [`Endpoint`] information for all the known peers.
///
/// The peers can be looked up by:
///
/// - The peer's ID in this map, only useful if you know the ID from an insert or lookup.
///   This is static and never changes.
///
/// - The [`QuicMappedAddr`] which internally identifies the peer to the QUIC stack.  This
///   is static and never changes.
///
/// - The peers's public key, aka `PublicKey` or "node_key".  This is static and never changes,
///   however a peer could be added when this is not yet known.  To set this after creation
///   use [`PeerMap::write`] with `set_node_key_for_ip_port`.
///
/// - A public socket address on which they are reachable on the internet, known as ip-port.
///   These come and go as the peer moves around on the internet
///
/// An index of peerInfos by node key, QuicMappedAddr, and discovered ip:port endpoints.
#[derive(Default, Debug)]
pub(super) struct PeerMap {
    inner: Mutex<PeerMapInner>,
}

#[derive(Default, Debug)]
pub(super) struct PeerMapInner {
    by_node_key: HashMap<PublicKey, usize>,
    by_ip_port: HashMap<IpPort, usize>,
    by_quic_mapped_addr: HashMap<QuicMappedAddr, usize>,
    by_id: HashMap<usize, Endpoint>,
    next_id: usize,
}

impl PeerMap {
    /// Create a new [`PeerMap`] from data stored in `path`.
    pub fn load_from_file(path: impl AsRef<Path>) -> anyhow::Result<Self> {
        Ok(Self::from_inner(PeerMapInner::load_from_file(path)?))
    }

    fn from_inner(inner: PeerMapInner) -> Self {
        Self {
            inner: Mutex::new(inner),
        }
    }

    /// Get the known peer addresses stored in the map. Peers with empty addressing information are
    /// filtered out.
    #[cfg(test)]
    pub fn known_peer_addresses(&self) -> Vec<PeerAddr> {
        self.inner.lock().known_peer_addresses().collect()
    }

    /// Add the contact information for a peer.
    pub fn add_peer_addr(&self, peer_addr: PeerAddr) {
        self.inner.lock().add_peer_addr(peer_addr)
    }

    /// Number of nodes currently listed.
    pub(super) fn node_count(&self) -> usize {
        self.inner.lock().node_count()
    }

    pub(super) fn write<T>(&self, f: impl FnOnce(&mut PeerMapInner) -> T) -> T {
        let mut inner = self.inner.lock();
        f(&mut inner)
    }

    pub(super) fn read<T>(&self, f: impl FnOnce(&PeerMapInner) -> T) -> T {
        let inner = self.inner.lock();
        f(&inner)
    }

    pub fn get_quic_mapped_addr_for_ip_port(
        &self,
        ipp: impl Into<IpPort>,
    ) -> Option<QuicMappedAddr> {
        self.inner
            .lock()
            .receive_ip(ipp)
            .map(|ep| ep.quic_mapped_addr)
    }

    pub fn get_quic_mapped_addr_for_node_key(&self, nk: &PublicKey) -> Option<QuicMappedAddr> {
        self.inner
            .lock()
            .endpoint_for_node_key(nk)
            .map(|ep| ep.quic_mapped_addr)
    }

    #[allow(clippy::type_complexity)]
    pub fn get_send_addrs_for_quic_mapped_addr(
        &self,
        addr: &QuicMappedAddr,
    ) -> Option<(PublicKey, Option<SocketAddr>, Option<u16>, Vec<PingAction>)> {
        let mut inner = self.inner.lock();
        let ep = inner.endpoint_for_quic_mapped_addr_mut(addr)?;
        let public_key = *ep.public_key();
        let (udp_addr, derp_region, msgs) = ep.get_send_addrs();
        Some((public_key, udp_addr, derp_region, msgs))
    }

    pub(super) fn notify_shutdown(&self) {
        let mut inner = self.inner.lock();
        for (_, ep) in inner.endpoints_mut() {
            ep.stop_and_reset();
        }
    }

    pub(super) fn reset_endpoint_states(&self) {
        let mut inner = self.inner.lock();
        for (_, ep) in inner.endpoints_mut() {
            ep.note_connectivity_change();
        }
    }

    pub(super) fn endpoints_stayin_alive(&self) -> Vec<PingAction> {
        let mut msgs = Vec::new();
        let mut inner = self.inner.lock();
        for (_, ep) in inner.endpoints_mut() {
            msgs.extend(ep.stayin_alive());
        }
        msgs
    }

    /// Get the [`EndpointInfo`]s for each endpoint
    pub(super) fn endpoint_infos(&self, now: Instant) -> Vec<EndpointInfo> {
        self.inner.lock().endpoint_infos(now)
    }

    /// Get the [`EndpointInfo`]s for each endpoint
    pub(super) fn endpoint_info(&self, public_key: &PublicKey) -> Option<EndpointInfo> {
        self.inner.lock().endpoint_info(public_key)
    }

    /// Saves the known peer info to the given path, returning the number of peers persisted.
    pub(super) async fn save_to_file(&self, path: &Path) -> anyhow::Result<usize> {
        ensure!(!path.is_dir(), "{} must be a file", path.display());

        // So, not sure what to do here.
        let mut known_peers = self
            .inner
            .lock()
            .known_peer_addresses()
            .collect::<Vec<_>>()
            .into_iter()
            .peekable();
        if known_peers.peek().is_none() {
            // prevent file handling if unnecesary
            return Ok(0);
        }

        let mut ext = path.extension().map(|s| s.to_owned()).unwrap_or_default();
        ext.push(".tmp");
        let tmp_path = path.with_extension(ext);

        if tokio::fs::try_exists(&tmp_path).await.unwrap_or(false) {
            tokio::fs::remove_file(&tmp_path)
                .await
                .context("failed deleting existing tmp file")?;
        }
        if let Some(parent) = tmp_path.parent() {
            tokio::fs::create_dir_all(parent).await?;
        }
        let mut tmp = tokio::fs::File::create(&tmp_path)
            .await
            .context("failed creating tmp file")?;

        let mut count = 0;
        for peer_addr in known_peers {
            let ser = postcard::to_stdvec(&peer_addr).context("failed to serialize peer data")?;
            tmp.write_all(&ser)
                .await
                .context("failed to persist peer data")?;
            count += 1;
        }
        tmp.flush().await.context("failed to flush peer data")?;
        drop(tmp);

        // move the file
        tokio::fs::rename(tmp_path, path)
            .await
            .context("failed renaming peer data file")?;
        Ok(count)
    }

    /// Prunes peers without recent activity so that at most [`MAX_INACTIVE_PEERS`] are kept.
    pub(super) fn prune_inactive(&self) {
        self.inner.lock().prune_inactive();
    }
}

impl PeerMapInner {
    /// Get the known peer addresses stored in the map. Peers with empty addressing information are
    /// filtered out.
    pub fn known_peer_addresses(&self) -> impl Iterator<Item = PeerAddr> + '_ {
        self.by_id.values().filter_map(|endpoint| {
            let peer_addr = endpoint.peer_addr();
            (!peer_addr.info.is_empty()).then_some(peer_addr)
        })
    }

    /// Create a new [`PeerMap`] from data stored in `path`.
    pub fn load_from_file(path: impl AsRef<Path>) -> anyhow::Result<Self> {
        let path = path.as_ref();
        ensure!(path.is_file(), "{} is not a file", path.display());
        let mut me = PeerMapInner::default();
        let contents = std::fs::read(path)?;
        let mut slice: &[u8] = &contents;
        while !slice.is_empty() {
            let (peer_addr, next_contents) =
                postcard::take_from_bytes(slice).context("failed to load peer data")?;
            me.add_peer_addr(peer_addr);
            slice = next_contents;
        }
        Ok(me)
    }

    /// Add the contact information for a peer.
    #[instrument(skip_all, fields(peer = %peer_addr.peer_id.fmt_short()))]
    pub fn add_peer_addr(&mut self, peer_addr: PeerAddr) {
        let PeerAddr { peer_id, info } = peer_addr;

        if self.endpoint_for_node_key(&peer_id).is_none() {
            info!(derp_region = ?info.derp_region, "inserting new peer endpoint in PeerMap");
            self.insert_endpoint(Options {
                public_key: peer_id,
                derp_region: info.derp_region,
                active: false,
            });
        }

        if let Some(ep) = self.endpoint_for_node_key_mut(&peer_id) {
            ep.update_from_node_addr(&info);
            let id = ep.id;
            for endpoint in &info.direct_addresses {
                self.set_endpoint_for_ip_port(*endpoint, id);
            }
        }
    }

    /// Number of nodes currently listed.
    pub(super) fn node_count(&self) -> usize {
        self.by_id.len()
    }

    pub(super) fn by_id(&self, id: &usize) -> Option<&Endpoint> {
        self.by_id.get(id)
    }

    pub(super) fn by_id_mut(&mut self, id: &usize) -> Option<&mut Endpoint> {
        self.by_id.get_mut(id)
    }

    /// Returns the endpoint for nk, or None if nk is not known to us.
    pub(super) fn endpoint_for_node_key(&self, nk: &PublicKey) -> Option<&Endpoint> {
        self.by_node_key.get(nk).and_then(|id| self.by_id(id))
    }

    pub(super) fn endpoint_for_node_key_mut(&mut self, nk: &PublicKey) -> Option<&mut Endpoint> {
        self.by_node_key
            .get(nk)
            .and_then(|id| self.by_id.get_mut(id))
    }

    /// Marks the peer we believe to be at `ipp` as recently used, returning the [`Endpoint`] if found.
    pub(super) fn receive_ip(&mut self, ipp: impl Into<IpPort>) -> Option<&Endpoint> {
        let ip_port = ipp.into();
        // search by IpPort to get the Id
        let id = *self.by_ip_port.get(&ip_port)?;
        // search by Id to get the endpoint. This should never fail
        let Some(endpoint) = self.by_id_mut(&id) else {
            debug_assert!(false, "peer map inconsistency by_ip_port <-> by_id");
            return None;
        };
        // the endpoint we found must have the original address among its direct udp addresses if
        // the peer map maintains consistency
        let Some(state) = endpoint.direct_addr_state.get_mut(&ip_port) else {
            debug_assert!(false, "peer map inconsistency by_ip_port <-> direct addr");
            return None;
        };
        // record this peer and this address being in use
        let now = Instant::now();
        endpoint.last_used = Some(now);
        state.last_payload_msg = Some(now);
        Some(endpoint)
    }

    pub fn endpoint_for_quic_mapped_addr_mut(
        &mut self,
        addr: &QuicMappedAddr,
    ) -> Option<&mut Endpoint> {
        self.by_quic_mapped_addr
            .get(addr)
            .and_then(|id| self.by_id.get_mut(id))
    }

    pub(super) fn endpoints(&self) -> impl Iterator<Item = (&usize, &Endpoint)> {
        self.by_id.iter()
    }

    pub(super) fn endpoints_mut(&mut self) -> impl Iterator<Item = (&usize, &mut Endpoint)> {
        self.by_id.iter_mut()
    }

    /// Get the [`EndpointInfo`]s for each endpoint
    pub(super) fn endpoint_infos(&self, now: Instant) -> Vec<EndpointInfo> {
        self.endpoints().map(|(_, ep)| ep.info(now)).collect()
    }

    /// Get the [`EndpointInfo`]s for each endpoint
    pub(super) fn endpoint_info(&self, public_key: &PublicKey) -> Option<EndpointInfo> {
        self.endpoint_for_node_key(public_key)
            .map(|ep| ep.info(Instant::now()))
    }

    /// Inserts a new endpoint into the [`PeerMap`].
    pub(super) fn insert_endpoint(&mut self, options: Options) -> usize {
        let id = self.next_id;
        self.next_id = self.next_id.wrapping_add(1);
        let ep = Endpoint::new(id, options);

        // update indices
        self.by_quic_mapped_addr.insert(ep.quic_mapped_addr, id);
        self.by_node_key.insert(ep.public_key, id);

        self.by_id.insert(id, ep);
        id
    }

    /// Makes future peer lookups by ipp return the same endpoint as a lookup by nk.
    ///
    /// This should only be called with a fully verified mapping of ipp to
    /// nk, because calling this function defines the endpoint we hand to
    /// WireGuard for packets received from ipp.
    pub(super) fn set_node_key_for_ip_port(&mut self, ipp: impl Into<IpPort>, nk: &PublicKey) {
        let ipp = ipp.into();
        if let Some(id) = self.by_ip_port.get(&ipp) {
            if !self.by_node_key.contains_key(nk) {
                self.by_node_key.insert(*nk, *id);
            }
            self.by_ip_port.remove(&ipp);
        }
        if let Some(id) = self.by_node_key.get(nk) {
            trace!("insert ip -> id: {:?} -> {}", ipp, id);
            self.by_ip_port.insert(ipp, *id);
        }
    }

    pub(super) fn set_endpoint_for_ip_port(&mut self, ipp: impl Into<IpPort>, id: usize) {
        let ipp = ipp.into();
        trace!(?ipp, ?id, "set endpoint for ip:port");
        self.by_ip_port.insert(ipp, id);
    }

    /// Prunes peers without recent activity so that at most [`MAX_INACTIVE_PEERS`] are kept.
    fn prune_inactive(&mut self) {
        let now = Instant::now();
        let mut prune_candidates: Vec<_> = self
            .by_id
            .values()
            .filter(|peer| !peer.is_active(&now))
            .map(|peer| (*peer.public_key(), peer.last_used))
            .collect();

        let prune_count = prune_candidates.len().saturating_sub(MAX_INACTIVE_PEERS);
        if prune_count == 0 {
            // within limits
            return;
        }

        prune_candidates.sort_unstable_by_key(|(_pk, last_used)| *last_used);
        prune_candidates.truncate(prune_count);
        for (public_key, last_used) in prune_candidates.into_iter() {
            let peer = public_key.fmt_short();
            match last_used.map(|instant| instant.elapsed()) {
                Some(last_used) => trace!(%peer, ?last_used, "pruning inactive"),
                None => trace!(%peer, last_used=%"never", "pruning inactive"),
            }

            let Some(id) = self.by_node_key.remove(&public_key) else {
                debug_assert!(false, "missing by_node_key entry for pk in by_id");
                continue;
            };

            let Some(ep) = self.by_id.remove(&id) else {
                debug_assert!(false, "missing by_id entry for id in by_node_key");
                continue;
            };

            for ip_port in ep.direct_addresses() {
                self.by_ip_port.remove(&ip_port);
            }

            self.by_quic_mapped_addr.remove(&ep.quic_mapped_addr);
        }
    }
}

/// Some state and history for a specific endpoint of a endpoint.
/// (The subject is the endpoint.endpointState map key)
#[derive(Debug, Clone, PartialEq, Eq, Hash, Default)]
struct EndpointState {
    /// The last (outgoing) ping time.
    last_ping: Option<Instant>,

    /// If non-zero, means that this was an endpoint
    /// that we learned about at runtime (from an incoming ping)
    /// and that is not in the network map. If so, we keep the time
    /// updated and use it to discard old candidates.
    last_got_ping: Option<Instant>,

    /// Contains the TxID for the last incoming ping. This is
    /// used to de-dup incoming pings that we may see on both the raw disco
    /// socket on Linux, and UDP socket. We cannot rely solely on the raw socket
    /// disco handling due to <https://github.com/tailscale/tailscale/issues/7078>.
    last_got_ping_tx_id: Option<stun::TransactionId>,

    /// If non-zero, is the time this endpoint was advertised last via a call-me-maybe disco message.
    call_me_maybe_time: Option<Instant>,

    /// Last [`PongReply`] received.
    recent_pong: Option<PongReply>,
    /// When was this endpoint last used to transmit payload data (removing ping, pong, etc).
    last_payload_msg: Option<Instant>,
}

/// The type of connection we have to the endpoint.
#[derive(derive_more::Display, Debug, Clone, Eq, PartialEq, Serialize, Deserialize)]
pub enum ConnectionType {
    /// Direct UDP connection
    #[display("direct")]
    Direct(SocketAddr),
    /// Relay connection over DERP
    #[display("relay")]
    Relay(u16),
    /// We have no verified connection to this PublicKey
    #[display("none")]
    None,
}

#[derive(Debug, Clone, Copy, Eq, PartialEq, Serialize, Deserialize, derive_more::Display)]
pub enum ControlMsg {
    /// We received a Ping from the peer.
    #[display("ping←")]
    Ping,
    /// We received a Pong from the peer.
    #[display("pong←")]
    Pong,
    /// We received a CallMeMaybe.
    #[display("call me")]
    CallMeMaybe,
}

/// Information about a direct address.
#[derive(Debug, Clone, Eq, PartialEq, Serialize, Deserialize)]
pub struct DirectAddrInfo {
    /// The address reported.
    pub addr: SocketAddr,
    /// The latency to the address, if any.
    pub latency: Option<Duration>,
    /// Last control message received by this peer.
    pub last_control: Option<(Duration, ControlMsg)>,
    /// How long ago was the last payload message for this peer.
    pub last_payload: Option<Duration>,
}

/// Details about an Endpoint
#[derive(Debug, Clone, Eq, PartialEq, Serialize, Deserialize)]
pub struct EndpointInfo {
    /// The id in the peer_map
    pub id: usize,
    /// The public key of the endpoint.
    pub public_key: PublicKey,
    /// Derp region, if available.
    pub derp_region: Option<u16>,
    /// List of addresses at which this node might be reachable, plus any latency information we
    /// have about that address and the last time the address was used.
    pub addrs: Vec<DirectAddrInfo>,
    /// The type of connection we have to the peer, either direct or over relay.
    pub conn_type: ConnectionType,
    /// The latency of the `conn_type`.
    pub latency: Option<Duration>,
    /// Duration since the last time this peer was used.
    pub last_used: Option<Duration>,
}

impl EndpointState {
    fn add_pong_reply(&mut self, r: PongReply) {
        self.recent_pong = Some(r);
    }

    /// Check whether this endpoint is considered active.
    ///
    /// An endpoint is considered alive if we have received payload messages from it within the
    /// last [`SESSION_ACTIVE_TIMEOUT`]. Note that an endpoint might be alive but not active if
    /// it's contactable but not in use.
    pub fn is_active(&self) -> bool {
        self.last_payload_msg
            .as_ref()
            .map(|instant| instant.elapsed() <= SESSION_ACTIVE_TIMEOUT)
            .unwrap_or(false)
    }

    /// Reports the last instant this endpoint was considered active.
    ///
    /// This is the most recent instant between:
    /// - when last pong was received.
    /// - when the last CallMeMaybe was received.
    /// - When the last payload transmission occurred.
    /// - when the last ping from them was received.
    pub fn last_alive(&self) -> Option<Instant> {
        self.recent_pong()
            .map(|pong| &pong.pong_at)
            .into_iter()
            .chain(self.last_payload_msg.as_ref())
            .chain(self.call_me_maybe_time.as_ref())
            .chain(self.last_got_ping.as_ref())
            .max()
            .copied()
    }

    pub fn last_control_msg(&self, now: Instant) -> Option<(Duration, ControlMsg)> {
        // get every control message and assign it its kind
        let last_pong = self
            .recent_pong()
            .map(|pong| (pong.pong_at, ControlMsg::Pong));
        let last_call_me_maybe = self
            .call_me_maybe_time
            .as_ref()
            .map(|call_me| (*call_me, ControlMsg::CallMeMaybe));
        let last_ping = self
            .last_got_ping
            .as_ref()
            .map(|ping| (*ping, ControlMsg::Ping));

        last_pong
            .into_iter()
            .chain(last_call_me_maybe)
            .chain(last_ping)
            .max_by_key(|(instant, _kind)| *instant)
            .map(|(instant, kind)| (now.duration_since(instant), kind))
    }

    /// Returns the most recent pong if available.
    fn recent_pong(&self) -> Option<&PongReply> {
        self.recent_pong.as_ref()
    }

    fn needs_ping(&self, now: &Instant) -> bool {
        match self.last_ping {
            None => true,
            Some(last_ping) => {
                let elapsed = now.duration_since(last_ping);

                // TODO: remove!
                // This logs "ping is too new" for each send whenever the endpoint does *not* need
                // a ping. Pretty sure this is not a useful log, but maybe there was a reason?
                // if !needs_ping {
                //     debug!("ping is too new: {}ms", elapsed.as_millis());
                // }
                elapsed > DISCO_PING_INTERVAL
            }
        }
    }
}

#[derive(Debug, Clone, PartialEq, Eq, Hash)]
struct PongReply {
    latency: Duration,
    /// When we received the pong.
    pong_at: Instant,
    /// The pong's src (usually same as endpoint map key).
    from: SendAddr,
    /// What they reported they heard.
    pong_src: SocketAddr,
}

#[derive(Debug)]
pub(super) struct SentPing {
    pub(super) to: SendAddr,
    pub(super) at: Instant,
    #[allow(dead_code)]
    pub(super) purpose: DiscoPingPurpose,
    pub(super) timer: Timer,
}

/// The reason why a discovery ping message was sent.
#[derive(Debug, Clone, Copy, PartialEq, Eq)]
pub enum DiscoPingPurpose {
    /// The purpose of a ping was to see if a path was valid.
    Discovery,
    /// The user is running "tailscale ping" from the CLI. These types of pings can go over DERP.
    Cli,
    /// Ping to ensure the current route is still valid.
    StayinAlive,
}

#[cfg(test)]
mod tests {
    use std::net::Ipv4Addr;

    use super::*;
    use crate::key::SecretKey;

    #[test]
    fn test_endpoint_infos() {
        let new_relay_and_state = |region_id: Option<u16>| {
            region_id.map(|region_id| (region_id, EndpointState::default()))
        };

        let now = Instant::now();
        let elapsed = Duration::from_secs(3);
        let later = now + elapsed;

        // endpoint with a `best_addr` that has a latency
        let pong_src = "0.0.0.0:1".parse().unwrap();
        let latency = Duration::from_millis(50);
        let (a_endpoint, a_socket_addr) = {
            let ip_port = IpPort {
                ip: Ipv4Addr::UNSPECIFIED.into(),
                port: 10,
            };
            let endpoint_state = HashMap::from([(
                ip_port,
                EndpointState {
                    recent_pong: Some(PongReply {
                        latency,
                        pong_at: now,
                        from: SendAddr::Udp(ip_port.into()),
                        pong_src,
                    }),
                    ..Default::default()
                },
            )]);
            let key = SecretKey::generate();
            (
                Endpoint {
                    id: 0,
                    quic_mapped_addr: QuicMappedAddr::generate(),
                    public_key: key.public(),
                    last_full_ping: None,
                    derp_region: new_relay_and_state(Some(0)),
                    best_addr: BestAddr::from_parts(
                        ip_port.into(),
                        Some(latency),
                        now,
                        now + Duration::from_secs(100),
                    ),
                    direct_addr_state: endpoint_state,
                    is_call_me_maybe_ep: HashMap::new(),
                    pending_cli_pings: Vec::new(),
                    sent_ping: HashMap::new(),
                    last_used: Some(now),
                },
                ip_port.into(),
            )
        };
        // endpoint w/ no best addr but a derp  w/ latency
        let b_endpoint = {
            // let socket_addr = "0.0.0.0:9".parse().unwrap();
            let relay_state = EndpointState {
                recent_pong: Some(PongReply {
                    latency,
                    pong_at: now,
                    from: SendAddr::Derp(0),
                    pong_src,
                }),
                ..Default::default()
            };
            let key = SecretKey::generate();
            Endpoint {
                id: 1,
                quic_mapped_addr: QuicMappedAddr::generate(),
                public_key: key.public(),
                last_full_ping: None,
                derp_region: Some((0, relay_state)),
                best_addr: BestAddr::default(),
                direct_addr_state: HashMap::default(),
                is_call_me_maybe_ep: HashMap::new(),
                pending_cli_pings: Vec::new(),
                sent_ping: HashMap::new(),
                last_used: Some(now),
            }
        };

        // endpoint w/ no best addr but a derp  w/ no latency
        let c_endpoint = {
            // let socket_addr = "0.0.0.0:8".parse().unwrap();
            let endpoint_state = HashMap::new();
            let key = SecretKey::generate();
            Endpoint {
                id: 2,
                quic_mapped_addr: QuicMappedAddr::generate(),
                public_key: key.public(),
                last_full_ping: None,
                derp_region: new_relay_and_state(Some(0)),
                best_addr: BestAddr::default(),
                direct_addr_state: endpoint_state,
                is_call_me_maybe_ep: HashMap::new(),
                pending_cli_pings: Vec::new(),
                sent_ping: HashMap::new(),
                last_used: Some(now),
            }
        };

        // endpoint w/ expired best addr
        let (d_endpoint, d_socket_addr) = {
            let socket_addr: SocketAddr = "0.0.0.0:7".parse().unwrap();
            let expired = now.checked_sub(Duration::from_secs(100)).unwrap();
            let endpoint_state = HashMap::from([(
                IpPort::from(socket_addr),
                EndpointState {
                    recent_pong: Some(PongReply {
                        latency,
                        pong_at: now,
                        from: SendAddr::Udp(socket_addr),
                        pong_src,
                    }),
                    ..Default::default()
                },
            )]);
            let relay_state = EndpointState {
                recent_pong: Some(PongReply {
                    latency,
                    pong_at: now,
                    from: SendAddr::Derp(0),
                    pong_src,
                }),
                ..Default::default()
            };
            let key = SecretKey::generate();
            (
                Endpoint {
                    id: 3,
                    quic_mapped_addr: QuicMappedAddr::generate(),
                    public_key: key.public(),
                    last_full_ping: None,
                    derp_region: Some((0, relay_state)),
                    best_addr: BestAddr::from_parts(
                        socket_addr,
                        Some(Duration::from_millis(80)),
                        now,
                        expired,
                    ),
                    direct_addr_state: endpoint_state,
                    is_call_me_maybe_ep: HashMap::new(),
                    pending_cli_pings: Vec::new(),
                    sent_ping: HashMap::new(),
                    last_used: Some(now),
                },
                socket_addr,
            )
        };
        let expect = Vec::from([
            EndpointInfo {
                id: a_endpoint.id,
                public_key: a_endpoint.public_key,
                derp_region: a_endpoint.derp_region(),
                addrs: Vec::from([DirectAddrInfo {
                    addr: a_socket_addr,
                    latency: Some(latency),
                    last_control: Some((elapsed, ControlMsg::Pong)),
                    last_payload: None,
                }]),
                conn_type: ConnectionType::Direct(a_socket_addr),
                latency: Some(latency),
                last_used: Some(elapsed),
            },
            EndpointInfo {
                id: b_endpoint.id,
                public_key: b_endpoint.public_key,
                derp_region: b_endpoint.derp_region(),
                addrs: Vec::new(),
                conn_type: ConnectionType::Relay(0),
                latency: Some(latency),
                last_used: Some(elapsed),
            },
            EndpointInfo {
                id: c_endpoint.id,
                public_key: c_endpoint.public_key,
                derp_region: c_endpoint.derp_region(),
                addrs: Vec::new(),
                conn_type: ConnectionType::Relay(0),
                latency: None,
                last_used: Some(elapsed),
            },
            EndpointInfo {
                id: d_endpoint.id,
                public_key: d_endpoint.public_key,
                derp_region: d_endpoint.derp_region(),
                addrs: Vec::from([DirectAddrInfo {
                    addr: d_socket_addr,
                    latency: Some(latency),
                    last_control: Some((elapsed, ControlMsg::Pong)),
                    last_payload: None,
                }]),
                conn_type: ConnectionType::Relay(0),
                latency: Some(latency),
                last_used: Some(elapsed),
            },
        ]);

        let peer_map = PeerMap::from_inner(PeerMapInner {
            by_node_key: HashMap::from([
                (a_endpoint.public_key, a_endpoint.id),
                (b_endpoint.public_key, b_endpoint.id),
                (c_endpoint.public_key, c_endpoint.id),
                (d_endpoint.public_key, d_endpoint.id),
            ]),
            by_ip_port: HashMap::from([
                (a_socket_addr.into(), a_endpoint.id),
                (d_socket_addr.into(), d_endpoint.id),
            ]),
            by_quic_mapped_addr: HashMap::from([
                (a_endpoint.quic_mapped_addr, a_endpoint.id),
                (b_endpoint.quic_mapped_addr, b_endpoint.id),
                (c_endpoint.quic_mapped_addr, c_endpoint.id),
                (d_endpoint.quic_mapped_addr, d_endpoint.id),
            ]),
            by_id: HashMap::from([
                (a_endpoint.id, a_endpoint),
                (b_endpoint.id, b_endpoint),
                (c_endpoint.id, c_endpoint),
                (d_endpoint.id, d_endpoint),
            ]),
            next_id: 5,
        });
        let mut got = peer_map.endpoint_infos(later);
        got.sort_by_key(|p| p.id);
        assert_eq!(expect, got);
    }

    /// Test persisting and loading of known peers.
    #[tokio::test]
    async fn load_save_peer_data() {
        let _guard = iroh_test::logging::setup();

        let peer_map = PeerMap::default();

        let peer_a = SecretKey::generate().public();
        let peer_b = SecretKey::generate().public();
        let peer_c = SecretKey::generate().public();
        let peer_d = SecretKey::generate().public();

        let region_x = 1;
        let region_y = 2;

        fn addr(port: u16) -> SocketAddr {
            (std::net::IpAddr::V4(Ipv4Addr::LOCALHOST), port).into()
        }

        let direct_addresses_a = [addr(4000), addr(4001)];
        let direct_addresses_c = [addr(5000)];

        let peer_addr_a = PeerAddr::new(peer_a)
            .with_derp_region(region_x)
            .with_direct_addresses(direct_addresses_a);
        let peer_addr_b = PeerAddr::new(peer_b).with_derp_region(region_y);
        let peer_addr_c = PeerAddr::new(peer_c).with_direct_addresses(direct_addresses_c);
        let peer_addr_d = PeerAddr::new(peer_d);

        peer_map.add_peer_addr(peer_addr_a);
        peer_map.add_peer_addr(peer_addr_b);
        peer_map.add_peer_addr(peer_addr_c);
        peer_map.add_peer_addr(peer_addr_d);

        let root = testdir::testdir!();
        let path = root.join("peers.postcard");
        peer_map.save_to_file(&path).await.unwrap();

        let loaded_peer_map = PeerMap::load_from_file(&path).unwrap();
        let loaded: HashMap<PublicKey, AddrInfo> = loaded_peer_map
            .known_peer_addresses()
            .into_iter()
            .map(|PeerAddr { peer_id, info }| (peer_id, info))
            .collect();

        let og: HashMap<PublicKey, AddrInfo> = peer_map
            .known_peer_addresses()
            .into_iter()
            .map(|PeerAddr { peer_id, info }| (peer_id, info))
            .collect();
        // compare the peer maps via their known peers
        assert_eq!(og, loaded);
    }

    #[test]
    fn test_prune_direct_addresses() {
        let _guard = iroh_test::logging::setup();

        let peer_map = PeerMap::default();
        let public_key = SecretKey::generate().public();
        let id = peer_map.inner.lock().insert_endpoint(Options {
            public_key,
            derp_region: None,
            active: false,
        });

        const LOCALHOST: IpAddr = IpAddr::V4(std::net::Ipv4Addr::LOCALHOST);

        // add [`MAX_INACTIVE_DIRECT_ADDRESSES`] active direct addresses and double
        // [`MAX_INACTIVE_DIRECT_ADDRESSES`] that are inactive

        // active adddresses
        for i in 0..MAX_INACTIVE_DIRECT_ADDRESSES {
            let addr = SocketAddr::new(LOCALHOST, 5000 + i as u16);
            let peer_addr = PeerAddr::new(public_key).with_direct_addresses([addr]);
            // add address
            peer_map.add_peer_addr(peer_addr);
            // make it active
            peer_map.inner.lock().receive_ip(addr);
        }

        // offline adddresses
        for i in 0..MAX_INACTIVE_DIRECT_ADDRESSES {
            let addr = SocketAddr::new(LOCALHOST, 6000 + i as u16);
            let peer_addr = PeerAddr::new(public_key).with_direct_addresses([addr]);
            peer_map.add_peer_addr(peer_addr);
        }

        let mut peer_map_inner = peer_map.inner.lock();
        let endpoint = peer_map_inner.by_id.get_mut(&id).unwrap();

        // online but inactive addresses discovered via ping
        for i in 0..MAX_INACTIVE_DIRECT_ADDRESSES {
            let addr = SendAddr::Udp(SocketAddr::new(LOCALHOST, 7000 + i as u16));
            let txid = stun::TransactionId::from([i as u8; 12]);
            endpoint.endpoint_confirmed(addr, txid);
        }

        endpoint.prune_direct_addresses();

        assert_eq!(
            endpoint.direct_addresses().count(),
            MAX_INACTIVE_DIRECT_ADDRESSES * 2
        );

        assert_eq!(
            endpoint
                .direct_addr_state
                .values()
                .filter(|state| !state.is_active())
                .count(),
            MAX_INACTIVE_DIRECT_ADDRESSES
        )
    }

    #[test]
    fn test_prune_inactive() {
        let peer_map = PeerMap::default();
        // add one active peer and more than MAX_INACTIVE_PEERS inactive peers
        let active_peer = SecretKey::generate().public();
        let addr = SocketAddr::new(IpAddr::V4(Ipv4Addr::LOCALHOST), 167);
        peer_map.add_peer_addr(PeerAddr::new(active_peer).with_direct_addresses([addr]));
        peer_map.inner.lock().receive_ip(addr).expect("registered");

        for _ in 0..MAX_INACTIVE_PEERS + 1 {
            let peer = SecretKey::generate().public();
            peer_map.add_peer_addr(PeerAddr::new(peer));
        }

        assert_eq!(peer_map.node_count(), MAX_INACTIVE_PEERS + 2);
        peer_map.prune_inactive();
        assert_eq!(peer_map.node_count(), MAX_INACTIVE_PEERS + 1);
        peer_map
            .inner
            .lock()
            .endpoint_for_node_key(&active_peer)
            .expect("should not be pruned");
    }
}<|MERGE_RESOLUTION|>--- conflicted
+++ resolved
@@ -145,21 +145,15 @@
     }
 
     /// Returns info about this endpoint
-<<<<<<< HEAD
-    pub fn info(&self) -> EndpointInfo {
+    pub fn info(&self, now: Instant) -> EndpointInfo {
         // If the best address is valid or outdated, report that the address is in use.
         // Actually, if the best_addr is outdated, we are using *both* the direct address and derp
         // in parallel. We don't have a way to report that in [`EndpointInfo`] at the moment though.
-        let direct = match self.best_addr.state(Instant::now()) {
+        let direct = match self.best_addr.state(now) {
             best_addr::State::Valid(addr) | best_addr::State::Outdated(addr) => Some(addr),
             best_addr::State::Empty => None,
         };
         let (conn_type, latency) = if let Some(addr_info) = direct {
-=======
-    pub fn info(&self, now: Instant) -> EndpointInfo {
-        let (conn_type, latency) = if self.is_best_addr_valid(Instant::now()) {
-            let addr_info = self.best_addr.as_ref().expect("checked");
->>>>>>> c603a9ec
             (ConnectionType::Direct(addr_info.addr), addr_info.latency)
         } else if let Some((region_id, relay_state)) = self.derp_region.as_ref() {
             let latency = relay_state.recent_pong().map(|pong| pong.latency);
