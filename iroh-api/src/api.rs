use std::collections::HashMap;
use std::fmt;
use std::path::{Path, PathBuf};

use crate::config::{Config, CONFIG_FILE_NAME, ENV_PREFIX};
use crate::IpfsPath;
use crate::P2pApi;
use anyhow::{ensure, Context, Result};
use cid::Cid;
use futures::stream::LocalBoxStream;
use futures::{StreamExt, TryStreamExt};
use iroh_resolver::resolver::Resolver;
use iroh_rpc_client::Client;
use iroh_rpc_client::StatusTable;
use iroh_unixfs::{
    builder::Entry as UnixfsEntry,
    content_loader::{FullLoader, FullLoaderConfig},
    ResponseClip,
};
use iroh_util::{iroh_config_path, make_config};
#[cfg(feature = "testing")]
use mockall::automock;
use relative_path::RelativePathBuf;
use tokio::io::{AsyncRead, AsyncReadExt};

<<<<<<< HEAD
/// API to interact with an iroh system.
///
/// This provides an API to use the iroh system consisting of several services working
/// together.  It offers both a higher level API as well as some lower-level APIs.
///
/// Unless working on iroh directly this should probably be constructed via the `iroh-embed`
/// crate rather then directly.
=======
use crate::store::add_blocks_to_store;

>>>>>>> f457b806
#[derive(Debug, Clone)]
pub struct Api {
    client: Client,
    resolver: Resolver<FullLoader>,
}

pub enum OutType {
    Dir,
    Reader(Box<dyn AsyncRead + Unpin>),
    Symlink(PathBuf),
}

impl fmt::Debug for OutType {
    fn fmt(&self, f: &mut fmt::Formatter<'_>) -> fmt::Result {
        match self {
            Self::Dir => write!(f, "Dir"),
            Self::Reader(_) => write!(f, "Reader(impl AsyncRead + Unpin>)"),
            Self::Symlink(arg0) => f.debug_tuple("Symlink").field(arg0).finish(),
        }
    }
}

#[cfg_attr(feature = "testing", allow(dead_code), automock)]
impl Api {
    /// Creates a new instance from the iroh configuration.
    ///
    /// This loads configuration from an optional configuration file and environment
    /// variables.
    // The lifetime is needed for mocking.
    #[allow(clippy::needless_lifetimes)]
    pub async fn from_env<'a>(
        config_path: Option<&'a Path>,
        overrides_map: HashMap<String, String>,
    ) -> Result<Self> {
        let cfg_path = iroh_config_path(CONFIG_FILE_NAME)?;
        let sources = [Some(cfg_path.as_path()), config_path];
        let config = make_config(
            // default
            Config::default(),
            // potential config files
            &sources,
            // env var prefix for this config
            ENV_PREFIX,
            // map of present command line arguments
            overrides_map,
<<<<<<< HEAD
        )?;
        Self::new(config).await
    }

    /// Creates a new instance from the provided configuration.
    pub async fn new(config: Config) -> Result<Self> {
=======
        )
        .unwrap();
        Api::from_config(config).await
    }

    pub async fn from_config(config: Config) -> Result<Self> {
>>>>>>> f457b806
        let client = Client::new(config.rpc_client).await?;
        let content_loader = FullLoader::new(
            client.clone(),
            FullLoaderConfig {
                http_gateways: config
                    .http_resolvers
                    .iter()
                    .flatten()
                    .map(|u| u.parse())
                    .collect::<Result<_>>()
                    .context("invalid gateway url")?,
                indexer: config.indexer_endpoint,
            },
        )?;
        let resolver = Resolver::new(content_loader);

        Ok(Self { client, resolver })
    }

<<<<<<< HEAD
    /// Announces to the DHT that this node can offer the given [`Cid`].
    ///
    /// This publishes a provider record for the [`Cid`] to the DHT, establishing the local
    /// node as provider for the [`Cid`].
=======
    pub fn from_client_and_resolver(client: Client, resolver: Resolver<FullLoader>) -> Self {
        Self { client, resolver }
    }

>>>>>>> f457b806
    pub async fn provide(&self, cid: Cid) -> Result<()> {
        self.client.try_p2p()?.start_providing(&cid).await
    }

    pub fn p2p(&self) -> Result<P2pApi> {
        let p2p_client = self.client.try_p2p()?;
        Ok(P2pApi::new(p2p_client))
    }

    /// High level get, equivalent of CLI `iroh get`.
    ///
    /// Returns a stream of items, where items can be either blobs or UnixFs components.
    /// Each blob will be a full object, a file in case of UnixFs, and not raw chunks.
    pub fn get(
        &self,
        ipfs_path: &IpfsPath,
    ) -> Result<LocalBoxStream<'static, Result<(RelativePathBuf, OutType)>>> {
        ensure!(
            ipfs_path.cid().is_some(),
            "IPFS path does not refer to a CID"
        );

        tracing::debug!("get {:?}", ipfs_path);
        let resolver = self.resolver.clone();
        let results = resolver.resolve_recursive_with_paths(ipfs_path.clone());
        let sub_path = ipfs_path.to_relative_string();

        let stream = async_stream::try_stream! {
            tokio::pin!(results);
            while let Some(res) = results.next().await {
                let (relative_ipfs_path, out) = res?;
                let relative_path = RelativePathBuf::from_path(&relative_ipfs_path.to_relative_string())?;
                // TODO(faassen) this focusing in on sub-paths should really be handled in the resolver:
                // * it can be tested there far more easily than here (where currently it isn't)
                // * it makes sense to have an API "what does this resolve to" in the resolver
                // * the resolver may have opportunities for optimization we don't have
                if !relative_path.starts_with(&sub_path) {
                    continue;
                }
                let relative_path = relative_path.strip_prefix(&sub_path).expect("should be a prefix").to_owned();
                if out.is_dir() {
                    yield (relative_path, OutType::Dir);
                } else if out.is_symlink() {
                    let mut reader = out.pretty(resolver.clone(), Default::default(), ResponseClip::NoClip)?;
                    let mut target = String::new();
                    reader.read_to_string(&mut target).await?;
                    let target = PathBuf::from(target);
                    yield (relative_path, OutType::Symlink(target));
                } else {
                    let reader = out.pretty(resolver.clone(), Default::default(), ResponseClip::NoClip)?;
                    yield (relative_path, OutType::Reader(Box::new(reader)));
                }
            }
        };

        Ok(stream.boxed_local())
    }

    pub async fn check(&self) -> StatusTable {
        self.client.check().await
    }

    pub async fn watch(&self) -> LocalBoxStream<'static, iroh_rpc_client::StatusTable> {
        self.client.clone().watch().await.boxed_local()
    }

    /// The `add_stream` method encodes the entry into a DAG and adds
    /// the resulting blocks to the store. It returns a stream of
    /// CIDs and the size of the _raw data_ associated with that block.
    /// If the block does not contain raw data (only link data), the
    /// size of the block will be 0.
    pub async fn add_stream(
        &self,
        entry: UnixfsEntry,
    ) -> Result<LocalBoxStream<'static, Result<(Cid, u64)>>> {
        let blocks = match entry {
            UnixfsEntry::File(f) => f.encode().await?.boxed_local(),
            UnixfsEntry::Directory(d) => d.encode(),
            UnixfsEntry::Symlink(s) => Box::pin(async_stream::try_stream! {
                yield s.encode()?
            }),
        };

        Ok(Box::pin(
            add_blocks_to_store(Some(self.client.clone()), blocks).await,
        ))
    }

    /// The `add` method encodes the entry into a DAG and adds the resulting
    /// blocks to the store.
    pub async fn add(&self, entry: UnixfsEntry) -> Result<Cid> {
        let add_events = self.add_stream(entry).await?;

        add_events
            .try_fold(None, |_acc, (cid, _)| async move { Ok(Some(cid)) })
            .await?
            .context("No cid found")
    }
}<|MERGE_RESOLUTION|>--- conflicted
+++ resolved
@@ -23,7 +23,8 @@
 use relative_path::RelativePathBuf;
 use tokio::io::{AsyncRead, AsyncReadExt};
 
-<<<<<<< HEAD
+use crate::store::add_blocks_to_store;
+
 /// API to interact with an iroh system.
 ///
 /// This provides an API to use the iroh system consisting of several services working
@@ -31,10 +32,6 @@
 ///
 /// Unless working on iroh directly this should probably be constructed via the `iroh-embed`
 /// crate rather then directly.
-=======
-use crate::store::add_blocks_to_store;
-
->>>>>>> f457b806
 #[derive(Debug, Clone)]
 pub struct Api {
     client: Client,
@@ -80,21 +77,12 @@
             ENV_PREFIX,
             // map of present command line arguments
             overrides_map,
-<<<<<<< HEAD
         )?;
         Self::new(config).await
     }
 
     /// Creates a new instance from the provided configuration.
     pub async fn new(config: Config) -> Result<Self> {
-=======
-        )
-        .unwrap();
-        Api::from_config(config).await
-    }
-
-    pub async fn from_config(config: Config) -> Result<Self> {
->>>>>>> f457b806
         let client = Client::new(config.rpc_client).await?;
         let content_loader = FullLoader::new(
             client.clone(),
@@ -114,17 +102,14 @@
         Ok(Self { client, resolver })
     }
 
-<<<<<<< HEAD
+    pub fn from_client_and_resolver(client: Client, resolver: Resolver<FullLoader>) -> Self {
+        Self { client, resolver }
+    }
+
     /// Announces to the DHT that this node can offer the given [`Cid`].
     ///
     /// This publishes a provider record for the [`Cid`] to the DHT, establishing the local
     /// node as provider for the [`Cid`].
-=======
-    pub fn from_client_and_resolver(client: Client, resolver: Resolver<FullLoader>) -> Self {
-        Self { client, resolver }
-    }
-
->>>>>>> f457b806
     pub async fn provide(&self, cid: Cid) -> Result<()> {
         self.client.try_p2p()?.start_providing(&cid).await
     }
