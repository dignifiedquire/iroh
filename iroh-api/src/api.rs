--- conflicted
+++ resolved
@@ -1,26 +1,17 @@
 use std::collections::HashMap;
 use std::path::{Path, PathBuf};
 
-<<<<<<< HEAD
 use crate::config::{Config, CONFIG_FILE_NAME, ENV_PREFIX};
 #[cfg(feature = "testing")]
 use crate::p2p::MockP2p;
-use crate::p2p::{ClientP2p, P2p};
+use crate::P2pApi;
 use crate::{AddEvent, IpfsPath};
-use anyhow::{Context, Result};
-=======
-use anyhow::{ensure, Context as _, Result};
->>>>>>> 54b08304
+use anyhow::{ensure, Context, Result};
 use cid::Cid;
 use futures::stream::LocalBoxStream;
-<<<<<<< HEAD
-use futures::FutureExt;
-use futures::StreamExt;
+use futures::{StreamExt, TryStreamExt};
 use iroh_resolver::content_loader::{FullLoader, FullLoaderConfig};
 use iroh_resolver::resolver::Resolver;
-=======
-use futures::{StreamExt, TryStreamExt};
->>>>>>> 54b08304
 use iroh_resolver::unixfs_builder;
 use iroh_rpc_client::Client;
 use iroh_rpc_client::StatusTable;
@@ -30,10 +21,6 @@
 use relative_path::RelativePathBuf;
 use tokio::io::{AsyncRead, AsyncReadExt};
 
-use crate::config::{Config, CONFIG_FILE_NAME, ENV_PREFIX};
-use crate::P2pApi;
-use crate::{AddEvent, IpfsPath};
-
 pub struct Api {
     client: Client,
     resolver: Resolver<FullLoader>,
@@ -45,8 +32,7 @@
     Symlink(PathBuf),
 }
 
-#[cfg_attr(feature = "testing", automock)]
-#[cfg_attr(feature = "testing", allow(dead_code))]
+#[cfg_attr(feature = "testing", allow(dead_code), automock)]
 impl Api {
     // The lifetime is needed for mocking.
     #[allow(clippy::needless_lifetimes)]
@@ -69,7 +55,6 @@
         .unwrap();
 
         let client = Client::new(config.rpc_client).await?;
-<<<<<<< HEAD
         let content_loader = FullLoader::new(
             client.clone(),
             FullLoaderConfig {
@@ -91,23 +76,11 @@
         )?;
         let resolver = Resolver::new(content_loader);
 
-        Ok(Iroh { client, resolver })
-    }
-}
-
-impl Api for Iroh {
-    type P = ClientP2p;
-
-    fn provide(&self, cid: Cid) -> LocalBoxFuture<'_, Result<()>> {
-        async move { self.client.try_p2p()?.start_providing(&cid).await }.boxed_local()
-=======
-
-        Ok(Self { client })
+        Ok(Self { client, resolver })
     }
 
     pub async fn provide(&self, cid: Cid) -> Result<()> {
         self.client.try_p2p()?.start_providing(&cid).await
->>>>>>> 54b08304
     }
 
     pub fn p2p(&self) -> Result<P2pApi> {
@@ -116,19 +89,18 @@
     }
 
     /// High level get, equivalent of CLI `iroh get`.
-    pub fn get(
-        &self,
+    pub fn get<'a>(
+        &'a self,
         ipfs_path: &IpfsPath,
-    ) -> Result<LocalBoxStream<'static, Result<(RelativePathBuf, OutType)>>> {
+    ) -> Result<LocalBoxStream<'a, Result<(RelativePathBuf, OutType)>>> {
         ensure!(
             ipfs_path.cid().is_some(),
             "IPFS path does not refer to a CID"
         );
 
         tracing::debug!("get {:?}", ipfs_path);
-        let results = self
-            .resolver
-            .resolve_recursive_with_paths(ipfs_path.clone());
+        let resolver = self.resolver.clone();
+        let results = resolver.resolve_recursive_with_paths(ipfs_path.clone());
         let sub_path = ipfs_path.to_relative_string();
 
         let stream = async_stream::try_stream! {
