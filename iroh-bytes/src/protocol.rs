--- conflicted
+++ resolved
@@ -517,13 +517,8 @@
     }
 }
 
-<<<<<<< HEAD
-/// Write the given data to the provider sink, with an u64 length prefix.
-pub(crate) async fn write_lp<W: AsyncWrite + Unpin>(writer: &mut W, data: &[u8]) -> Result<()> {
-=======
 /// Write the given data to the provider sink, with a unsigned varint length prefix.
 pub async fn write_lp<W: AsyncWrite + Unpin>(writer: &mut W, data: &[u8]) -> Result<()> {
->>>>>>> b73d9504
     ensure!(
         data.len() < MAX_MESSAGE_SIZE,
         "sending message is too large"
