//! redb backed storage
//!
//! Data can get into the store in two ways:
//!
//! 1. import from local data
//! 2. sync from a remote
//!
//! These two cases are very different. In the first case, we have the data
//! completely and don't know the hash yet. We compute the outboard and hash,
//! and only then move/reference the data into the store.
//!
//! The entry for the hash comes into existence already complete.
//!
//! In the second case, we know the hash, but don't have the data yet. We create
//! a partial entry, and then request the data from the remote. This is the more
//! complex case.
//!
//! Partial entries always start as pure in memory entries without a database
//! entry. Only once we receive enough data, we convert them into a persistent
//! partial entry. This is necessary because we can't trust the size given
//! by the remote side before receiving data. It is also an optimization,
//! because for small blobs it is not worth it to create a partial entry.
//!
//! A persistent partial entry is always stored as three files in the file
//! system: The data file, the outboard file, and a sizes file that contains
//! the most up to date information about the size of the data.
//!
//! The redb database entry for a persistent partial entry does not contain
//! any information about the size of the data until the size is exactly known.
//!
//! Updating this information on each write would be too costly.
//!
//! Marking a partial entry as complete is done from the outside. At this point
//! the size is taken as validated. Depending on the size we decide whether to
//! store data and outboard inline or to keep storing it in external files.
//!
//! Data can get out of the store in two ways:
//!
//! 1. the data and outboard of both partial and complete entries can be read
//! at any time and shared over the network. Only data that is complete will
//! be shared, everything else will lead to validation errors.
//!
//! 2. entries can be exported to the file system. This currently only works
//! for complete entries.
//!
//! Tables:
//!
//! The blobs table contains a mapping from hash to rough entry state.
//! The inline_data table contains the actual data for complete entries.
//! The inline_outboard table contains the actual outboard for complete entries.
//! The tags table contains a mapping from tag to hash.
//!
//! Design:
//!
//! The redb store is accessed in a single threaded way by an actor that runs
//! on its own std thread. Communication with this actor is via a flume channel,
//! with oneshot channels for the return values if needed.
//!
//! Errors:
//!
//! ActorError is an enum containing errors that can happen inside message
//! handlers of the actor. This includes various redb related errors and io
//! errors when reading or writing non-inlined data or outboard files.
//!
//! OuterError is an enum containing all the actor errors and in addition
//! errors when communicating with the actor.
use std::{
    collections::{BTreeMap, BTreeSet},
    io::{self, BufReader, Read},
    path::{Path, PathBuf},
    sync::{Arc, RwLock},
    time::{Duration, SystemTime},
};

use bao_tree::{
    io::{
        fsm::Outboard,
        outboard::PostOrderMemOutboard,
        sync::{ReadAt, Size},
    },
    BaoTree, ByteNum, ChunkRanges,
};
use bytes::Bytes;
use futures::{channel::oneshot, Stream, StreamExt};

use iroh_base::hash::{BlobFormat, Hash, HashAndFormat};
use iroh_io::AsyncSliceReader;
use redb::{AccessGuard, ReadableTable, StorageError};
use serde::{Deserialize, Serialize};
use smallvec::SmallVec;
use tokio::io::AsyncWriteExt;
use tokio_util::task::LocalPoolHandle;
use tracing::trace_span;

mod import_flat_store;
mod tables;
#[doc(hidden)]
pub mod test_support;
#[cfg(test)]
mod tests;
mod util;
mod validate;

use crate::{
    protocol::RangeSpec,
    store::{
        bao_file::{BaoFileStorage, CompleteStorage},
        file::{
            tables::BaoFilePart,
            util::{overwrite_and_sync, read_and_remove, ProgressReader},
        },
    },
    util::{
<<<<<<< HEAD
        progress::{
            FlumeProgressSender, IdGenerator, IgnoreProgressSender, ProgressSendError,
            ProgressSender,
        },
        LivenessTracker, MemOrFile,
=======
        progress::{IdGenerator, IgnoreProgressSender, ProgressSendError, ProgressSender},
        raw_outboard_size, LivenessTracker, MemOrFile,
>>>>>>> 7cc9efa1
    },
    Tag, TempTag, IROH_BLOCK_SIZE,
};
use tables::{ReadOnlyTables, ReadableTables, Tables};

use self::{tables::DeleteSet, util::PeekableFlumeReceiver};

use self::test_support::EntryData;

use super::{
    bao_file::{BaoFileConfig, BaoFileHandle, BaoFileHandleWeak, CreateCb},
    temp_name, BaoBatchWriter, BaoBlobSize, EntryStatus, ExportMode, ExportProgressCb, ImportMode,
<<<<<<< HEAD
    ImportProgress, Map, MapEntry, TempCounterMap, ValidateOptions, ValidateProgress,
=======
    ImportProgress, Map, ReadableStore, TempCounterMap, ValidateProgress,
>>>>>>> 7cc9efa1
};

/// Location of the data.
///
/// Data can be inlined in the database, a file conceptually owned by the store,
/// or a number of external files conceptually owned by the user.
///
/// Only complete data can be inlined.
#[derive(Debug, Serialize, Deserialize, PartialEq, Eq)]
pub(crate) enum DataLocation<I = (), E = ()> {
    /// Data is in the inline_data table.
    Inline(I),
    /// Data is in the canonical location in the data directory.
    Owned(E),
    /// Data is in several external locations. This should be a non-empty list.
    External(Vec<PathBuf>, E),
}

impl<X> DataLocation<X, u64> {
    fn union(self, that: DataLocation<X, u64>) -> ActorResult<Self> {
        Ok(match (self, that) {
            (
                DataLocation::External(mut paths, a_size),
                DataLocation::External(b_paths, b_size),
            ) => {
                if a_size != b_size {
                    return Err(ActorError::Inconsistent(format!(
                        "complete size mismatch {} {}",
                        a_size, b_size
                    )));
                }
                paths.extend(b_paths);
                paths.sort();
                paths.dedup();
                DataLocation::External(paths, a_size)
            }
            (_, b @ DataLocation::Owned(_)) => {
                // owned needs to win, since it has an associated file. Choosing
                // external would orphan the file.
                b
            }
            (a @ DataLocation::Owned(_), _) => {
                // owned needs to win, since it has an associated file. Choosing
                // external would orphan the file.
                a
            }
            (_, b @ DataLocation::Inline(_)) => {
                // inline needs to win, since it has associated data. Choosing
                // external would orphan the file.
                b
            }
            (a @ DataLocation::Inline(_), _) => {
                // inline needs to win, since it has associated data. Choosing
                // external would orphan the file.
                a
            }
        })
    }
}

impl<I, E> DataLocation<I, E> {
    fn discard_inline_data(self) -> DataLocation<(), E> {
        match self {
            DataLocation::Inline(_) => DataLocation::Inline(()),
            DataLocation::Owned(x) => DataLocation::Owned(x),
            DataLocation::External(paths, x) => DataLocation::External(paths, x),
        }
    }
}

/// Location of the outboard.
///
/// Outboard can be inlined in the database or a file conceptually owned by the store.
/// Outboards are implementation specific to the store and as such are always owned.
///
/// Only complete outboards can be inlined.
#[derive(Debug, Serialize, Deserialize, PartialEq, Eq)]
pub(crate) enum OutboardLocation<I = ()> {
    /// Outboard is in the inline_outboard table.
    Inline(I),
    /// Outboard is in the canonical location in the data directory.
    Owned,
    /// Outboard is not needed
    NotNeeded,
}

impl<I> OutboardLocation<I> {
    fn discard_extra_data(self) -> OutboardLocation<()> {
        match self {
            Self::Inline(_) => OutboardLocation::Inline(()),
            Self::Owned => OutboardLocation::Owned,
            Self::NotNeeded => OutboardLocation::NotNeeded,
        }
    }
}

/// The information about an entry that we keep in the entry table for quick access.
///
/// The exact info to store here is TBD, so usually you should use the accessor methods.
#[derive(Debug, Serialize, Deserialize, PartialEq, Eq)]
pub(crate) enum EntryState<I = ()> {
    /// For a complete entry we always know the size. It does not make much sense
    /// to write to a complete entry, so they are much easier to share.
    Complete {
        /// Location of the data.
        data_location: DataLocation<I, u64>,
        /// Location of the outboard.
        outboard_location: OutboardLocation<I>,
    },
    /// Partial entries are entries for which we know the hash, but don't have
    /// all the data. They are created when syncing from somewhere else by hash.
    ///
    /// As such they are always owned. There is also no inline storage for them.
    /// Non short lived partial entries always live in the file system, and for
    /// short lived ones we never create a database entry in the first place.
    Partial {
        /// Once we get the last chunk of a partial entry, we have validated
        /// the size of the entry despite it still being incomplete.
        ///
        /// E.g. a giant file where we just requested the last chunk.
        size: Option<u64>,
    },
}

impl Default for EntryState {
    fn default() -> Self {
        Self::Partial { size: None }
    }
}

impl EntryState {
    fn union(self, that: Self) -> ActorResult<Self> {
        match (self, that) {
            (
                Self::Complete {
                    data_location,
                    outboard_location,
                },
                Self::Complete {
                    data_location: b_data_location,
                    ..
                },
            ) => Ok(Self::Complete {
                // combine external paths if needed
                data_location: data_location.union(b_data_location)?,
                outboard_location,
            }),
            (a @ Self::Complete { .. }, Self::Partial { .. }) =>
            // complete wins over partial
            {
                Ok(a)
            }
            (Self::Partial { .. }, b @ Self::Complete { .. }) =>
            // complete wins over partial
            {
                Ok(b)
            }
            (Self::Partial { size: a_size }, Self::Partial { size: b_size }) =>
            // keep known size from either entry
            {
                let size = match (a_size, b_size) {
                    (Some(a_size), Some(b_size)) => {
                        // validated sizes are different. this means that at
                        // least one validation was wrong, which would be a bug
                        // in bao-tree.
                        if a_size != b_size {
                            return Err(ActorError::Inconsistent(format!(
                                "validated size mismatch {} {}",
                                a_size, b_size
                            )));
                        }
                        Some(a_size)
                    }
                    (Some(a_size), None) => Some(a_size),
                    (None, Some(b_size)) => Some(b_size),
                    (None, None) => None,
                };
                Ok(Self::Partial { size })
            }
        }
    }
}

impl redb::RedbValue for EntryState {
    type SelfType<'a> = EntryState;

    type AsBytes<'a> = SmallVec<[u8; 128]>;

    fn fixed_width() -> Option<usize> {
        None
    }

    fn from_bytes<'a>(data: &'a [u8]) -> Self::SelfType<'a>
    where
        Self: 'a,
    {
        postcard::from_bytes(data).unwrap()
    }

    fn as_bytes<'a, 'b: 'a>(value: &'a Self::SelfType<'b>) -> Self::AsBytes<'a>
    where
        Self: 'a,
        Self: 'b,
    {
        postcard::to_extend(value, SmallVec::new()).unwrap()
    }

    fn type_name() -> redb::TypeName {
        redb::TypeName::new("EntryState")
    }
}

/// Options for inlining small complete data or outboards.
#[derive(Debug, Clone)]
pub struct InlineOptions {
    /// Maximum data size to inline.
    pub max_data_inlined: u64,
    /// Maximum outboard size to inline.
    pub max_outboard_inlined: u64,
}

impl InlineOptions {
    /// Do not inline anything, ever.
    pub const NO_INLINE: Self = Self {
        max_data_inlined: 0,
        max_outboard_inlined: 0,
    };
    /// Always inline everything
    pub const ALWAYS_INLINE: Self = Self {
        max_data_inlined: u64::MAX,
        max_outboard_inlined: u64::MAX,
    };
}

impl Default for InlineOptions {
    fn default() -> Self {
        Self {
            max_data_inlined: 1024 * 16,
            max_outboard_inlined: 1024 * 16,
        }
    }
}

/// Options for directories used by the file store.
#[derive(Debug, Clone)]
pub struct PathOptions {
    /// Path to the directory where data and outboard files are stored.
    pub data_path: PathBuf,
    /// Path to the directory where temp files are stored.
    /// This *must* be on the same device as `data_path`, since we need to
    /// atomically move temp files into place.
    pub temp_path: PathBuf,
}

impl PathOptions {
    fn new(root: &Path) -> Self {
        Self {
            data_path: root.join("data"),
            temp_path: root.join("temp"),
        }
    }

    fn owned_data_path(&self, hash: &Hash) -> PathBuf {
        self.data_path.join(format!("{}.data", hash.to_hex()))
    }

    fn owned_outboard_path(&self, hash: &Hash) -> PathBuf {
        self.data_path.join(format!("{}.obao4", hash.to_hex()))
    }

    fn owned_sizes_path(&self, hash: &Hash) -> PathBuf {
        self.data_path.join(format!("{}.sizes4", hash.to_hex()))
    }

    fn temp_file_name(&self) -> PathBuf {
        self.temp_path.join(temp_name())
    }
}

/// Options for transaction batching.
#[derive(Debug, Clone)]
pub struct BatchOptions {
    /// Maximum number of actor messages to batch before creating a new read transaction.
    pub max_read_batch: usize,
    /// Maximum duration to wait before committing a read transaction.
    pub max_read_duration: Duration,
    /// Maximum number of actor messages to batch before committing write transaction.
    pub max_write_batch: usize,
    /// Maximum duration to wait before committing a write transaction.
    pub max_write_duration: Duration,
}

impl Default for BatchOptions {
    fn default() -> Self {
        Self {
            max_read_batch: 10000,
            max_read_duration: Duration::from_secs(1),
            max_write_batch: 1000,
            max_write_duration: Duration::from_millis(500),
        }
    }
}

/// Options for the file store.
#[derive(Debug, Clone)]
pub struct Options {
    /// Path options.
    pub path: PathOptions,
    /// Inline storage options.
    pub inline: InlineOptions,
    /// Transaction batching options.
    pub batch: BatchOptions,
}

#[derive(derive_more::Debug)]
pub(crate) enum ImportSource {
    TempFile(PathBuf),
    External(PathBuf),
    Memory(#[debug(skip)] Bytes),
}

impl ImportSource {
    fn content(&self) -> MemOrFile<&[u8], &Path> {
        match self {
            Self::TempFile(path) => MemOrFile::File(path.as_path()),
            Self::External(path) => MemOrFile::File(path.as_path()),
            Self::Memory(data) => MemOrFile::Mem(data.as_ref()),
        }
    }

    fn len(&self) -> io::Result<u64> {
        match self {
            Self::TempFile(path) => std::fs::metadata(path).map(|m| m.len()),
            Self::External(path) => std::fs::metadata(path).map(|m| m.len()),
            Self::Memory(data) => Ok(data.len() as u64),
        }
    }
}

/// An entry for a partial or complete blob in the store.
#[derive(Debug, Clone, derive_more::From)]
pub struct Entry(BaoFileHandle);

impl super::MapEntry for Entry {
    fn hash(&self) -> Hash {
        self.0.hash()
    }

    fn size(&self) -> BaoBlobSize {
        let size = self.0.current_size().unwrap();
        tracing::trace!("redb::Entry::size() = {}", size);
        BaoBlobSize::new(size, self.is_complete())
    }

    fn is_complete(&self) -> bool {
        self.0.is_complete()
    }

    async fn outboard(&self) -> io::Result<impl Outboard> {
        self.0.outboard()
    }

    async fn data_reader(&self) -> io::Result<impl AsyncSliceReader> {
        Ok(self.0.data_reader())
    }
}

impl super::MapEntryMut for Entry {
    async fn batch_writer(&self) -> io::Result<impl BaoBatchWriter> {
        Ok(self.0.writer())
    }
}

#[derive(derive_more::Debug)]
pub(crate) struct Import {
    /// The hash and format of the data to import
    content_id: HashAndFormat,
    /// The source of the data to import, can be a temp file, external file, or memory
    source: ImportSource,
    /// Data size
    data_size: u64,
    /// Outboard without length prefix
    #[debug("{:?}", outboard.as_ref().map(|x| x.len()))]
    outboard: Option<Vec<u8>>,
}

#[derive(derive_more::Debug)]
pub(crate) struct Export {
    /// A temp tag to keep the entry alive while exporting. This also
    /// contains the hash to be exported.
    temp_tag: TempTag,
    /// The target path for the export.
    target: PathBuf,
    /// The export mode to use.
    mode: ExportMode,
    /// The progress callback to use.
    #[debug(skip)]
    progress: ExportProgressCb,
}

#[derive(derive_more::Debug)]
pub(crate) enum ActorMessage {
    // Query method: get a file handle for a hash, if it exists.
    // This will produce a file handle even for entries that are not yet in redb at all.
    Get {
        hash: Hash,
        tx: oneshot::Sender<ActorResult<Option<BaoFileHandle>>>,
    },
    /// Query method: get the rough entry status for a hash. Just complete, partial or not found.
    EntryStatus {
        hash: Hash,
        tx: flume::Sender<ActorResult<EntryStatus>>,
    },
    #[cfg(test)]
    /// Query method: get the full entry state for a hash, both in memory and in redb.
    /// This is everything we got about the entry, including the actual inline outboard and data.
    EntryState {
        hash: Hash,
        tx: flume::Sender<ActorResult<test_support::EntryStateResponse>>,
    },
    /// Query method: get the full entry state for a hash.
    GetFullEntryState {
        hash: Hash,
        tx: flume::Sender<ActorResult<Option<EntryData>>>,
    },
    /// Modification method: set the full entry state for a hash.
    SetFullEntryState {
        hash: Hash,
        entry: Option<EntryData>,
        tx: flume::Sender<ActorResult<()>>,
    },
    /// Modification method: get or create a file handle for a hash.
    ///
    /// If the entry exists in redb, either partial or complete, the corresponding
    /// data will be returned. If it does not yet exist, a new partial file handle
    /// will be created, but not yet written to redb.
    GetOrCreate {
        hash: Hash,
        tx: oneshot::Sender<ActorResult<BaoFileHandle>>,
    },
    /// Modification method: inline size was exceeded for a partial entry.
    /// If the entry is complete, this is a no-op. If the entry is partial and in
    /// memory, it will be written to a file and created in redb.
    OnMemSizeExceeded { hash: Hash },
    /// Modification method: marks a partial entry as complete.
    /// Calling this on a complete entry is a no-op.
    OnComplete { handle: BaoFileHandle },
    /// Modification method: import data into a redb store
    ///
    /// At this point the size, hash and outboard must already be known.
    Import {
        cmd: Import,
        tx: flume::Sender<ActorResult<(TempTag, u64)>>,
    },
    /// Modification method: export data from a redb store
    ///
    /// In most cases this will not modify the store. Only when using
    /// [`ExportMode::TryReference`] and the entry is large enough to not be
    /// inlined.
    Export {
        cmd: Export,
        tx: oneshot::Sender<ActorResult<()>>,
    },
    /// Modification method: import an entire flat store into the redb store.
    ImportFlatStore {
        paths: FlatStorePaths,
        tx: oneshot::Sender<bool>,
    },
    /// Update inline options
    UpdateInlineOptions {
        /// The new inline options
        inline_options: InlineOptions,
        /// Whether to reapply the new options to existing entries
        reapply: bool,
        tx: oneshot::Sender<()>,
    },
    /// Bulk query method: get entries from the blobs table
    Blobs {
        #[debug(skip)]
        filter: FilterPredicate<Hash, EntryState>,
        #[allow(clippy::type_complexity)]
        tx: oneshot::Sender<
            ActorResult<Vec<std::result::Result<(Hash, EntryState), StorageError>>>,
        >,
    },
    /// Bulk query method: get the entire tags table
    Tags {
        #[debug(skip)]
        filter: FilterPredicate<Tag, HashAndFormat>,
        #[allow(clippy::type_complexity)]
        tx: oneshot::Sender<
            ActorResult<Vec<std::result::Result<(Tag, HashAndFormat), StorageError>>>,
        >,
    },
    /// Modification method: set a tag to a value, or remove it.
    SetTag {
        tag: Tag,
        value: Option<HashAndFormat>,
        tx: oneshot::Sender<ActorResult<()>>,
    },
    /// Modification method: create a new unique tag and set it to a value.
    CreateTag {
        hash: HashAndFormat,
        tx: oneshot::Sender<ActorResult<Tag>>,
    },
    /// Modification method: unconditional delete the data for a number of hashes
    Delete {
        hashes: Vec<Hash>,
        tx: oneshot::Sender<ActorResult<()>>,
    },
    /// Sync the entire database to disk.
    ///
    /// This just makes sure that there is no write transaction open.
    Sync { tx: oneshot::Sender<()> },
    /// Internal method: dump the entire database to stdout.
    Dump,
    /// Internal method: validate the entire database.
    ///
    /// Note that this will block the actor until it is done, so don't use it
    /// on a node under load.
    Validate {
        repair: bool,
        progress: FlumeProgressSender<ValidateProgress>,
        tx: oneshot::Sender<ActorResult<()>>,
    },
    /// Internal method: notify the actor that a new gc epoch has started.
    ///
    /// This will be called periodically and can be used to do misc cleanups.
    GcStart { tx: oneshot::Sender<()> },
    /// Internal method: shutdown the actor.
    ///
    /// Can have an optional oneshot sender to signal when the actor has shut down.
    Shutdown { tx: Option<oneshot::Sender<()>> },
}

impl ActorMessage {
    fn category(&self) -> MessageCategory {
        match self {
            Self::Get { .. }
            | Self::GetOrCreate { .. }
            | Self::EntryStatus { .. }
            | Self::Blobs { .. }
            | Self::Tags { .. }
            | Self::GcStart { .. }
            | Self::GetFullEntryState { .. }
            | Self::Dump => MessageCategory::ReadOnly,
            Self::Import { .. }
            | Self::Export { .. }
            | Self::OnMemSizeExceeded { .. }
            | Self::OnComplete { .. }
            | Self::SetTag { .. }
            | Self::CreateTag { .. }
            | Self::SetFullEntryState { .. }
            | Self::Delete { .. } => MessageCategory::ReadWrite,
            Self::UpdateInlineOptions { .. }
            | Self::Sync { .. }
            | Self::Shutdown { .. }
            | Self::Validate { .. }
            | Self::ImportFlatStore { .. } => MessageCategory::TopLevel,
            #[cfg(test)]
            Self::EntryState { .. } => MessageCategory::ReadOnly,
        }
    }
}

enum MessageCategory {
    ReadOnly,
    ReadWrite,
    TopLevel,
}

/// Predicate for filtering entries in a redb table.
pub(crate) type FilterPredicate<K, V> =
    Box<dyn Fn(u64, AccessGuard<K>, AccessGuard<V>) -> Option<(K, V)> + Send + Sync>;

/// Parameters for importing from a flat store
#[derive(Debug)]
pub struct FlatStorePaths {
    /// Complete data files
    pub complete: PathBuf,
    /// Partial data files
    pub partial: PathBuf,
    /// Metadata files such as the tags table
    pub meta: PathBuf,
}

/// Storage that is using a redb database for small files and files for
/// large files.
#[derive(Debug, Clone)]
pub struct Store(Arc<StoreInner>);

impl Store {
    /// Load or create a new store.
    pub async fn load(root: impl AsRef<Path>) -> io::Result<Self> {
        let path = root.as_ref();
        let db_path = path.join("meta").join("blobs.db");
        let options = Options {
            path: PathOptions::new(path),
            inline: Default::default(),
            batch: Default::default(),
        };
        Self::new(db_path, options).await
    }

    /// Create a new store with custom options.
    pub async fn new(path: PathBuf, options: Options) -> io::Result<Self> {
        // spawn_blocking because StoreInner::new creates directories
        let rt = tokio::runtime::Handle::try_current()
            .map_err(|_| io::Error::new(io::ErrorKind::Other, "no tokio runtime"))?;
        let inner =
            tokio::task::spawn_blocking(move || StoreInner::new_sync(path, options, rt)).await??;
        Ok(Self(Arc::new(inner)))
    }

    /// Update the inline options.
    ///
    /// When reapply is true, the new options will be applied to all existing
    /// entries.
    pub async fn update_inline_options(
        &self,
        inline_options: InlineOptions,
        reapply: bool,
    ) -> io::Result<()> {
        Ok(self
            .0
            .update_inline_options(inline_options, reapply)
            .await?)
    }

    /// Dump the entire content of the database to stdout.
    pub async fn dump(&self) -> io::Result<()> {
        Ok(self.0.dump().await?)
    }

    /// Ensure that all operations before the sync are processed and persisted.
    ///
    /// This is done by closing any open write transaction.
    pub async fn sync(&self) -> io::Result<()> {
        Ok(self.0.sync().await?)
    }

    /// Import from a v0 or v1 flat store, for backwards compatibility.
    pub async fn import_flat_store(&self, paths: FlatStorePaths) -> io::Result<bool> {
        Ok(self.0.import_flat_store(paths).await?)
    }
}

#[derive(Debug)]
struct StoreInner {
    tx: flume::Sender<ActorMessage>,
    temp: Arc<RwLock<TempCounterMap>>,
    handle: Option<std::thread::JoinHandle<()>>,
    path_options: Arc<PathOptions>,
}

impl LivenessTracker for RwLock<TempCounterMap> {
    fn on_clone(&self, content: &HashAndFormat) {
        self.write().unwrap().inc(content);
    }

    fn on_drop(&self, content: &HashAndFormat) {
        self.write().unwrap().dec(content);
    }
}

impl StoreInner {
    fn new_sync(path: PathBuf, options: Options, rt: tokio::runtime::Handle) -> io::Result<Self> {
        tracing::trace!(
            "creating data directory: {}",
            options.path.data_path.display()
        );
        std::fs::create_dir_all(&options.path.data_path)?;
        tracing::trace!(
            "creating temp directory: {}",
            options.path.temp_path.display()
        );
        std::fs::create_dir_all(&options.path.temp_path)?;
        tracing::trace!(
            "creating parent directory for db file{}",
            path.parent().unwrap().display()
        );
        std::fs::create_dir_all(path.parent().unwrap())?;
        let temp: Arc<RwLock<TempCounterMap>> = Default::default();
        let (actor, tx) = Actor::new(&path, options.clone(), temp.clone(), rt)?;
        let handle = std::thread::Builder::new()
            .name("redb-actor".to_string())
            .spawn(move || {
                if let Err(cause) = actor.run_batched() {
                    tracing::error!("redb actor failed: {}", cause);
                }
            })
            .expect("failed to spawn thread");
        Ok(Self {
            tx,
            temp,
            handle: Some(handle),
            path_options: Arc::new(options.path),
        })
    }

    pub async fn get(&self, hash: Hash) -> OuterResult<Option<BaoFileHandle>> {
        let (tx, rx) = oneshot::channel();
        self.tx.send_async(ActorMessage::Get { hash, tx }).await?;
        Ok(rx.await??)
    }

    async fn get_or_create(&self, hash: Hash) -> OuterResult<BaoFileHandle> {
        let (tx, rx) = oneshot::channel();
        self.tx
            .send_async(ActorMessage::GetOrCreate { hash, tx })
            .await?;
        Ok(rx.await??)
    }

    async fn blobs(&self) -> OuterResult<Vec<io::Result<Hash>>> {
        let (tx, rx) = oneshot::channel();
        let filter: FilterPredicate<Hash, EntryState> = Box::new(|_i, k, v| {
            let v = v.value();
            if let EntryState::Complete { .. } = &v {
                Some((k.value(), v))
            } else {
                None
            }
        });
        self.tx
            .send_async(ActorMessage::Blobs { filter, tx })
            .await?;
        let blobs = rx.await?;
        let res = blobs?
            .into_iter()
            .map(|r| {
                r.map(|(hash, _)| hash)
                    .map_err(|e| ActorError::from(e).into())
            })
            .collect::<Vec<_>>();
        Ok(res)
    }

    async fn partial_blobs(&self) -> OuterResult<Vec<io::Result<Hash>>> {
        let (tx, rx) = oneshot::channel();
        let filter: FilterPredicate<Hash, EntryState> = Box::new(|_i, k, v| {
            let v = v.value();
            if let EntryState::Partial { .. } = &v {
                Some((k.value(), v))
            } else {
                None
            }
        });
        self.tx
            .send_async(ActorMessage::Blobs { filter, tx })
            .await?;
        let blobs = rx.await?;
        let res = blobs?
            .into_iter()
            .map(|r| {
                r.map(|(hash, _)| hash)
                    .map_err(|e| ActorError::from(e).into())
            })
            .collect::<Vec<_>>();
        Ok(res)
    }

    async fn tags(&self) -> OuterResult<Vec<io::Result<(Tag, HashAndFormat)>>> {
        let (tx, rx) = oneshot::channel();
        let filter: FilterPredicate<Tag, HashAndFormat> =
            Box::new(|_i, k, v| Some((k.value(), v.value())));
        self.tx
            .send_async(ActorMessage::Tags { filter, tx })
            .await?;
        let tags = rx.await?;
        // transform the internal error type into io::Error
        let tags = tags?
            .into_iter()
            .map(|r| r.map_err(|e| ActorError::from(e).into()))
            .collect();
        Ok(tags)
    }

    async fn set_tag(&self, tag: Tag, value: Option<HashAndFormat>) -> OuterResult<()> {
        let (tx, rx) = oneshot::channel();
        self.tx
            .send_async(ActorMessage::SetTag { tag, value, tx })
            .await?;
        Ok(rx.await??)
    }

    async fn create_tag(&self, hash: HashAndFormat) -> OuterResult<Tag> {
        let (tx, rx) = oneshot::channel();
        self.tx
            .send_async(ActorMessage::CreateTag { hash, tx })
            .await?;
        Ok(rx.await??)
    }

    async fn delete(&self, hashes: Vec<Hash>) -> OuterResult<()> {
        let (tx, rx) = oneshot::channel();
        self.tx
            .send_async(ActorMessage::Delete { hashes, tx })
            .await?;
        Ok(rx.await??)
    }

    async fn gc_start(&self) -> OuterResult<()> {
        let (tx, rx) = oneshot::channel();
        self.tx.send_async(ActorMessage::GcStart { tx }).await?;
        Ok(rx.await?)
    }

    async fn entry_status(&self, hash: &Hash) -> OuterResult<EntryStatus> {
        let (tx, rx) = flume::bounded(1);
        self.tx
            .send_async(ActorMessage::EntryStatus { hash: *hash, tx })
            .await?;
        Ok(rx.into_recv_async().await??)
    }

    fn entry_status_sync(&self, hash: &Hash) -> OuterResult<EntryStatus> {
        let (tx, rx) = flume::bounded(1);
        self.tx
            .send(ActorMessage::EntryStatus { hash: *hash, tx })?;
        Ok(rx.recv()??)
    }

    async fn complete(&self, entry: Entry) -> OuterResult<()> {
        self.tx
            .send_async(ActorMessage::OnComplete { handle: entry.0 })
            .await?;
        Ok(())
    }

    async fn export(
        &self,
        hash: Hash,
        target: PathBuf,
        mode: ExportMode,
        progress: ExportProgressCb,
    ) -> OuterResult<()> {
        tracing::info!(
            "exporting {} to {} using mode {:?}",
            hash.to_hex(),
            target.display(),
            mode
        );
        if !target.is_absolute() {
            return Err(io::Error::new(
                io::ErrorKind::InvalidInput,
                "target path must be absolute",
            )
            .into());
        }
        let parent = target.parent().ok_or_else(|| {
            OuterError::from(io::Error::new(
                io::ErrorKind::InvalidInput,
                "target path has no parent directory",
            ))
        })?;
        std::fs::create_dir_all(parent)?;
        let temp_tag = self.temp_tag(HashAndFormat::raw(hash));
        let (tx, rx) = oneshot::channel();
        self.tx
            .send_async(ActorMessage::Export {
                cmd: Export {
                    temp_tag,
                    target,
                    mode,
                    progress,
                },
                tx,
            })
            .await?;
        Ok(rx.await??)
    }

    async fn validate_meta(
        &self,
        repair: bool,
        progress: FlumeProgressSender<ValidateProgress>,
    ) -> OuterResult<()> {
        let (tx, rx) = oneshot::channel();
        self.tx
            .send_async(ActorMessage::Validate {
                repair,
                progress,
                tx,
            })
            .await?;
        Ok(rx.await??)
    }

    async fn import_flat_store(&self, paths: FlatStorePaths) -> OuterResult<bool> {
        let (tx, rx) = oneshot::channel();
        self.tx
            .send_async(ActorMessage::ImportFlatStore { paths, tx })
            .await?;
        Ok(rx.await?)
    }

    async fn update_inline_options(
        &self,
        inline_options: InlineOptions,
        reapply: bool,
    ) -> OuterResult<()> {
        let (tx, rx) = oneshot::channel();
        self.tx
            .send_async(ActorMessage::UpdateInlineOptions {
                inline_options,
                reapply,
                tx,
            })
            .await?;
        Ok(rx.await?)
    }

    async fn dump(&self) -> OuterResult<()> {
        self.tx.send_async(ActorMessage::Dump).await?;
        Ok(())
    }

    async fn sync(&self) -> OuterResult<()> {
        let (tx, rx) = oneshot::channel();
        self.tx.send_async(ActorMessage::Sync { tx }).await?;
        Ok(rx.await?)
    }

    fn temp_tag(&self, content: HashAndFormat) -> TempTag {
        TempTag::new(content, Some(self.temp.clone()))
    }

    fn import_file_sync(
        &self,
        path: PathBuf,
        mode: ImportMode,
        format: BlobFormat,
        progress: impl ProgressSender<Msg = ImportProgress> + IdGenerator,
    ) -> OuterResult<(TempTag, u64)> {
        if !path.is_absolute() {
            return Err(
                io::Error::new(io::ErrorKind::InvalidInput, "path must be absolute").into(),
            );
        }
        if !path.is_file() && !path.is_symlink() {
            return Err(io::Error::new(
                io::ErrorKind::InvalidInput,
                "path is not a file or symlink",
            )
            .into());
        }
        let id = progress.new_id();
        progress.blocking_send(ImportProgress::Found {
            id,
            name: path.to_string_lossy().to_string(),
        })?;
        let file = match mode {
            ImportMode::TryReference => ImportSource::External(path),
            ImportMode::Copy => {
                if std::fs::metadata(&path)?.len() < 16 * 1024 {
                    // we don't know if the data will be inlined since we don't
                    // have the inline options here. But still for such a small file
                    // it does not seem worth it do to the temp file ceremony.
                    let data = std::fs::read(&path)?;
                    ImportSource::Memory(data.into())
                } else {
                    let temp_path = self.temp_file_name();
                    // copy the data, since it is not stable
                    progress.try_send(ImportProgress::CopyProgress { id, offset: 0 })?;
                    if reflink_copy::reflink_or_copy(&path, &temp_path)?.is_none() {
                        tracing::debug!("reflinked {} to {}", path.display(), temp_path.display());
                    } else {
                        tracing::debug!("copied {} to {}", path.display(), temp_path.display());
                    }
                    // copy progress for size will be called in finalize_import_sync
                    ImportSource::TempFile(temp_path)
                }
            }
        };
        let (tag, size) = self.finalize_import_sync(file, format, id, progress)?;
        Ok((tag, size))
    }

    fn import_bytes_sync(&self, data: Bytes, format: BlobFormat) -> OuterResult<TempTag> {
        let id = 0;
        let file = ImportSource::Memory(data);
        let progress = IgnoreProgressSender::default();
        let (tag, _size) = self.finalize_import_sync(file, format, id, progress)?;
        Ok(tag)
    }

    fn finalize_import_sync(
        &self,
        file: ImportSource,
        format: BlobFormat,
        id: u64,
        progress: impl ProgressSender<Msg = ImportProgress> + IdGenerator,
    ) -> OuterResult<(TempTag, u64)> {
        let data_size = file.len()?;
        tracing::info!("finalize_import_sync {:?} {}", file, data_size);
        progress.blocking_send(ImportProgress::Size {
            id,
            size: data_size,
        })?;
        let progress2 = progress.clone();
        let (hash, outboard) = match file.content() {
            MemOrFile::File(path) => {
                let span = trace_span!("outboard.compute", path = %path.display());
                let _guard = span.enter();
                let file = std::fs::File::open(path)?;
                compute_outboard(file, data_size, move |offset| {
                    Ok(progress2.try_send(ImportProgress::OutboardProgress { id, offset })?)
                })?
            }
            MemOrFile::Mem(bytes) => {
                // todo: progress? usually this is will be small enough that progress might not be needed.
                compute_outboard(bytes, data_size, |_| Ok(()))?
            }
        };
        progress.blocking_send(ImportProgress::OutboardDone { id, hash })?;
        // from here on, everything related to the hash is protected by the temp tag
        let tag = self.temp_tag(HashAndFormat { hash, format });
        let hash = *tag.hash();
        // blocking send for the import
        let (tx, rx) = flume::bounded(1);
        self.tx.send(ActorMessage::Import {
            cmd: Import {
                content_id: HashAndFormat { hash, format },
                source: file,
                outboard,
                data_size,
            },
            tx,
        })?;
        Ok(rx.recv()??)
    }

    fn temp_file_name(&self) -> PathBuf {
        self.path_options.temp_file_name()
    }

    async fn shutdown(&self) {
        let (tx, rx) = oneshot::channel();
        self.tx
            .send_async(ActorMessage::Shutdown { tx: Some(tx) })
            .await
            .ok();
        rx.await.ok();
    }
}

impl Drop for StoreInner {
    fn drop(&mut self) {
        if let Some(handle) = self.handle.take() {
            self.tx.send(ActorMessage::Shutdown { tx: None }).ok();
            handle.join().ok();
        }
    }
}

struct ActorState {
    handles: BTreeMap<Hash, BaoFileHandleWeak>,
    protected: BTreeSet<Hash>,
    temp: Arc<RwLock<TempCounterMap>>,
    msgs: flume::Receiver<ActorMessage>,
    create_options: Arc<BaoFileConfig>,
    options: Options,
    rt: tokio::runtime::Handle,
}

/// The actor for the redb store.
///
/// It is split into the database and the rest of the state to allow for split
/// borrows in the message handlers.
struct Actor {
    db: redb::Database,
    state: ActorState,
}

/// Error type for message handler functions of the redb actor.
///
/// What can go wrong are various things with redb, as well as io errors related
/// to files other than redb.
#[derive(Debug, thiserror::Error)]
pub(crate) enum ActorError {
    #[error("table error: {0}")]
    Table(#[from] redb::TableError),
    #[error("database error: {0}")]
    Database(#[from] redb::DatabaseError),
    #[error("transaction error: {0}")]
    Transaction(#[from] redb::TransactionError),
    #[error("commit error: {0}")]
    Commit(#[from] redb::CommitError),
    #[error("storage error: {0}")]
    Storage(#[from] redb::StorageError),
    #[error("io error: {0}")]
    Io(#[from] io::Error),
    #[error("inconsistent database state: {0}")]
    Inconsistent(String),
}

impl From<ActorError> for io::Error {
    fn from(e: ActorError) -> Self {
        match e {
            ActorError::Io(e) => e,
            e => io::Error::new(io::ErrorKind::Other, e),
        }
    }
}

/// Result type for handler functions of the redb actor.
///
/// See [`ActorError`] for what can go wrong.
pub(crate) type ActorResult<T> = std::result::Result<T, ActorError>;

/// Error type for calling the redb actor from the store.
///
/// What can go wrong is all the things in [`ActorError`] and in addition
/// sending and receiving messages.
#[derive(Debug, thiserror::Error)]
pub(crate) enum OuterError {
    #[error("inner error: {0}")]
    Inner(#[from] ActorError),
    #[error("send error: {0}")]
    Send(#[from] flume::SendError<ActorMessage>),
    #[error("progress send error: {0}")]
    ProgressSend(#[from] ProgressSendError),
    #[error("recv error: {0}")]
    Recv(#[from] oneshot::Canceled),
    #[error("recv error: {0}")]
    FlumeRecv(#[from] flume::RecvError),
    #[error("join error: {0}")]
    JoinTask(#[from] tokio::task::JoinError),
}

/// Result type for calling the redb actor from the store.
///
/// See [`OuterError`] for what can go wrong.
pub(crate) type OuterResult<T> = std::result::Result<T, OuterError>;

impl From<io::Error> for OuterError {
    fn from(e: io::Error) -> Self {
        OuterError::Inner(ActorError::Io(e))
    }
}

impl From<OuterError> for io::Error {
    fn from(e: OuterError) -> Self {
        match e {
            OuterError::Inner(ActorError::Io(e)) => e,
            e => io::Error::new(io::ErrorKind::Other, e),
        }
    }
}

impl super::Map for Store {
    type Entry = Entry;

    async fn get(&self, hash: &Hash) -> io::Result<Option<Self::Entry>> {
        Ok(self.0.get(*hash).await?.map(From::from))
    }
}

impl super::MapMut for Store {
    type EntryMut = Entry;

    async fn get_or_create(&self, hash: Hash, _size: u64) -> io::Result<Self::EntryMut> {
        Ok(self.0.get_or_create(hash).await?.into())
    }

    async fn entry_status(&self, hash: &Hash) -> io::Result<EntryStatus> {
        Ok(self.0.entry_status(hash).await?)
    }

    async fn get_mut(&self, hash: &Hash) -> io::Result<Option<Self::EntryMut>> {
        self.get(hash).await
    }

    async fn insert_complete(&self, entry: Self::EntryMut) -> io::Result<()> {
        Ok(self.0.complete(entry).await?)
    }

    fn entry_status_sync(&self, hash: &Hash) -> io::Result<EntryStatus> {
        Ok(self.0.entry_status_sync(hash)?)
    }
}

impl super::ReadableStore for Store {
    async fn blobs(&self) -> io::Result<super::DbIter<Hash>> {
        Ok(Box::new(self.0.blobs().await?.into_iter()))
    }

    async fn partial_blobs(&self) -> io::Result<super::DbIter<Hash>> {
        Ok(Box::new(self.0.partial_blobs().await?.into_iter()))
    }

    async fn tags(&self) -> io::Result<super::DbIter<(Tag, HashAndFormat)>> {
        Ok(Box::new(self.0.tags().await?.into_iter()))
    }

    fn temp_tags(&self) -> Box<dyn Iterator<Item = HashAndFormat> + Send + Sync + 'static> {
        Box::new(self.0.temp.read().unwrap().keys())
    }

    async fn validate(
        &self,
        options: ValidateOptions,
        tx: FlumeProgressSender<ValidateProgress>,
    ) -> io::Result<()> {
        self.0.validate_meta(options.repair, tx.clone()).await?;
        if options.validate_content {
            let lp = LocalPoolHandle::new(4);
            let complete = self.blobs().await?.collect::<io::Result<Vec<_>>>()?;
            let partial = self
                .partial_blobs()
                .await?
                .collect::<io::Result<Vec<_>>>()?;
            tx.send(ValidateProgress::Starting {
                total: complete.len() as u64,
            })
            .await?;
            for hash in complete {
                let entry = self
                    .get(&hash)
                    .await?
                    .ok_or_else(|| io::Error::new(io::ErrorKind::NotFound, "entry not found"))?;
                let tx = tx.clone();
                lp.spawn_pinned(move || async move {
                    let size = entry.size().value();
                    let outboard = entry.outboard().await?;
                    let data = entry.data_reader().await?;
                    let chunk_ranges = ChunkRanges::all();
                    let mut ranges =
                        bao_tree::io::fsm::valid_file_ranges(outboard, data, &chunk_ranges);
                    let id = tx.new_id();
                    tx.send(ValidateProgress::Entry {
                        id,
                        hash,
                        path: None,
                        size,
                    })
                    .await?;
                    let mut actual_chunk_ranges = ChunkRanges::empty();
                    while let Some(item) = ranges.next().await {
                        let item = item?;
                        let offset = item.start.to_bytes().0;
                        actual_chunk_ranges |= ChunkRanges::from(item);
                        tx.try_send(ValidateProgress::EntryProgress { id, offset })?;
                    }
                    let expected_chunk_range =
                        ChunkRanges::from(..BaoTree::new(ByteNum(size), IROH_BLOCK_SIZE).chunks());
                    let error = if actual_chunk_ranges == expected_chunk_range {
                        None
                    } else {
                        Some(format!(
                            "expected chunk ranges {:?}, got chunk ranges {:?}",
                            expected_chunk_range, actual_chunk_ranges
                        ))
                    };
                    tx.send(ValidateProgress::EntryDone { id, error }).await?;
                    drop(ranges);
                    drop(entry);
                    anyhow::Ok(())
                });
            }
            for hash in partial {
                let entry = self
                    .get(&hash)
                    .await?
                    .ok_or_else(|| io::Error::new(io::ErrorKind::NotFound, "entry not found"))?;
                let tx = tx.clone();
                lp.spawn_pinned(move || async move {
                    let size = entry.size().value();
                    let outboard = entry.outboard().await?;
                    let data = entry.data_reader().await?;
                    let chunk_ranges = ChunkRanges::all();
                    let mut ranges =
                        bao_tree::io::fsm::valid_file_ranges(outboard, data, &chunk_ranges);
                    let id = tx.new_id();
                    tx.send(ValidateProgress::PartialEntry {
                        id,
                        hash,
                        path: None,
                        size,
                    })
                    .await?;
                    let mut actual_chunk_ranges = ChunkRanges::empty();
                    while let Some(item) = ranges.next().await {
                        let item = item?;
                        let offset = item.start.to_bytes().0;
                        actual_chunk_ranges |= ChunkRanges::from(item);
                        tx.try_send(ValidateProgress::PartialEntryProgress { id, offset })?;
                    }
                    tx.send(ValidateProgress::PartialEntryDone {
                        id,
                        ranges: RangeSpec::new(&actual_chunk_ranges),
                    })
                    .await?;
                    drop(ranges);
                    drop(entry);
                    anyhow::Ok(())
                });
            }
        }
        Ok(())
    }

    async fn export(
        &self,
        hash: Hash,
        target: PathBuf,
        mode: ExportMode,
        progress: ExportProgressCb,
    ) -> io::Result<()> {
        Ok(self.0.export(hash, target, mode, progress).await?)
    }
}

impl super::Store for Store {
    async fn import_file(
        &self,
        path: PathBuf,
        mode: ImportMode,
        format: BlobFormat,
        progress: impl ProgressSender<Msg = ImportProgress> + IdGenerator,
    ) -> io::Result<(crate::TempTag, u64)> {
        let this = self.0.clone();
        Ok(
            tokio::task::spawn_blocking(move || {
                this.import_file_sync(path, mode, format, progress)
            })
            .await??,
        )
    }

    async fn import_bytes(
        &self,
        data: bytes::Bytes,
        format: iroh_base::hash::BlobFormat,
    ) -> io::Result<crate::TempTag> {
        let this = self.0.clone();
        Ok(tokio::task::spawn_blocking(move || this.import_bytes_sync(data, format)).await??)
    }

    async fn import_stream(
        &self,
        mut data: impl Stream<Item = io::Result<Bytes>> + Unpin + Send + 'static,
        format: BlobFormat,
        progress: impl ProgressSender<Msg = ImportProgress> + IdGenerator,
    ) -> io::Result<(TempTag, u64)> {
        let this = self.clone();
        let id = progress.new_id();
        // write to a temp file
        let temp_data_path = this.0.temp_file_name();
        let name = temp_data_path
            .file_name()
            .expect("just created")
            .to_string_lossy()
            .to_string();
        progress.send(ImportProgress::Found { id, name }).await?;
        let mut writer = tokio::fs::File::create(&temp_data_path).await?;
        let mut offset = 0;
        while let Some(chunk) = data.next().await {
            let chunk = chunk?;
            writer.write_all(&chunk).await?;
            offset += chunk.len() as u64;
            progress.try_send(ImportProgress::CopyProgress { id, offset })?;
        }
        writer.flush().await?;
        drop(writer);
        let file = ImportSource::TempFile(temp_data_path);
        Ok(tokio::task::spawn_blocking(move || {
            this.0.finalize_import_sync(file, format, id, progress)
        })
        .await??)
    }

    async fn set_tag(&self, name: Tag, hash: Option<HashAndFormat>) -> io::Result<()> {
        Ok(self.0.set_tag(name, hash).await?)
    }

    async fn create_tag(&self, hash: HashAndFormat) -> io::Result<Tag> {
        Ok(self.0.create_tag(hash).await?)
    }

    async fn delete(&self, hashes: Vec<Hash>) -> io::Result<()> {
        Ok(self.0.delete(hashes).await?)
    }

    async fn gc_start(&self) -> io::Result<()> {
        self.0.gc_start().await?;
        Ok(())
    }

    fn temp_tag(&self, value: HashAndFormat) -> TempTag {
        self.0.temp_tag(value)
    }

    async fn shutdown(&self) {
        self.0.shutdown().await;
    }
}

impl Actor {
    fn new(
        path: &Path,
        options: Options,
        temp: Arc<RwLock<TempCounterMap>>,
        rt: tokio::runtime::Handle,
    ) -> ActorResult<(Self, flume::Sender<ActorMessage>)> {
        let db = redb::Database::create(path)?;
        let txn = db.begin_write()?;
        // create tables and drop them just to create them.
        let mut t = Default::default();
        let tables = Tables::new(&txn, &mut t)?;
        drop(tables);
        txn.commit()?;
        // make the channel relatively large. there are some messages that don't
        // require a response, it's fine if they pile up a bit.
        let (tx, rx) = flume::bounded(1024);
        let tx2 = tx.clone();
        let on_file_create: CreateCb = Arc::new(move |hash| {
            // todo: make the callback allow async
            tx2.send(ActorMessage::OnMemSizeExceeded { hash: *hash })
                .ok();
            Ok(())
        });
        let create_options = BaoFileConfig::new(
            Arc::new(options.path.data_path.clone()),
            16 * 1024,
            Some(on_file_create),
        );
        Ok((
            Self {
                db,
                state: ActorState {
                    temp,
                    handles: BTreeMap::new(),
                    protected: BTreeSet::new(),
                    msgs: rx,
                    options,
                    create_options: Arc::new(create_options),
                    rt,
                },
            },
            tx,
        ))
    }

    fn run_batched(mut self) -> ActorResult<()> {
        let mut msgs = PeekableFlumeReceiver::new(self.state.msgs.clone());
        while let Some(msg) = msgs.recv() {
            if let ActorMessage::Shutdown { tx } = msg {
                if let Some(tx) = tx {
                    tx.send(()).ok();
                }
                break;
            }
            match msg.category() {
                MessageCategory::TopLevel => {
                    self.state.handle_toplevel(&self.db, msg)?;
                }
                MessageCategory::ReadOnly => {
                    msgs.push_back(msg).expect("just recv'd");
                    tracing::debug!("starting read transaction");
                    let txn = self.db.begin_read()?;
                    let tables = ReadOnlyTables::new(&txn)?;
                    let count = self.state.options.batch.max_read_batch;
                    let timeout = self.state.options.batch.max_read_duration;
                    for msg in msgs.batch_iter(count, timeout) {
                        if let Err(msg) = self.state.handle_readonly(&tables, msg)? {
                            msgs.push_back(msg).expect("just recv'd");
                            break;
                        }
                    }
                    tracing::debug!("done with read transaction");
                }
                MessageCategory::ReadWrite => {
                    msgs.push_back(msg).expect("just recv'd");
                    tracing::debug!("starting write transaction");
                    let txn = self.db.begin_write()?;
                    let mut delete_after_commit = Default::default();
                    let mut tables = Tables::new(&txn, &mut delete_after_commit)?;
                    let count = self.state.options.batch.max_write_batch;
                    let timeout = self.state.options.batch.max_write_duration;
                    for msg in msgs.batch_iter(count, timeout) {
                        if let Err(msg) = self.state.handle_readwrite(&mut tables, msg)? {
                            msgs.push_back(msg).expect("just recv'd");
                            break;
                        }
                    }
                    drop(tables);
                    txn.commit()?;
                    delete_after_commit.apply_and_clear(&self.state.options.path);
                    tracing::debug!("write transaction committed");
                }
            }
        }
        tracing::debug!("redb actor done");
        Ok(())
    }
}

impl ActorState {
    fn entry_status(
        &mut self,
        tables: &impl ReadableTables,
        hash: Hash,
    ) -> ActorResult<EntryStatus> {
        let status = match tables.blobs().get(hash)? {
            Some(guard) => match guard.value() {
                EntryState::Complete { .. } => EntryStatus::Complete,
                EntryState::Partial { .. } => EntryStatus::Partial,
            },
            None => EntryStatus::NotFound,
        };
        Ok(status)
    }

    fn get(
        &mut self,
        tables: &impl ReadableTables,
        hash: Hash,
    ) -> ActorResult<Option<BaoFileHandle>> {
        if let Some(handle) = self.handles.get(&hash).and_then(|weak| weak.upgrade()) {
            return Ok(Some(handle));
        }
        let Some(entry) = tables.blobs().get(hash)? else {
            return Ok(None);
        };
        // todo: if complete, load inline data and/or outboard into memory if needed,
        // and return a complete entry.
        let entry = entry.value();
        let config = self.create_options.clone();
        let handle = match entry {
            EntryState::Complete {
                data_location,
                outboard_location,
            } => {
                let data = load_data(tables, &self.options.path, data_location, &hash)?;
                let outboard = load_outboard(
                    tables,
                    &self.options.path,
                    outboard_location,
                    data.size(),
                    &hash,
                )?;
                BaoFileHandle::new_complete(config, hash, data, outboard)
            }
            EntryState::Partial { .. } => BaoFileHandle::incomplete_file(config, hash)?,
        };
        self.handles.insert(hash, handle.downgrade());
        Ok(Some(handle))
    }

    fn export(
        &mut self,
        tables: &mut Tables,
        cmd: Export,
        tx: oneshot::Sender<ActorResult<()>>,
    ) -> ActorResult<()> {
        let Export {
            temp_tag,
            target,
            mode,
            progress,
        } = cmd;
        let guard = tables
            .blobs
            .get(temp_tag.hash())?
            .ok_or_else(|| ActorError::Inconsistent("entry not found".to_owned()))?;
        let entry = guard.value();
        match entry {
            EntryState::Complete {
                data_location,
                outboard_location,
            } => {
                match data_location {
                    DataLocation::Inline(()) => {
                        // ignore export mode, just copy. For inline data we can not reference anyway.
                        let data = tables.inline_data.get(temp_tag.hash())?.ok_or_else(|| {
                            ActorError::Inconsistent("inline data not found".to_owned())
                        })?;
                        tracing::trace!("exporting inline data to {}", target.display());
                        tx.send(std::fs::write(&target, data.value()).map_err(|e| e.into()))
                            .ok();
                    }
                    DataLocation::Owned(size) => {
                        let path = self.options.path.owned_data_path(temp_tag.hash());
                        if mode == ExportMode::Copy {
                            // copy in an external thread
                            self.rt.spawn_blocking(move || {
                                tx.send(export_file_copy(temp_tag, path, size, target, progress))
                                    .ok();
                            });
                        } else {
                            match std::fs::rename(&path, &target) {
                                Ok(()) => {
                                    let entry = EntryState::Complete {
                                        data_location: DataLocation::External(vec![target], size),
                                        outboard_location,
                                    };
                                    drop(guard);
                                    tables.blobs.insert(temp_tag.hash(), entry)?;
                                    drop(temp_tag);
                                    tx.send(Ok(())).ok();
                                }
                                Err(e) => {
                                    drop(temp_tag);
                                    tx.send(Err(e.into())).ok();
                                }
                            }
                        }
                    }
                    DataLocation::External(paths, size) => {
                        let path = paths
                            .first()
                            .ok_or_else(|| {
                                ActorError::Inconsistent("external path missing".to_owned())
                            })?
                            .to_owned();
                        // we can not reference external files, so we just copy them. But this does not have to happen in the actor.
                        if path == target {
                            // export to the same path, nothing to do
                            tx.send(Ok(())).ok();
                        } else {
                            // copy in an external thread
                            self.rt.spawn_blocking(move || {
                                tx.send(export_file_copy(temp_tag, path, size, target, progress))
                                    .ok();
                            });
                        }
                    }
                }
            }
            EntryState::Partial { .. } => {
                return Err(io::Error::new(io::ErrorKind::Unsupported, "partial entry").into());
            }
        }
        Ok(())
    }

    fn import(&mut self, tables: &mut Tables, cmd: Import) -> ActorResult<(TempTag, u64)> {
        let Import {
            content_id,
            source: file,
            outboard,
            data_size,
        } = cmd;
        let outboard_size = outboard.as_ref().map(|x| x.len() as u64).unwrap_or(0);
        let inline_data = data_size <= self.options.inline.max_data_inlined;
        let inline_outboard =
            outboard_size <= self.options.inline.max_outboard_inlined && outboard_size != 0;
        // from here on, everything related to the hash is protected by the temp tag
        let tag = TempTag::new(content_id, Some(self.temp.clone()));
        let hash = *tag.hash();
        self.protected.insert(hash);
        // move the data file into place, or create a reference to it
        let data_location = match file {
            ImportSource::External(external_path) => {
                tracing::info!("stored external reference {}", external_path.display());
                if inline_data {
                    tracing::info!(
                        "reading external data to inline it: {}",
                        external_path.display()
                    );
                    let data = Bytes::from(std::fs::read(&external_path)?);
                    DataLocation::Inline(data)
                } else {
                    DataLocation::External(vec![external_path], data_size)
                }
            }
            ImportSource::TempFile(temp_data_path) => {
                if inline_data {
                    tracing::info!(
                        "reading and deleting temp file to inline it: {}",
                        temp_data_path.display()
                    );
                    let data = Bytes::from(read_and_remove(&temp_data_path)?);
                    DataLocation::Inline(data)
                } else {
                    let data_path = self.options.path.owned_data_path(&hash);
                    std::fs::rename(&temp_data_path, &data_path)?;
                    tracing::info!("created file {}", data_path.display());
                    DataLocation::Owned(data_size)
                }
            }
            ImportSource::Memory(data) => {
                if inline_data {
                    DataLocation::Inline(data)
                } else {
                    let data_path = self.options.path.owned_data_path(&hash);
                    overwrite_and_sync(&data_path, &data)?;
                    tracing::info!("created file {}", data_path.display());
                    DataLocation::Owned(data_size)
                }
            }
        };
        let outboard_location = if let Some(outboard) = outboard {
            if inline_outboard {
                OutboardLocation::Inline(Bytes::from(outboard))
            } else {
                let outboard_path = self.options.path.owned_outboard_path(&hash);
                // todo: this blocks the actor when writing a large outboard
                overwrite_and_sync(&outboard_path, &outboard)?;
                OutboardLocation::Owned
            }
        } else {
            OutboardLocation::NotNeeded
        };
        if let DataLocation::Inline(data) = &data_location {
            tables.inline_data.insert(hash, data.as_ref())?;
        }
        if let OutboardLocation::Inline(outboard) = &outboard_location {
            tables.inline_outboard.insert(hash, outboard.as_ref())?;
        }
        if let DataLocation::Owned(_) = &data_location {
            tables.delete_after_commit.remove(hash, [BaoFilePart::Data]);
        }
        if let OutboardLocation::Owned = &outboard_location {
            tables
                .delete_after_commit
                .remove(hash, [BaoFilePart::Outboard]);
        }
        let entry = tables.blobs.get(hash)?;
        let entry = entry.map(|x| x.value()).unwrap_or_default();
        let data_location = data_location.discard_inline_data();
        let outboard_location = outboard_location.discard_extra_data();
        let entry = entry.union(EntryState::Complete {
            data_location,
            outboard_location,
        })?;
        tables.blobs.insert(hash, entry)?;
        Ok((tag, data_size))
    }

    fn get_or_create(
        &mut self,
        tables: &impl ReadableTables,
        hash: Hash,
    ) -> ActorResult<BaoFileHandle> {
        self.protected.insert(hash);
        if let Some(handle) = self.handles.get(&hash).and_then(|x| x.upgrade()) {
            return Ok(handle);
        }
        let entry = tables.blobs().get(hash)?;
        let handle = if let Some(entry) = entry {
            let entry = entry.value();
            match entry {
                EntryState::Complete {
                    data_location,
                    outboard_location,
                    ..
                } => {
                    let data = load_data(tables, &self.options.path, data_location, &hash)?;
                    let outboard = load_outboard(
                        tables,
                        &self.options.path,
                        outboard_location,
                        data.size(),
                        &hash,
                    )?;
                    println!("creating complete entry for {}", hash.to_hex());
                    BaoFileHandle::new_complete(self.create_options.clone(), hash, data, outboard)
                }
                EntryState::Partial { .. } => {
                    println!("creating partial entry for {}", hash.to_hex());
                    BaoFileHandle::incomplete_file(self.create_options.clone(), hash)?
                }
            }
        } else {
            BaoFileHandle::incomplete_mem(self.create_options.clone(), hash)
        };
        self.handles.insert(hash, handle.downgrade());
        Ok(handle)
    }

    /// Read the entire blobs table. Callers can then sift through the results to find what they need
    fn blobs(
        &mut self,
        tables: &impl ReadableTables,
        filter: FilterPredicate<Hash, EntryState>,
    ) -> ActorResult<Vec<std::result::Result<(Hash, EntryState), StorageError>>> {
        let mut res = Vec::new();
        let mut index = 0u64;
        #[allow(clippy::explicit_counter_loop)]
        for item in tables.blobs().iter()? {
            match item {
                Ok((k, v)) => {
                    if let Some(item) = filter(index, k, v) {
                        res.push(Ok(item));
                    }
                }
                Err(e) => {
                    res.push(Err(e));
                }
            }
            index += 1;
        }
        Ok(res)
    }

    /// Read the entire tags table. Callers can then sift through the results to find what they need
    fn tags(
        &mut self,
        tables: &impl ReadableTables,
        filter: FilterPredicate<Tag, HashAndFormat>,
    ) -> ActorResult<Vec<std::result::Result<(Tag, HashAndFormat), StorageError>>> {
        let mut res = Vec::new();
        let mut index = 0u64;
        #[allow(clippy::explicit_counter_loop)]
        for item in tables.tags().iter()? {
            match item {
                Ok((k, v)) => {
                    if let Some(item) = filter(index, k, v) {
                        res.push(Ok(item));
                    }
                }
                Err(e) => {
                    res.push(Err(e));
                }
            }
            index += 1;
        }
        Ok(res)
    }

    fn create_tag(&mut self, tables: &mut Tables, content: HashAndFormat) -> ActorResult<Tag> {
        let tag = {
            let tag = Tag::auto(SystemTime::now(), |x| {
                matches!(tables.tags.get(Tag(Bytes::copy_from_slice(x))), Ok(Some(_)))
            });
            tables.tags.insert(tag.clone(), content)?;
            tag
        };
        Ok(tag)
    }

    fn set_tag(
        &self,
        tables: &mut Tables,
        tag: Tag,
        value: Option<HashAndFormat>,
    ) -> ActorResult<()> {
        match value {
            Some(value) => {
                tables.tags.insert(tag, value)?;
            }
            None => {
                tables.tags.remove(tag)?;
            }
        }
        Ok(())
    }

    fn on_mem_size_exceeded(&mut self, tables: &mut Tables, hash: Hash) -> ActorResult<()> {
        let entry = tables
            .blobs
            .get(hash)?
            .map(|x| x.value())
            .unwrap_or_default();
        let entry = entry.union(EntryState::Partial { size: None })?;
        tables.blobs.insert(hash, entry)?;
        // protect all three parts of the entry
        tables.delete_after_commit.remove(
            hash,
            [BaoFilePart::Data, BaoFilePart::Outboard, BaoFilePart::Sizes],
        );
        Ok(())
    }

    fn update_inline_options(
        &mut self,
        db: &redb::Database,
        options: InlineOptions,
        reapply: bool,
    ) -> ActorResult<()> {
        self.options.inline = options;
        if reapply {
            let mut delete_after_commit = Default::default();
            let tx = db.begin_write()?;
            {
                let mut tables = Tables::new(&tx, &mut delete_after_commit)?;
                let hashes = tables
                    .blobs
                    .iter()?
                    .map(|x| x.map(|(k, _)| k.value()))
                    .collect::<Result<Vec<_>, _>>()?;
                for hash in hashes {
                    let guard = tables
                        .blobs
                        .get(hash)?
                        .ok_or_else(|| ActorError::Inconsistent("hash not found".to_owned()))?;
                    let entry = guard.value();
                    if let EntryState::Complete {
                        data_location,
                        outboard_location,
                    } = entry
                    {
                        let (data_location, data_size, data_location_changed) = match data_location
                        {
                            DataLocation::Owned(size) => {
                                // inline
                                if size <= self.options.inline.max_data_inlined {
                                    let path = self.options.path.owned_data_path(&hash);
                                    let data = std::fs::read(&path)?;
                                    tables.delete_after_commit.insert(hash, [BaoFilePart::Data]);
                                    tables.inline_data.insert(hash, data.as_slice())?;
                                    (DataLocation::Inline(()), size, true)
                                } else {
                                    (DataLocation::Owned(size), size, false)
                                }
                            }
                            DataLocation::Inline(()) => {
                                let guard = tables.inline_data.get(hash)?.ok_or_else(|| {
                                    ActorError::Inconsistent("inline data missing".to_owned())
                                })?;
                                let data = guard.value();
                                let size = data.len() as u64;
                                if size > self.options.inline.max_data_inlined {
                                    let path = self.options.path.owned_data_path(&hash);
                                    std::fs::write(&path, data)?;
                                    drop(guard);
                                    tables.inline_data.remove(hash)?;
                                    (DataLocation::Owned(size), size, true)
                                } else {
                                    (DataLocation::Inline(()), size, false)
                                }
                            }
                            DataLocation::External(paths, size) => {
                                (DataLocation::External(paths, size), size, false)
                            }
                        };
                        let outboard_size = raw_outboard_size(data_size);
                        let (outboard_location, outboard_location_changed) = match outboard_location
                        {
                            OutboardLocation::Owned
                                if outboard_size <= self.options.inline.max_outboard_inlined =>
                            {
                                let path = self.options.path.owned_outboard_path(&hash);
                                let outboard = std::fs::read(&path)?;
                                tables
                                    .delete_after_commit
                                    .insert(hash, [BaoFilePart::Outboard]);
                                tables.inline_outboard.insert(hash, outboard.as_slice())?;
                                (OutboardLocation::Inline(()), true)
                            }
                            OutboardLocation::Inline(())
                                if outboard_size > self.options.inline.max_outboard_inlined =>
                            {
                                let guard = tables.inline_outboard.get(hash)?.ok_or_else(|| {
                                    ActorError::Inconsistent("inline outboard missing".to_owned())
                                })?;
                                let outboard = guard.value();
                                let path = self.options.path.owned_outboard_path(&hash);
                                std::fs::write(&path, outboard)?;
                                drop(guard);
                                tables.inline_outboard.remove(hash)?;
                                (OutboardLocation::Owned, true)
                            }
                            x => (x, false),
                        };
                        drop(guard);
                        if data_location_changed || outboard_location_changed {
                            tables.blobs.insert(
                                hash,
                                EntryState::Complete {
                                    data_location,
                                    outboard_location,
                                },
                            )?;
                        }
                    }
                }
            }
            tx.commit()?;
            delete_after_commit.apply_and_clear(&self.options.path);
        }
        Ok(())
    }

    fn delete(&mut self, tables: &mut Tables, hashes: Vec<Hash>) -> ActorResult<()> {
        for hash in hashes {
            if self.temp.as_ref().read().unwrap().contains(&hash) {
                continue;
            }
            if self.protected.contains(&hash) {
                tracing::info!("protected hash, continuing {}", &hash.to_hex()[..8]);
                continue;
            }
            tracing::info!("deleting {}", &hash.to_hex()[..8]);
            self.handles.remove(&hash);
            if let Some(entry) = tables.blobs.remove(hash)? {
                match entry.value() {
                    EntryState::Complete {
                        data_location,
                        outboard_location,
                    } => {
                        match data_location {
                            DataLocation::Inline(_) => {
                                tables.inline_data.remove(hash)?;
                            }
                            DataLocation::Owned(_) => {
                                // mark the data for deletion
                                tables.delete_after_commit.insert(hash, [BaoFilePart::Data]);
                            }
                            DataLocation::External(_, _) => {}
                        }
                        match outboard_location {
                            OutboardLocation::Inline(_) => {
                                tables.inline_outboard.remove(hash)?;
                            }
                            OutboardLocation::Owned => {
                                // mark the outboard for deletion
                                tables
                                    .delete_after_commit
                                    .insert(hash, [BaoFilePart::Outboard]);
                            }
                            OutboardLocation::NotNeeded => {}
                        }
                    }
                    EntryState::Partial { .. } => {
                        // mark all parts for deletion
                        tables.delete_after_commit.insert(
                            hash,
                            [BaoFilePart::Outboard, BaoFilePart::Data, BaoFilePart::Sizes],
                        );
                    }
                }
            }
        }
        Ok(())
    }

    fn on_complete(&mut self, tables: &mut Tables, entry: BaoFileHandle) -> ActorResult<()> {
        let hash = entry.hash();
        let mut info = None;
        tracing::trace!("on_complete({})", hash.to_hex());
        entry.transform(|state| {
            tracing::trace!("on_complete transform {:?}", state);
            let entry = match complete_storage(
                state,
                &hash,
                &self.options.path,
                &self.options.inline,
                tables.delete_after_commit,
            )? {
                Ok(entry) => {
                    // store the info so we can insert it into the db later
                    info = Some((
                        entry.data_size(),
                        entry.data.mem().cloned(),
                        entry.outboard_size(),
                        entry.outboard.mem().cloned(),
                    ));
                    entry
                }
                Err(entry) => {
                    // the entry was already complete, nothing to do
                    entry
                }
            };
            Ok(BaoFileStorage::Complete(entry))
        })?;
        if let Some((data_size, data, outboard_size, outboard)) = info {
            let data_location = if data.is_some() {
                DataLocation::Inline(())
            } else {
                DataLocation::Owned(data_size)
            };
            let outboard_location = if outboard_size == 0 {
                OutboardLocation::NotNeeded
            } else if outboard.is_some() {
                OutboardLocation::Inline(())
            } else {
                OutboardLocation::Owned
            };
            {
                tracing::info!(
                    "inserting complete entry for {}, {} bytes",
                    hash.to_hex(),
                    data_size,
                );
                let entry = tables
                    .blobs()
                    .get(hash)?
                    .map(|x| x.value())
                    .unwrap_or_default();
                let entry = entry.union(EntryState::Complete {
                    data_location,
                    outboard_location,
                })?;
                tables.blobs.insert(hash, entry)?;
                if let Some(data) = data {
                    tables.inline_data.insert(hash, data.as_ref())?;
                }
                if let Some(outboard) = outboard {
                    tables.inline_outboard.insert(hash, outboard.as_ref())?;
                }
            }
        }
        Ok(())
    }

    fn handle_toplevel(&mut self, db: &redb::Database, msg: ActorMessage) -> ActorResult<()> {
        match msg {
            ActorMessage::ImportFlatStore { paths, tx } => {
                let res = self.import_flat_store(db, paths);
                tx.send(res?).ok();
            }
            ActorMessage::UpdateInlineOptions {
                inline_options,
                reapply,
                tx,
            } => {
                let res = self.update_inline_options(db, inline_options, reapply);
                tx.send(res?).ok();
            }
            ActorMessage::Validate {
                repair,
                progress,
                tx,
            } => {
                let res = self.validate(db, repair, progress);
                tx.send(res).ok();
            }
            ActorMessage::Sync { tx } => {
                tx.send(()).ok();
            }
            x => {
                return Err(ActorError::Inconsistent(format!(
                    "unexpected message for handle_toplevel: {:?}",
                    x
                )))
            }
        }
        Ok(())
    }

    fn handle_readonly(
        &mut self,
        tables: &impl ReadableTables,
        msg: ActorMessage,
    ) -> ActorResult<std::result::Result<(), ActorMessage>> {
        match msg {
            ActorMessage::Get { hash, tx } => {
                let res = self.get(tables, hash);
                tx.send(res).ok();
            }
            ActorMessage::GetOrCreate { hash, tx } => {
                let res = self.get_or_create(tables, hash);
                tx.send(res).ok();
            }
            ActorMessage::EntryStatus { hash, tx } => {
                let res = self.entry_status(tables, hash);
                tx.send(res).ok();
            }
            ActorMessage::Blobs { filter, tx } => {
                let res = self.blobs(tables, filter);
                tx.send(res).ok();
            }
            ActorMessage::Tags { filter, tx } => {
                let res = self.tags(tables, filter);
                tx.send(res).ok();
            }
            ActorMessage::GcStart { tx } => {
                self.protected.clear();
                self.handles.retain(|_, weak| weak.is_live());
                tx.send(()).ok();
            }
            ActorMessage::Dump => {
                dump(tables).ok();
            }
            #[cfg(test)]
            ActorMessage::EntryState { hash, tx } => {
                tx.send(self.entry_state(tables, hash)).ok();
            }
            ActorMessage::GetFullEntryState { hash, tx } => {
                let res = self.get_full_entry_state(tables, hash);
                tx.send(res).ok();
            }
            x => return Ok(Err(x)),
        }
        Ok(Ok(()))
    }

    fn handle_readwrite(
        &mut self,
        tables: &mut Tables,
        msg: ActorMessage,
    ) -> ActorResult<std::result::Result<(), ActorMessage>> {
        match msg {
            ActorMessage::Import { cmd, tx } => {
                let res = self.import(tables, cmd);
                tx.send(res).ok();
            }
            ActorMessage::SetTag { tag, value, tx } => {
                let res = self.set_tag(tables, tag, value);
                tx.send(res).ok();
            }
            ActorMessage::CreateTag { hash, tx } => {
                let res = self.create_tag(tables, hash);
                tx.send(res).ok();
            }
            ActorMessage::Delete { hashes, tx } => {
                let res = self.delete(tables, hashes);
                tx.send(res).ok();
            }
            ActorMessage::OnComplete { handle } => {
                let res = self.on_complete(tables, handle);
                res.ok();
            }
            ActorMessage::Export { cmd, tx } => {
                self.export(tables, cmd, tx)?;
            }
            ActorMessage::OnMemSizeExceeded { hash } => {
                let res = self.on_mem_size_exceeded(tables, hash);
                res.ok();
            }
            ActorMessage::Dump => {
                let res = dump(tables);
                res.ok();
            }
            ActorMessage::SetFullEntryState { hash, entry, tx } => {
                let res = self.set_full_entry_state(tables, hash, entry);
                tx.send(res).ok();
            }
            msg => {
                // try to handle it as readonly
                if let Err(msg) = self.handle_readonly(tables, msg)? {
                    return Ok(Err(msg));
                }
            }
        }
        Ok(Ok(()))
    }
}

/// Export a file by copyign out its content to a new location
fn export_file_copy(
    temp_tag: TempTag,
    path: PathBuf,
    size: u64,
    target: PathBuf,
    progress: ExportProgressCb,
) -> ActorResult<()> {
    progress(0)?;
    // todo: fine grained copy progress
    reflink_copy::reflink_or_copy(path, target)?;
    progress(size)?;
    drop(temp_tag);
    Ok(())
}

/// Synchronously compute the outboard of a file, and return hash and outboard.
///
/// It is assumed that the file is not modified while this is running.
///
/// If it is modified while or after this is running, the outboard will be
/// invalid, so any attempt to compute a slice from it will fail.
///
/// If the size of the file is changed while this is running, an error will be
/// returned.
///
/// The computed outboard is without length prefix.
fn compute_outboard(
    read: impl Read,
    size: u64,
    progress: impl Fn(u64) -> io::Result<()> + Send + Sync + 'static,
) -> io::Result<(Hash, Option<Vec<u8>>)> {
    // compute outboard size so we can pre-allocate the buffer.
    let outboard_size = usize::try_from(raw_outboard_size(size))
        .map_err(|_| io::Error::new(io::ErrorKind::InvalidInput, "size too large"))?;
    let mut outboard = Vec::with_capacity(outboard_size);

    // wrap the reader in a progress reader, so we can report progress.
    let reader = ProgressReader::new(read, progress);
    // wrap the reader in a buffered reader, so we read in large chunks
    // this reduces the number of io ops and also the number of progress reports
    let mut reader = BufReader::with_capacity(1024 * 1024, reader);

    let hash =
        bao_tree::io::sync::outboard_post_order(&mut reader, size, IROH_BLOCK_SIZE, &mut outboard)?;
    let ob = PostOrderMemOutboard::load(hash, &outboard, IROH_BLOCK_SIZE)?.flip();
    tracing::trace!(%hash, "done");
    let ob = ob.into_inner();
    let ob = if !ob.is_empty() { Some(ob) } else { None };
    Ok((hash.into(), ob))
}

fn dump(tables: &impl ReadableTables) -> ActorResult<()> {
    for e in tables.blobs().iter()? {
        let (k, v) = e?;
        let k = k.value();
        let v = v.value();
        println!("blobs: {} -> {:?}", k.to_hex(), v);
    }
    for e in tables.tags().iter()? {
        let (k, v) = e?;
        let k = k.value();
        let v = v.value();
        println!("tags: {} -> {:?}", k, v);
    }
    for e in tables.inline_data().iter()? {
        let (k, v) = e?;
        let k = k.value();
        let v = v.value();
        println!("inline_data: {} -> {:?}", k.to_hex(), v.len());
    }
    for e in tables.inline_outboard().iter()? {
        let (k, v) = e?;
        let k = k.value();
        let v = v.value();
        println!("inline_outboard: {} -> {:?}", k.to_hex(), v.len());
    }
    Ok(())
}

fn load_data(
    tables: &impl ReadableTables,
    options: &PathOptions,
    location: DataLocation<(), u64>,
    hash: &Hash,
) -> ActorResult<MemOrFile<Bytes, (std::fs::File, u64)>> {
    Ok(match location {
        DataLocation::Inline(()) => {
            let Some(data) = tables.inline_data().get(hash)? else {
                return Err(ActorError::Inconsistent(format!(
                    "inconsistent database state: {} should have inline data but does not",
                    hash.to_hex()
                )));
            };
            MemOrFile::Mem(Bytes::copy_from_slice(data.value()))
        }
        DataLocation::Owned(data_size) => {
            let path = options.owned_data_path(hash);
            let Ok(file) = std::fs::File::open(&path) else {
                return Err(io::Error::new(
                    io::ErrorKind::NotFound,
                    format!("file not found: {}", path.display()),
                )
                .into());
            };
            MemOrFile::File((file, data_size))
        }
        DataLocation::External(paths, data_size) => {
            if paths.is_empty() {
                return Err(ActorError::Inconsistent(
                    "external data location must not be empty".into(),
                ));
            }
            let path = &paths[0];
            let Ok(file) = std::fs::File::open(path) else {
                return Err(io::Error::new(
                    io::ErrorKind::NotFound,
                    format!("external file not found: {}", path.display()),
                )
                .into());
            };
            MemOrFile::File((file, data_size))
        }
    })
}

fn load_outboard(
    tables: &impl ReadableTables,
    options: &PathOptions,
    location: OutboardLocation,
    size: u64,
    hash: &Hash,
) -> ActorResult<MemOrFile<Bytes, (std::fs::File, u64)>> {
    Ok(match location {
        OutboardLocation::NotNeeded => MemOrFile::Mem(Bytes::new()),
        OutboardLocation::Inline(_) => {
            let Some(outboard) = tables.inline_outboard().get(hash)? else {
                return Err(ActorError::Inconsistent(format!(
                    "inconsistent database state: {} should have inline outboard but does not",
                    hash.to_hex()
                )));
            };
            MemOrFile::Mem(Bytes::copy_from_slice(outboard.value()))
        }
        OutboardLocation::Owned => {
            let outboard_size = raw_outboard_size(size);
            let path = options.owned_outboard_path(hash);
            let Ok(file) = std::fs::File::open(&path) else {
                return Err(io::Error::new(
                    io::ErrorKind::NotFound,
                    format!("file not found: {} size={}", path.display(), outboard_size),
                )
                .into());
            };
            MemOrFile::File((file, outboard_size))
        }
    })
}

/// Take a possibly incomplete storage and turn it into complete
fn complete_storage(
    storage: BaoFileStorage,
    hash: &Hash,
    path_options: &PathOptions,
    inline_options: &InlineOptions,
    delete_after_commit: &mut DeleteSet,
) -> ActorResult<std::result::Result<CompleteStorage, CompleteStorage>> {
    let (data, outboard, _sizes) = match storage {
        BaoFileStorage::Complete(c) => return Ok(Err(c)),
        BaoFileStorage::IncompleteMem(storage) => {
            let (data, outboard, sizes) = storage.into_parts();
            (
                MemOrFile::Mem(Bytes::from(data.into_parts().0)),
                MemOrFile::Mem(Bytes::from(outboard.into_parts().0)),
                MemOrFile::Mem(Bytes::from(sizes.to_vec())),
            )
        }
        BaoFileStorage::IncompleteFile(storage) => {
            let (data, outboard, sizes) = storage.into_parts();
            (
                MemOrFile::File(data),
                MemOrFile::File(outboard),
                MemOrFile::File(sizes),
            )
        }
    };
    let data_size = data.size()?.unwrap();
    let outboard_size = outboard.size()?.unwrap();
    // todo: perform more sanity checks if in debug mode
    debug_assert!(raw_outboard_size(data_size) == outboard_size);
    // inline data if needed, or write to file if needed
    let data = if data_size <= inline_options.max_data_inlined {
        match data {
            MemOrFile::File(data) => {
                let mut buf = vec![0; data_size as usize];
                data.read_at(0, &mut buf)?;
                // mark data for deletion after commit
                delete_after_commit.insert(*hash, [BaoFilePart::Data]);
                MemOrFile::Mem(Bytes::from(buf))
            }
            MemOrFile::Mem(data) => MemOrFile::Mem(data),
        }
    } else {
        // protect the data from previous deletions
        delete_after_commit.remove(*hash, [BaoFilePart::Data]);
        match data {
            MemOrFile::Mem(data) => {
                let path = path_options.owned_data_path(hash);
                let file = overwrite_and_sync(&path, &data)?;
                MemOrFile::File((file, data_size))
            }
            MemOrFile::File(data) => MemOrFile::File((data, data_size)),
        }
    };
    // inline outboard if needed, or write to file if needed
    let outboard = if outboard_size == 0 {
        Default::default()
    } else if outboard_size <= inline_options.max_outboard_inlined {
        match outboard {
            MemOrFile::File(outboard) => {
                let mut buf = vec![0; outboard_size as usize];
                outboard.read_at(0, &mut buf)?;
                drop(outboard);
                // mark outboard for deletion after commit
                delete_after_commit.insert(*hash, [BaoFilePart::Outboard]);
                MemOrFile::Mem(Bytes::from(buf))
            }
            MemOrFile::Mem(outboard) => MemOrFile::Mem(outboard),
        }
    } else {
        // protect the outboard from previous deletions
        delete_after_commit.remove(*hash, [BaoFilePart::Outboard]);
        match outboard {
            MemOrFile::Mem(outboard) => {
                let path = path_options.owned_outboard_path(hash);
                let file = overwrite_and_sync(&path, &outboard)?;
                MemOrFile::File((file, outboard_size))
            }
            MemOrFile::File(outboard) => MemOrFile::File((outboard, outboard_size)),
        }
    };
    // mark sizes for deletion after commit in any case - a complete entry
    // does not need sizes.
    delete_after_commit.insert(*hash, [BaoFilePart::Sizes]);
    Ok(Ok(CompleteStorage { data, outboard }))
}<|MERGE_RESOLUTION|>--- conflicted
+++ resolved
@@ -111,16 +111,8 @@
         },
     },
     util::{
-<<<<<<< HEAD
-        progress::{
-            FlumeProgressSender, IdGenerator, IgnoreProgressSender, ProgressSendError,
-            ProgressSender,
-        },
-        LivenessTracker, MemOrFile,
-=======
-        progress::{IdGenerator, IgnoreProgressSender, ProgressSendError, ProgressSender},
+        progress::{FlumeProgressSender, IdGenerator, IgnoreProgressSender, ProgressSendError, ProgressSender},
         raw_outboard_size, LivenessTracker, MemOrFile,
->>>>>>> 7cc9efa1
     },
     Tag, TempTag, IROH_BLOCK_SIZE,
 };
@@ -131,13 +123,7 @@
 use self::test_support::EntryData;
 
 use super::{
-    bao_file::{BaoFileConfig, BaoFileHandle, BaoFileHandleWeak, CreateCb},
-    temp_name, BaoBatchWriter, BaoBlobSize, EntryStatus, ExportMode, ExportProgressCb, ImportMode,
-<<<<<<< HEAD
-    ImportProgress, Map, MapEntry, TempCounterMap, ValidateOptions, ValidateProgress,
-=======
-    ImportProgress, Map, ReadableStore, TempCounterMap, ValidateProgress,
->>>>>>> 7cc9efa1
+    bao_file::{BaoFileConfig, BaoFileHandle, BaoFileHandleWeak, CreateCb}, temp_name, BaoBatchWriter, BaoBlobSize, EntryStatus, ExportMode, ExportProgressCb, ImportMode, ImportProgress, Map, MapEntry as _, ReadableStore, TempCounterMap, ValidateOptions, ValidateProgress
 };
 
 /// Location of the data.
