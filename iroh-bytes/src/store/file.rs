//! redb backed storage
//!
//! Data can get into the store in two ways:
//!
//! 1. import from local data
//! 2. sync from a remote
//!
//! These two cases are very different. In the first case, we have the data
//! completely and don't know the hash yet. We compute the outboard and hash,
//! and only then move/reference the data into the store.
//!
//! The entry for the hash comes into existence already complete.
//!
//! In the second case, we know the hash, but don't have the data yet. We create
//! a partial entry, and then request the data from the remote. This is the more
//! complex case.
//!
//! Partial entries always start as pure in memory entries without a database
//! entry. Only once we receive enough data, we convert them into a persistent
//! partial entry. This is necessary because we can't trust the size given
//! by the remote side before receiving data. It is also an optimization,
//! because for small blobs it is not worth it to create a partial entry.
//!
//! A persistent partial entry is always stored as three files in the file
//! system: The data file, the outboard file, and a sizes file that contains
//! the most up to date information about the size of the data.
//!
//! The redb database entry for a persistent partial entry does not contain
//! any information about the size of the data until the size is exactly known.
//!
//! Updating this information on each write would be too costly.
//!
//! Marking a partial entry as complete is done from the outside. At this point
//! the size is taken as validated. Depending on the size we decide whether to
//! store data and outboard inline or to keep storing it in external files.
//!
//! Data can get out of the store in two ways:
//!
//! 1. the data and outboard of both partial and complete entries can be read
//! at any time and shared over the network. Only data that is complete will
//! be shared, everything else will lead to validation errors.
//!
//! 2. entries can be exported to the file system. This currently only works
//! for complete entries.
//!
//! Tables:
//!
//! The blobs table contains a mapping from hash to rough entry state.
//! The inline_data table contains the actual data for complete entries.
//! The inline_outboard table contains the actual outboard for complete entries.
//! The tags table contains a mapping from tag to hash.
//!
//! Design:
//!
//! The redb store is accessed in a single threaded way by an actor that runs
//! on its own std thread. Communication with this actor is via a flume channel,
//! with oneshot channels for the return values if needed.
//!
//! Errors:
//!
//! ActorError is an enum containing errors that can happen inside message
//! handlers of the actor. This includes various redb related errors and io
//! errors when reading or writing non-inlined data or outboard files.
//!
//! OuterError is an enum containing all the actor errors and in addition
//! errors when communicating with the actor.
use std::{
    collections::{BTreeMap, BTreeSet},
    io::{self, BufReader, Read},
    path::{Path, PathBuf},
    sync::{Arc, RwLock},
    time::{Duration, SystemTime},
};

use bao_tree::io::{
    fsm::Outboard,
    outboard::PostOrderMemOutboard,
    sync::{ReadAt, Size},
};
use bytes::Bytes;
use futures::{channel::oneshot, Stream, StreamExt};

use iroh_base::hash::{BlobFormat, Hash, HashAndFormat};
use iroh_io::AsyncSliceReader;
use redb::{AccessGuard, ReadableTable, StorageError};
use serde::{Deserialize, Serialize};
use smallvec::SmallVec;
use tokio::io::AsyncWriteExt;
use tracing::trace_span;

mod import_flat_store;
mod tables;
#[doc(hidden)]
pub mod test_support;
#[cfg(test)]
mod tests;
mod util;
mod validate;

use crate::{
    store::{
        bao_file::{BaoFileStorage, CompleteMemOrFileStorage},
        file::{
            tables::BaoFilePart,
            util::{overwrite_and_sync, read_and_remove, ProgressReader},
        },
    },
    util::{
        progress::{IdGenerator, IgnoreProgressSender, ProgressSendError, ProgressSender},
        LivenessTracker, MemOrFile,
    },
    Tag, TempTag, IROH_BLOCK_SIZE,
};
use tables::{ReadOnlyTables, ReadableTables, Tables};

use self::{tables::DeleteSet, util::PeekableFlumeReceiver};

use self::test_support::EntryData;

use super::{
    bao_file::{raw_outboard_size, BaoFileConfig, BaoFileHandle, BaoFileHandleWeak, CreateCb},
    temp_name, BaoBatchWriter, BaoBlobSize, EntryStatus, ExportMode, ExportProgressCb, ImportMode,
    ImportProgress, ReadableStore, TempCounterMap, ValidateProgress,
};

/// Location of the data.
///
/// Data can be inlined in the database, a file conceptually owned by the store,
/// or a number of external files conceptually owned by the user.
///
/// Only complete data can be inlined.
#[derive(Debug, Serialize, Deserialize, PartialEq, Eq)]
pub(crate) enum DataLocation<I = (), E = ()> {
    /// Data is in the inline_data table.
    Inline(I),
    /// Data is in the canonical location in the data directory.
    Owned(E),
    /// Data is in several external locations. This should be a non-empty list.
    External(Vec<PathBuf>, E),
}

impl<X> DataLocation<X, u64> {
    fn union(self, that: DataLocation<X, u64>) -> ActorResult<Self> {
        Ok(match (self, that) {
            (
                DataLocation::External(mut paths, a_size),
                DataLocation::External(b_paths, b_size),
            ) => {
                if a_size != b_size {
                    return Err(ActorError::Inconsistent(format!(
                        "complete size mismatch {} {}",
                        a_size, b_size
                    )));
                }
                paths.extend(b_paths);
                paths.sort();
                paths.dedup();
                DataLocation::External(paths, a_size)
            }
            (_, b @ DataLocation::Owned(_)) => {
                // owned needs to win, since it has an associated file. Choosing
                // external would orphan the file.
                b
            }
            (a @ DataLocation::Owned(_), _) => {
                // owned needs to win, since it has an associated file. Choosing
                // external would orphan the file.
                a
            }
            (_, b @ DataLocation::Inline(_)) => {
                // inline needs to win, since it has associated data. Choosing
                // external would orphan the file.
                b
            }
            (a @ DataLocation::Inline(_), _) => {
                // inline needs to win, since it has associated data. Choosing
                // external would orphan the file.
                a
            }
        })
    }
}

impl<I, E> DataLocation<I, E> {
    fn discard_inline_data(self) -> DataLocation<(), E> {
        match self {
            DataLocation::Inline(_) => DataLocation::Inline(()),
            DataLocation::Owned(x) => DataLocation::Owned(x),
            DataLocation::External(paths, x) => DataLocation::External(paths, x),
        }
    }
}

/// Location of the outboard.
///
/// Outboard can be inlined in the database or a file conceptually owned by the store.
/// Outboards are implementation specific to the store and as such are always owned.
///
/// Only complete outboards can be inlined.
#[derive(Debug, Serialize, Deserialize, PartialEq, Eq)]
pub(crate) enum OutboardLocation<I = ()> {
    /// Outboard is in the inline_outboard table.
    Inline(I),
    /// Outboard is in the canonical location in the data directory.
    Owned,
    /// Outboard is not needed
    NotNeeded,
}

impl<I> OutboardLocation<I> {
    fn discard_extra_data(self) -> OutboardLocation<()> {
        match self {
            Self::Inline(_) => OutboardLocation::Inline(()),
            Self::Owned => OutboardLocation::Owned,
            Self::NotNeeded => OutboardLocation::NotNeeded,
        }
    }
}

/// The information about an entry that we keep in the entry table for quick access.
///
/// The exact info to store here is TBD, so usually you should use the accessor methods.
#[derive(Debug, Serialize, Deserialize, PartialEq, Eq)]
pub(crate) enum EntryState<I = ()> {
    /// For a complete entry we always know the size. It does not make much sense
    /// to write to a complete entry, so they are much easier to share.
    Complete {
        /// Location of the data.
        data_location: DataLocation<I, u64>,
        /// Location of the outboard.
        outboard_location: OutboardLocation<I>,
    },
    /// Partial entries are entries for which we know the hash, but don't have
    /// all the data. They are created when syncing from somewhere else by hash.
    ///
    /// As such they are always owned. There is also no inline storage for them.
    /// Non short lived partial entries always live in the file system, and for
    /// short lived ones we never create a database entry in the first place.
    Partial {
        /// Once we get the last chunk of a partial entry, we have validated
        /// the size of the entry despite it still being incomplete.
        ///
        /// E.g. a giant file where we just requested the last chunk.
        size: Option<u64>,
    },
}

impl Default for EntryState {
    fn default() -> Self {
        Self::Partial { size: None }
    }
}

impl EntryState {
    fn union(self, that: Self) -> ActorResult<Self> {
        match (self, that) {
            (
                Self::Complete {
                    data_location,
                    outboard_location,
                },
                Self::Complete {
                    data_location: b_data_location,
                    ..
                },
            ) => Ok(Self::Complete {
                // combine external paths if needed
                data_location: data_location.union(b_data_location)?,
                outboard_location,
            }),
            (a @ Self::Complete { .. }, Self::Partial { .. }) =>
            // complete wins over partial
            {
                Ok(a)
            }
            (Self::Partial { .. }, b @ Self::Complete { .. }) =>
            // complete wins over partial
            {
                Ok(b)
            }
            (Self::Partial { size: a_size }, Self::Partial { size: b_size }) =>
            // keep known size from either entry
            {
                let size = match (a_size, b_size) {
                    (Some(a_size), Some(b_size)) => {
                        // validated sizes are different. this means that at
                        // least one validation was wrong, which would be a bug
                        // in bao-tree.
                        if a_size != b_size {
                            return Err(ActorError::Inconsistent(format!(
                                "validated size mismatch {} {}",
                                a_size, b_size
                            )));
                        }
                        Some(a_size)
                    }
                    (Some(a_size), None) => Some(a_size),
                    (None, Some(b_size)) => Some(b_size),
                    (None, None) => None,
                };
                Ok(Self::Partial { size })
            }
        }
    }
}

impl redb::RedbValue for EntryState {
    type SelfType<'a> = EntryState;

    type AsBytes<'a> = SmallVec<[u8; 128]>;

    fn fixed_width() -> Option<usize> {
        None
    }

    fn from_bytes<'a>(data: &'a [u8]) -> Self::SelfType<'a>
    where
        Self: 'a,
    {
        postcard::from_bytes(data).unwrap()
    }

    fn as_bytes<'a, 'b: 'a>(value: &'a Self::SelfType<'b>) -> Self::AsBytes<'a>
    where
        Self: 'a,
        Self: 'b,
    {
        postcard::to_extend(value, SmallVec::new()).unwrap()
    }

    fn type_name() -> redb::TypeName {
        redb::TypeName::new("EntryState")
    }
}

/// Options for inlining small complete data or outboards.
#[derive(Debug, Clone)]
pub struct InlineOptions {
    /// Maximum data size to inline.
    max_data_inlined: u64,
    /// Maximum outboard size to inline.
    max_outboard_inlined: u64,
}

impl InlineOptions {
    /// Do not inline anything, ever.
    pub const NO_INLINE: Self = Self {
        max_data_inlined: 0,
        max_outboard_inlined: 0,
    };
    /// Always inline everything
    pub const ALWAYS_INLINE: Self = Self {
        max_data_inlined: u64::MAX,
        max_outboard_inlined: u64::MAX,
    };
}

impl Default for InlineOptions {
    fn default() -> Self {
        Self {
            max_data_inlined: 1024 * 16,
            max_outboard_inlined: 1024 * 16,
        }
    }
}

/// Options for directories used by the file store.
#[derive(Debug, Clone)]
pub struct PathOptions {
    /// Path to the directory where data and outboard files are stored.
    data_path: PathBuf,
    /// Path to the directory where temp files are stored.
    /// This *must* be on the same device as `data_path`, since we need to
    /// atomically move temp files into place.
    temp_path: PathBuf,
}

impl PathOptions {
    fn new(root: &Path) -> Self {
        Self {
            data_path: root.join("data"),
            temp_path: root.join("temp"),
        }
    }

    fn owned_data_path(&self, hash: &Hash) -> PathBuf {
        self.data_path.join(format!("{}.data", hash.to_hex()))
    }

    fn owned_outboard_path(&self, hash: &Hash) -> PathBuf {
        self.data_path.join(format!("{}.obao4", hash.to_hex()))
    }

    fn owned_sizes_path(&self, hash: &Hash) -> PathBuf {
        self.data_path.join(format!("{}.sizes4", hash.to_hex()))
    }

    fn temp_file_name(&self) -> PathBuf {
        self.temp_path.join(temp_name())
    }
}

/// Options for transaction batching.
#[derive(Debug, Clone)]
pub struct BatchOptions {
    /// Maximum number of actor messages to batch before creating a new read transaction.
    max_read_batch: usize,
    /// Maximum number of actor messages to batch before committing write transaction.
    max_write_batch: usize,
    /// Maximum duration to wait before committing a read transaction.
    max_read_duration: Duration,
    /// Maximum duration to wait before committing a write transaction.
    max_write_duration: Duration,
}

impl Default for BatchOptions {
    fn default() -> Self {
        Self {
            max_read_batch: 10000,
            max_read_duration: Duration::from_secs(1),
            max_write_batch: 1000,
            max_write_duration: Duration::from_millis(500),
        }
    }
}

/// Options for the file store.
#[derive(Debug, Clone)]
pub struct Options {
    path: PathOptions,
    /// Inline storage options.
    inline: InlineOptions,
    /// Transaction batching options.
    batch: BatchOptions,
}

#[derive(derive_more::Debug)]
pub(crate) enum ImportSource {
    TempFile(PathBuf),
    External(PathBuf),
    Memory(#[debug(skip)] Bytes),
}

impl ImportSource {
    fn content(&self) -> MemOrFile<&[u8], &Path> {
        match self {
            Self::TempFile(path) => MemOrFile::File(path.as_path()),
            Self::External(path) => MemOrFile::File(path.as_path()),
            Self::Memory(data) => MemOrFile::Mem(data.as_ref()),
        }
    }

    fn len(&self) -> io::Result<u64> {
        match self {
            Self::TempFile(path) => std::fs::metadata(path).map(|m| m.len()),
            Self::External(path) => std::fs::metadata(path).map(|m| m.len()),
            Self::Memory(data) => Ok(data.len() as u64),
        }
    }
}

/// An entry for a partial or complete blob in the store.
#[derive(Debug, Clone, derive_more::From)]
pub struct Entry(BaoFileHandle);

impl super::MapEntry for Entry {
    fn hash(&self) -> Hash {
        self.0.hash()
    }

    fn size(&self) -> BaoBlobSize {
        let size = self.0.current_size().unwrap();
        tracing::trace!("redb::Entry::size() = {}", size);
        BaoBlobSize::new(size, self.is_complete())
    }

    fn is_complete(&self) -> bool {
        self.0.is_complete()
    }

    async fn outboard(&self) -> io::Result<impl Outboard> {
        self.0.outboard()
    }

    async fn data_reader(&self) -> io::Result<impl AsyncSliceReader> {
        Ok(self.0.data_reader())
    }
}

impl super::MapEntryMut for Entry {
    async fn batch_writer(&self) -> io::Result<impl BaoBatchWriter> {
        Ok(self.0.writer())
    }
}

#[derive(derive_more::Debug)]
pub(crate) struct Import {
    /// The hash and format of the data to import
    content_id: HashAndFormat,
    /// The source of the data to import, can be a temp file, external file, or memory
    source: ImportSource,
    /// Data size
    data_size: u64,
    /// Outboard without length prefix
    #[debug("{:?}", outboard.as_ref().map(|x| x.len()))]
    outboard: Option<Vec<u8>>,
}

#[derive(derive_more::Debug)]
pub(crate) struct Export {
    /// A temp tag to keep the entry alive while exporting. This also
    /// contains the hash to be exported.
    temp_tag: TempTag,
    /// The target path for the export.
    target: PathBuf,
    /// The export mode to use.
    mode: ExportMode,
    /// The progress callback to use.
    #[debug(skip)]
    progress: ExportProgressCb,
}

#[derive(derive_more::Debug)]
pub(crate) enum ActorMessage {
    // Query method: get a file handle for a hash, if it exists.
    // This will produce a file handle even for entries that are not yet in redb at all.
    Get {
        hash: Hash,
        tx: oneshot::Sender<ActorResult<Option<BaoFileHandle>>>,
    },
    /// Query method: get the rough entry status for a hash. Just complete, partial or not found.
    EntryStatus {
        hash: Hash,
        tx: flume::Sender<ActorResult<EntryStatus>>,
    },
    #[cfg(test)]
    /// Query method: get the full entry state for a hash, both in memory and in redb.
    /// This is everything we got about the entry, including the actual inline outboard and data.
    EntryState {
        hash: Hash,
        tx: flume::Sender<ActorResult<test_support::EntryStateResponse>>,
    },
    /// Query method: get the full entry state for a hash.
    GetFullEntryState {
        hash: Hash,
        tx: flume::Sender<ActorResult<Option<EntryData>>>,
    },
    /// Modification method: set the full entry state for a hash.
    SetFullEntryState {
        hash: Hash,
        entry: Option<EntryData>,
        tx: flume::Sender<ActorResult<()>>,
    },
    /// Modification method: get or create a file handle for a hash.
    ///
    /// If the entry exists in redb, either partial or complete, the corresponding
    /// data will be returned. If it does not yet exist, a new partial file handle
    /// will be created, but not yet written to redb.
    GetOrCreate {
        hash: Hash,
        tx: oneshot::Sender<ActorResult<BaoFileHandle>>,
    },
    /// Modification method: inline size was exceeded for a partial entry.
    /// If the entry is complete, this is a no-op. If the entry is partial and in
    /// memory, it will be written to a file and created in redb.
    OnMemSizeExceeded { hash: Hash },
    /// Modification method: marks a partial entry as complete.
    /// Calling this on a complete entry is a no-op.
    OnComplete { handle: BaoFileHandle },
    /// Modification method: import data into a redb store
    ///
    /// At this point the size, hash and outboard must already be known.
    Import {
        cmd: Import,
        tx: flume::Sender<ActorResult<(TempTag, u64)>>,
    },
    /// Modification method: export data from a redb store
    ///
    /// In most cases this will not modify the store. Only when using
    /// [`ExportMode::TryReference`] and the entry is large enough to not be
    /// inlined.
    Export {
        cmd: Export,
        tx: oneshot::Sender<ActorResult<()>>,
    },
    /// Modification method: import an entire flat store into the redb store.
    ImportFlatStore {
        paths: FlatStorePaths,
        tx: oneshot::Sender<bool>,
    },
    /// Update inline options
    UpdateInlineOptions {
        /// The new inline options
        inline_options: InlineOptions,
        /// Whether to reapply the new options to existing entries
        reapply: bool,
        tx: oneshot::Sender<()>,
    },
    /// Bulk query method: get entries from the blobs table
    Blobs {
        #[debug(skip)]
        filter: FilterPredicate<Hash, EntryState>,
        #[allow(clippy::type_complexity)]
        tx: oneshot::Sender<
            ActorResult<Vec<std::result::Result<(Hash, EntryState), StorageError>>>,
        >,
    },
    /// Bulk query method: get the entire tags table
    Tags {
        #[debug(skip)]
        filter: FilterPredicate<Tag, HashAndFormat>,
        #[allow(clippy::type_complexity)]
        tx: oneshot::Sender<
            ActorResult<Vec<std::result::Result<(Tag, HashAndFormat), StorageError>>>,
        >,
    },
    /// Modification method: set a tag to a value, or remove it.
    SetTag {
        tag: Tag,
        value: Option<HashAndFormat>,
        tx: oneshot::Sender<ActorResult<()>>,
    },
    /// Modification method: create a new unique tag and set it to a value.
    CreateTag {
        hash: HashAndFormat,
        tx: oneshot::Sender<ActorResult<Tag>>,
    },
    /// Modification method: unconditional delete the data for a number of hashes
    Delete {
        hashes: Vec<Hash>,
        tx: oneshot::Sender<ActorResult<()>>,
    },
    /// Sync the entire database to disk.
    ///
    /// This just makes sure that there is no write transaction open.
    Sync { tx: oneshot::Sender<()> },
    /// Internal method: dump the entire database to stdout.
    Dump,
    /// Internal method: validate the entire database.
    ///
    /// Note that this will block the actor until it is done, so don't use it
    /// on a node under load.
    Validate {
        repair: bool,
        progress: tokio::sync::mpsc::Sender<ValidateProgress>,
        tx: oneshot::Sender<ActorResult<()>>,
    },
    /// Internal method: notify the actor that a new gc epoch has started.
    ///
    /// This will be called periodically and can be used to do misc cleanups.
    GcStart { tx: oneshot::Sender<()> },
    /// Internal method: shutdown the actor.
    Shutdown,
}

impl ActorMessage {
    fn category(&self) -> MessageCategory {
        match self {
            Self::Get { .. }
            | Self::GetOrCreate { .. }
            | Self::EntryStatus { .. }
            | Self::Blobs { .. }
            | Self::Tags { .. }
            | Self::GcStart { .. }
            | Self::Dump => MessageCategory::ReadOnly,
            Self::Import { .. }
            | Self::Export { .. }
            | Self::OnMemSizeExceeded { .. }
            | Self::OnComplete { .. }
            | Self::SetTag { .. }
            | Self::CreateTag { .. }
            | Self::Delete { .. } => MessageCategory::ReadWrite,
            Self::UpdateInlineOptions { .. }
            | Self::Sync { .. }
            | Self::Shutdown
            | Self::Validate { .. }
            | Self::ImportFlatStore { .. } => MessageCategory::TopLevel,
            #[cfg(test)]
            Self::EntryState { .. } => MessageCategory::ReadOnly,
        }
    }
}

enum MessageCategory {
    ReadOnly,
    ReadWrite,
    TopLevel,
}

/// Predicate for filtering entries in a redb table.
pub(crate) type FilterPredicate<K, V> =
    Box<dyn Fn(u64, AccessGuard<K>, AccessGuard<V>) -> Option<(K, V)> + Send + Sync>;

/// Parameters for importing from a flat store
#[derive(Debug)]
pub struct FlatStorePaths {
    /// Complete data files
    pub complete: PathBuf,
    /// Partial data files
    pub partial: PathBuf,
    /// Metadata files such as the tags table
    pub meta: PathBuf,
}

/// Storage that is using a redb database for small files and files for
/// large files.
#[derive(Debug, Clone)]
pub struct Store(Arc<StoreInner>);

impl Store {
    /// Load or create a new store.
    pub async fn load(root: impl AsRef<Path>) -> io::Result<Self> {
        let path = root.as_ref();
        let db_path = path.join("meta").join("blobs.db");
        let options = Options {
            path: PathOptions::new(path),
            inline: Default::default(),
            batch: Default::default(),
        };
        Self::new(db_path, options).await
    }

    async fn new(path: PathBuf, options: Options) -> io::Result<Self> {
        // spawn_blocking because StoreInner::new creates directories
        let rt = tokio::runtime::Handle::try_current()
            .map_err(|_| io::Error::new(io::ErrorKind::Other, "no tokio runtime"))?;
        let inner =
            tokio::task::spawn_blocking(move || StoreInner::new_sync(path, options, rt)).await??;
        Ok(Self(Arc::new(inner)))
    }

    /// Update the inline options.
    ///
    /// When reapply is true, the new options will be applied to all existing
    /// entries.
    pub async fn update_inline_options(
        &self,
        inline_options: InlineOptions,
        reapply: bool,
    ) -> io::Result<()> {
        Ok(self
            .0
            .update_inline_options(inline_options, reapply)
            .await?)
    }

    /// Dump the entire content of the database to stdout.
    pub async fn dump(&self) -> io::Result<()> {
        Ok(self.0.dump().await?)
    }

    /// Ensure that all operations before the sync are processed and persisted.
    ///
    /// This is done by closing any open write transaction.
    pub async fn sync(&self) -> io::Result<()> {
        Ok(self.0.sync().await?)
    }

    /// Import from a v0 or v1 flat store, for backwards compatibility.
    pub async fn import_flat_store(&self, paths: FlatStorePaths) -> io::Result<bool> {
        Ok(self.0.import_flat_store(paths).await?)
    }
}

#[derive(Debug)]
struct StoreInner {
    tx: flume::Sender<ActorMessage>,
    temp: Arc<RwLock<TempCounterMap>>,
    handle: Option<std::thread::JoinHandle<()>>,
    path_options: Arc<PathOptions>,
}

impl LivenessTracker for RwLock<TempCounterMap> {
    fn on_clone(&self, content: &HashAndFormat) {
        self.write().unwrap().inc(content);
    }

    fn on_drop(&self, content: &HashAndFormat) {
        self.write().unwrap().dec(content);
    }
}

impl StoreInner {
    fn new_sync(path: PathBuf, options: Options, rt: tokio::runtime::Handle) -> io::Result<Self> {
        tracing::trace!(
            "creating data directory: {}",
            options.path.data_path.display()
        );
        std::fs::create_dir_all(&options.path.data_path)?;
        tracing::trace!(
            "creating temp directory: {}",
            options.path.temp_path.display()
        );
        std::fs::create_dir_all(&options.path.temp_path)?;
        tracing::trace!(
            "creating parent directory for db file{}",
            path.parent().unwrap().display()
        );
        std::fs::create_dir_all(path.parent().unwrap())?;
        let temp: Arc<RwLock<TempCounterMap>> = Default::default();
        let (actor, tx) = Actor::new(&path, options.clone(), temp.clone(), rt)?;
        let handle = std::thread::Builder::new()
            .name("redb-actor".to_string())
            .spawn(move || {
                if let Err(cause) = actor.run_batched() {
                    tracing::error!("redb actor failed: {}", cause);
                }
            })
            .expect("failed to spawn thread");
        Ok(Self {
            tx,
            temp,
            handle: Some(handle),
            path_options: Arc::new(options.path),
        })
    }

    pub async fn get(&self, hash: Hash) -> OuterResult<Option<BaoFileHandle>> {
        let (tx, rx) = oneshot::channel();
        self.tx.send_async(ActorMessage::Get { hash, tx }).await?;
        Ok(rx.await??)
    }

    async fn get_or_create(&self, hash: Hash) -> OuterResult<BaoFileHandle> {
        let (tx, rx) = oneshot::channel();
        self.tx
            .send_async(ActorMessage::GetOrCreate { hash, tx })
            .await?;
        Ok(rx.await??)
    }

    async fn blobs(&self) -> OuterResult<Vec<io::Result<Hash>>> {
        let (tx, rx) = oneshot::channel();
        let filter: FilterPredicate<Hash, EntryState> = Box::new(|_i, k, v| {
            let v = v.value();
            if let EntryState::Complete { .. } = &v {
                Some((k.value(), v))
            } else {
                None
            }
        });
        self.tx
            .send_async(ActorMessage::Blobs { filter, tx })
            .await?;
        let blobs = rx.await?;
<<<<<<< HEAD
        // filter only complete blobs, and transform the internal error type into io::Error
        let complete = blobs?
=======
        let res = blobs
>>>>>>> 8406e266
            .into_iter()
            .map(|r| {
                r.map(|(hash, _)| hash)
                    .map_err(|e| ActorError::from(e).into())
            })
            .collect::<Vec<_>>();
        Ok(res)
    }

    async fn partial_blobs(&self) -> OuterResult<Vec<io::Result<Hash>>> {
        let (tx, rx) = oneshot::channel();
        let filter: FilterPredicate<Hash, EntryState> = Box::new(|_i, k, v| {
            let v = v.value();
            if let EntryState::Partial { .. } = &v {
                Some((k.value(), v))
            } else {
                None
            }
        });
        self.tx
            .send_async(ActorMessage::Blobs { filter, tx })
            .await?;
        let blobs = rx.await?;
<<<<<<< HEAD
        // filter only partial blobs, and transform the internal error type into io::Error
        let complete = blobs?
=======
        let res = blobs
>>>>>>> 8406e266
            .into_iter()
            .map(|r| {
                r.map(|(hash, _)| hash)
                    .map_err(|e| ActorError::from(e).into())
            })
            .collect::<Vec<_>>();
        Ok(res)
    }

    async fn tags(&self) -> OuterResult<Vec<io::Result<(Tag, HashAndFormat)>>> {
        let (tx, rx) = oneshot::channel();
        let filter: FilterPredicate<Tag, HashAndFormat> =
            Box::new(|_i, k, v| Some((k.value(), v.value())));
        self.tx
            .send_async(ActorMessage::Tags { filter, tx })
            .await?;
        let tags = rx.await?;
        // transform the internal error type into io::Error
        let tags = tags?
            .into_iter()
            .map(|r| r.map_err(|e| ActorError::from(e).into()))
            .collect();
        Ok(tags)
    }

    async fn set_tag(&self, tag: Tag, value: Option<HashAndFormat>) -> OuterResult<()> {
        let (tx, rx) = oneshot::channel();
        self.tx
            .send_async(ActorMessage::SetTag { tag, value, tx })
            .await?;
        Ok(rx.await??)
    }

    async fn create_tag(&self, hash: HashAndFormat) -> OuterResult<Tag> {
        let (tx, rx) = oneshot::channel();
        self.tx
            .send_async(ActorMessage::CreateTag { hash, tx })
            .await?;
        Ok(rx.await??)
    }

    async fn delete(&self, hashes: Vec<Hash>) -> OuterResult<()> {
        let (tx, rx) = oneshot::channel();
        self.tx
            .send_async(ActorMessage::Delete { hashes, tx })
            .await?;
        Ok(rx.await??)
    }

    async fn gc_start(&self) -> OuterResult<()> {
        let (tx, rx) = oneshot::channel();
        self.tx.send_async(ActorMessage::GcStart { tx }).await?;
        Ok(rx.await?)
    }

    async fn entry_status(&self, hash: &Hash) -> OuterResult<EntryStatus> {
        let (tx, rx) = flume::bounded(1);
        self.tx
            .send_async(ActorMessage::EntryStatus { hash: *hash, tx })
            .await?;
        Ok(rx.into_recv_async().await??)
    }

    fn entry_status_sync(&self, hash: &Hash) -> OuterResult<EntryStatus> {
        let (tx, rx) = flume::bounded(1);
        self.tx
            .send(ActorMessage::EntryStatus { hash: *hash, tx })?;
        Ok(rx.recv()??)
    }

    async fn complete(&self, entry: Entry) -> OuterResult<()> {
        self.tx
            .send_async(ActorMessage::OnComplete { handle: entry.0 })
            .await?;
        Ok(())
    }

    async fn export(
        &self,
        hash: Hash,
        target: PathBuf,
        mode: ExportMode,
        progress: ExportProgressCb,
    ) -> OuterResult<()> {
        tracing::info!(
            "exporting {} to {} using mode {:?}",
            hash.to_hex(),
            target.display(),
            mode
        );
        if !target.is_absolute() {
            return Err(io::Error::new(
                io::ErrorKind::InvalidInput,
                "target path must be absolute",
            )
            .into());
        }
        let parent = target.parent().ok_or_else(|| {
            OuterError::from(io::Error::new(
                io::ErrorKind::InvalidInput,
                "target path has no parent directory",
            ))
        })?;
        std::fs::create_dir_all(parent)?;
        let temp_tag = self.temp_tag(HashAndFormat::raw(hash));
        let (tx, rx) = oneshot::channel();
        self.tx
            .send_async(ActorMessage::Export {
                cmd: Export {
                    temp_tag,
                    target,
                    mode,
                    progress,
                },
                tx,
            })
            .await?;
        Ok(rx.await??)
    }

    async fn validate(
        &self,
        repair: bool,
        progress: tokio::sync::mpsc::Sender<ValidateProgress>,
    ) -> OuterResult<()> {
        let (tx, rx) = oneshot::channel();
        self.tx
            .send_async(ActorMessage::Validate {
                repair,
                progress,
                tx,
            })
            .await?;
        Ok(rx.await??)
    }

    async fn import_flat_store(&self, paths: FlatStorePaths) -> OuterResult<bool> {
        let (tx, rx) = oneshot::channel();
        self.tx
            .send_async(ActorMessage::ImportFlatStore { paths, tx })
            .await?;
        Ok(rx.await?)
    }

    async fn update_inline_options(
        &self,
        inline_options: InlineOptions,
        reapply: bool,
    ) -> OuterResult<()> {
        let (tx, rx) = oneshot::channel();
        self.tx
            .send_async(ActorMessage::UpdateInlineOptions {
                inline_options,
                reapply,
                tx,
            })
            .await?;
        Ok(rx.await?)
    }

    async fn dump(&self) -> OuterResult<()> {
        self.tx.send_async(ActorMessage::Dump).await?;
        Ok(())
    }

    async fn sync(&self) -> OuterResult<()> {
        let (tx, rx) = oneshot::channel();
        self.tx.send_async(ActorMessage::Sync { tx }).await?;
        Ok(rx.await?)
    }

    fn temp_tag(&self, content: HashAndFormat) -> TempTag {
        TempTag::new(content, Some(self.temp.clone()))
    }

    fn import_file_sync(
        &self,
        path: PathBuf,
        mode: ImportMode,
        format: BlobFormat,
        progress: impl ProgressSender<Msg = ImportProgress> + IdGenerator,
    ) -> OuterResult<(TempTag, u64)> {
        if !path.is_absolute() {
            return Err(
                io::Error::new(io::ErrorKind::InvalidInput, "path must be absolute").into(),
            );
        }
        if !path.is_file() && !path.is_symlink() {
            return Err(io::Error::new(
                io::ErrorKind::InvalidInput,
                "path is not a file or symlink",
            )
            .into());
        }
        let id = progress.new_id();
        progress.blocking_send(ImportProgress::Found {
            id,
            name: path.to_string_lossy().to_string(),
        })?;
        let file = match mode {
            ImportMode::TryReference => ImportSource::External(path),
            ImportMode::Copy => {
                if std::fs::metadata(&path)?.len() < 16 * 1024 {
                    // we don't know if the data will be inlined since we don't
                    // have the inline options here. But still for such a small file
                    // it does not seem worth it do to the temp file ceremony.
                    let data = std::fs::read(&path)?;
                    ImportSource::Memory(data.into())
                } else {
                    let temp_path = self.temp_file_name();
                    // copy the data, since it is not stable
                    progress.try_send(ImportProgress::CopyProgress { id, offset: 0 })?;
                    if reflink_copy::reflink_or_copy(&path, &temp_path)?.is_none() {
                        tracing::debug!("reflinked {} to {}", path.display(), temp_path.display());
                    } else {
                        tracing::debug!("copied {} to {}", path.display(), temp_path.display());
                    }
                    // copy progress for size will be called in finalize_import_sync
                    ImportSource::TempFile(temp_path)
                }
            }
        };
        let (tag, size) = self.finalize_import_sync(file, format, id, progress)?;
        Ok((tag, size))
    }

    fn import_bytes_sync(&self, data: Bytes, format: BlobFormat) -> OuterResult<TempTag> {
        let id = 0;
        let file = ImportSource::Memory(data);
        let progress = IgnoreProgressSender::default();
        let (tag, _size) = self.finalize_import_sync(file, format, id, progress)?;
        Ok(tag)
    }

    fn finalize_import_sync(
        &self,
        file: ImportSource,
        format: BlobFormat,
        id: u64,
        progress: impl ProgressSender<Msg = ImportProgress> + IdGenerator,
    ) -> OuterResult<(TempTag, u64)> {
        let data_size = file.len()?;
        tracing::info!("finalize_import_sync {:?} {}", file, data_size);
        progress.blocking_send(ImportProgress::Size {
            id,
            size: data_size,
        })?;
        let progress2 = progress.clone();
        let (hash, outboard) = match file.content() {
            MemOrFile::File(path) => {
                let span = trace_span!("outboard.compute", path = %path.display());
                let _guard = span.enter();
                let file = std::fs::File::open(path)?;
                compute_outboard(file, data_size, move |offset| {
                    Ok(progress2.try_send(ImportProgress::OutboardProgress { id, offset })?)
                })?
            }
            MemOrFile::Mem(bytes) => {
                // todo: progress? usually this is will be small enough that progress might not be needed.
                compute_outboard(bytes, data_size, |_| Ok(()))?
            }
        };
        progress.blocking_send(ImportProgress::OutboardDone { id, hash })?;
        // from here on, everything related to the hash is protected by the temp tag
        let tag = self.temp_tag(HashAndFormat { hash, format });
        let hash = *tag.hash();
        // blocking send for the import
        let (tx, rx) = flume::bounded(1);
        self.tx.send(ActorMessage::Import {
            cmd: Import {
                content_id: HashAndFormat { hash, format },
                source: file,
                outboard,
                data_size,
            },
            tx,
        })?;
        Ok(rx.recv()??)
    }

    fn temp_file_name(&self) -> PathBuf {
        self.path_options.temp_file_name()
    }
}

impl Drop for StoreInner {
    fn drop(&mut self) {
        if let Some(handle) = self.handle.take() {
            self.tx.send(ActorMessage::Shutdown).ok();
            handle.join().ok();
        }
    }
}

struct ActorState {
    handles: BTreeMap<Hash, BaoFileHandleWeak>,
    protected: BTreeSet<Hash>,
    temp: Arc<RwLock<TempCounterMap>>,
    msgs: flume::Receiver<ActorMessage>,
    create_options: Arc<BaoFileConfig>,
    options: Options,
    rt: tokio::runtime::Handle,
}

/// The actor for the redb store.
///
/// It is split into the database and the rest of the state to allow for split
/// borrows in the message handlers.
struct Actor {
    db: redb::Database,
    state: ActorState,
}

/// Error type for message handler functions of the redb actor.
///
/// What can go wrong are various things with redb, as well as io errors related
/// to files other than redb.
#[derive(Debug, thiserror::Error)]
pub(crate) enum ActorError {
    #[error("table error: {0}")]
    Table(#[from] redb::TableError),
    #[error("database error: {0}")]
    Database(#[from] redb::DatabaseError),
    #[error("transaction error: {0}")]
    Transaction(#[from] redb::TransactionError),
    #[error("commit error: {0}")]
    Commit(#[from] redb::CommitError),
    #[error("storage error: {0}")]
    Storage(#[from] redb::StorageError),
    #[error("io error: {0}")]
    Io(#[from] io::Error),
    #[error("inconsistent database state: {0}")]
    Inconsistent(String),
}

impl From<ActorError> for io::Error {
    fn from(e: ActorError) -> Self {
        match e {
            ActorError::Io(e) => e,
            e => io::Error::new(io::ErrorKind::Other, e),
        }
    }
}

/// Result type for handler functions of the redb actor.
///
/// See [`ActorError`] for what can go wrong.
pub(crate) type ActorResult<T> = std::result::Result<T, ActorError>;

/// Error type for calling the redb actor from the store.
///
/// What can go wrong is all the things in [`ActorError`] and in addition
/// sending and receiving messages.
#[derive(Debug, thiserror::Error)]
pub(crate) enum OuterError {
    #[error("inner error: {0}")]
    Inner(#[from] ActorError),
    #[error("send error: {0}")]
    Send(#[from] flume::SendError<ActorMessage>),
    #[error("progress send error: {0}")]
    ProgressSend(#[from] ProgressSendError),
    #[error("recv error: {0}")]
    Recv(#[from] oneshot::Canceled),
    #[error("recv error: {0}")]
    FlumeRecv(#[from] flume::RecvError),
    #[error("join error: {0}")]
    JoinTask(#[from] tokio::task::JoinError),
}

/// Result type for calling the redb actor from the store.
///
/// See [`OuterError`] for what can go wrong.
pub(crate) type OuterResult<T> = std::result::Result<T, OuterError>;

impl From<io::Error> for OuterError {
    fn from(e: io::Error) -> Self {
        OuterError::Inner(ActorError::Io(e))
    }
}

impl From<OuterError> for io::Error {
    fn from(e: OuterError) -> Self {
        match e {
            OuterError::Inner(ActorError::Io(e)) => e,
            e => io::Error::new(io::ErrorKind::Other, e),
        }
    }
}

impl crate::store::traits::Map for Store {
    type Entry = Entry;

    async fn get(&self, hash: &Hash) -> io::Result<Option<Self::Entry>> {
        Ok(self.0.get(*hash).await?.map(From::from))
    }
}

impl crate::store::traits::MapMut for Store {
    type EntryMut = Entry;

    async fn get_or_create(&self, hash: Hash, _size: u64) -> io::Result<Self::EntryMut> {
        Ok(self.0.get_or_create(hash).await?.into())
    }

    async fn entry_status(&self, hash: &Hash) -> io::Result<EntryStatus> {
        Ok(self.0.entry_status(hash).await?)
    }

    async fn get_possibly_partial(
        &self,
        hash: &Hash,
    ) -> io::Result<super::PossiblyPartialEntry<Self>> {
        match self.0.get(*hash).await? {
            Some(entry) => Ok({
                if entry.is_complete() {
                    super::PossiblyPartialEntry::Complete(entry.into())
                } else {
                    super::PossiblyPartialEntry::Partial(entry.into())
                }
            }),
            None => Ok(super::PossiblyPartialEntry::NotFound),
        }
    }

    async fn insert_complete(&self, entry: Self::EntryMut) -> io::Result<()> {
        Ok(self.0.complete(entry).await?)
    }

    fn entry_status_sync(&self, hash: &Hash) -> io::Result<EntryStatus> {
        Ok(self.0.entry_status_sync(hash)?)
    }
}

impl ReadableStore for Store {
    async fn blobs(&self) -> io::Result<super::DbIter<Hash>> {
        Ok(Box::new(self.0.blobs().await?.into_iter()))
    }

    async fn partial_blobs(&self) -> io::Result<super::DbIter<Hash>> {
        Ok(Box::new(self.0.partial_blobs().await?.into_iter()))
    }

    async fn tags(&self) -> io::Result<super::DbIter<(Tag, HashAndFormat)>> {
        Ok(Box::new(self.0.tags().await?.into_iter()))
    }

    fn temp_tags(&self) -> Box<dyn Iterator<Item = HashAndFormat> + Send + Sync + 'static> {
        Box::new(self.0.temp.read().unwrap().keys())
    }

    async fn validate(
        &self,
        repair: bool,
        tx: tokio::sync::mpsc::Sender<ValidateProgress>,
    ) -> io::Result<()> {
        self.0.validate(repair, tx).await?;
        Ok(())
    }

    async fn export(
        &self,
        hash: Hash,
        target: PathBuf,
        mode: ExportMode,
        progress: ExportProgressCb,
    ) -> io::Result<()> {
        Ok(self.0.export(hash, target, mode, progress).await?)
    }
}

impl crate::store::traits::Store for Store {
    async fn import_file(
        &self,
        path: PathBuf,
        mode: ImportMode,
        format: BlobFormat,
        progress: impl ProgressSender<Msg = ImportProgress> + IdGenerator,
    ) -> io::Result<(crate::TempTag, u64)> {
        let this = self.0.clone();
        Ok(
            tokio::task::spawn_blocking(move || {
                this.import_file_sync(path, mode, format, progress)
            })
            .await??,
        )
    }

    async fn import_bytes(
        &self,
        data: bytes::Bytes,
        format: iroh_base::hash::BlobFormat,
    ) -> io::Result<crate::TempTag> {
        let this = self.0.clone();
        Ok(tokio::task::spawn_blocking(move || this.import_bytes_sync(data, format)).await??)
    }

    async fn import_stream(
        &self,
        mut data: impl Stream<Item = io::Result<Bytes>> + Unpin + Send + 'static,
        format: BlobFormat,
        progress: impl ProgressSender<Msg = ImportProgress> + IdGenerator,
    ) -> io::Result<(TempTag, u64)> {
        let this = self.clone();
        let id = progress.new_id();
        // write to a temp file
        let temp_data_path = this.0.temp_file_name();
        let name = temp_data_path
            .file_name()
            .expect("just created")
            .to_string_lossy()
            .to_string();
        progress.send(ImportProgress::Found { id, name }).await?;
        let mut writer = tokio::fs::File::create(&temp_data_path).await?;
        let mut offset = 0;
        while let Some(chunk) = data.next().await {
            let chunk = chunk?;
            writer.write_all(&chunk).await?;
            offset += chunk.len() as u64;
            progress.try_send(ImportProgress::CopyProgress { id, offset })?;
        }
        writer.flush().await?;
        drop(writer);
        let file = ImportSource::TempFile(temp_data_path);
        Ok(tokio::task::spawn_blocking(move || {
            this.0.finalize_import_sync(file, format, id, progress)
        })
        .await??)
    }

    async fn set_tag(&self, name: Tag, hash: Option<HashAndFormat>) -> io::Result<()> {
        Ok(self.0.set_tag(name, hash).await?)
    }

    async fn create_tag(&self, hash: HashAndFormat) -> io::Result<Tag> {
        Ok(self.0.create_tag(hash).await?)
    }

    async fn delete(&self, hashes: Vec<Hash>) -> io::Result<()> {
        Ok(self.0.delete(hashes).await?)
    }

    async fn gc_start(&self) -> io::Result<()> {
        self.0.gc_start().await?;
        Ok(())
    }

    fn temp_tag(&self, value: HashAndFormat) -> TempTag {
        self.0.temp_tag(value)
    }
}

impl Actor {
    fn new(
        path: &Path,
        options: Options,
        temp: Arc<RwLock<TempCounterMap>>,
        rt: tokio::runtime::Handle,
    ) -> ActorResult<(Self, flume::Sender<ActorMessage>)> {
        let db = redb::Database::create(path)?;
        let txn = db.begin_write()?;
        // create tables and drop them just to create them.
        let mut t = Default::default();
        let tables = Tables::new(&txn, &mut t)?;
        drop(tables);
        txn.commit()?;
        // make the channel relatively large. there are some messages that don't
        // require a response, it's fine if they pile up a bit.
        let (tx, rx) = flume::bounded(1024);
        let tx2 = tx.clone();
        let on_file_create: CreateCb = Arc::new(move |hash| {
            // todo: make the callback allow async
            tx2.send(ActorMessage::OnMemSizeExceeded { hash: *hash })
                .ok();
            Ok(())
        });
        let create_options = BaoFileConfig::new(
            Arc::new(options.path.data_path.clone()),
            16 * 1024,
            Some(on_file_create),
        );
        Ok((
            Self {
                db,
                state: ActorState {
                    temp,
                    handles: BTreeMap::new(),
                    protected: BTreeSet::new(),
                    msgs: rx,
                    options,
                    create_options: Arc::new(create_options),
                    rt,
                },
            },
            tx,
        ))
    }

    fn run_batched(mut self) -> ActorResult<()> {
        let mut msgs = PeekableFlumeReceiver::new(self.state.msgs.clone());
        while let Some(msg) = msgs.peek() {
            if let ActorMessage::Shutdown = msg {
                break;
            }
            match msg.category() {
                MessageCategory::TopLevel => {
                    let msg = msgs.recv().expect("just peeked");
                    self.state.handle_toplevel(&self.db, msg)?;
                }
                MessageCategory::ReadOnly => {
                    tracing::debug!("starting read transaction");
                    let txn = self.db.begin_read()?;
                    let tables = ReadOnlyTables::new(&txn)?;
                    let count = self.state.options.batch.max_read_batch;
                    let timeout = self.state.options.batch.max_read_duration;
                    for msg in msgs.batch_iter(count, timeout) {
                        if let Err(msg) = self.state.handle_readonly(&tables, msg)? {
                            msgs.push_back(msg).expect("just recv'd");
                            break;
                        }
                    }
                    tracing::debug!("done with read transaction");
                }
                MessageCategory::ReadWrite => {
                    tracing::debug!("starting write transaction");
                    let txn = self.db.begin_write()?;
                    let mut delete_after_commit = Default::default();
                    let mut tables = Tables::new(&txn, &mut delete_after_commit)?;
                    let count = self.state.options.batch.max_write_batch;
                    let timeout = self.state.options.batch.max_write_duration;
                    for msg in msgs.batch_iter(count, timeout) {
                        if let Err(msg) = self.state.handle_readwrite(&mut tables, msg)? {
                            msgs.push_back(msg).expect("just recv'd");
                            break;
                        }
                    }
                    drop(tables);
                    txn.commit()?;
                    delete_after_commit.apply_and_clear(&self.state.options.path);
                    tracing::debug!("write transaction committed");
                }
            }
        }
        tracing::debug!("redb actor done");
        Ok(())
    }
}

impl ActorState {
    fn entry_status(
        &mut self,
        tables: &impl ReadableTables,
        hash: Hash,
    ) -> ActorResult<EntryStatus> {
        let status = match tables.blobs().get(hash)? {
            Some(guard) => match guard.value() {
                EntryState::Complete { .. } => EntryStatus::Complete,
                EntryState::Partial { .. } => EntryStatus::Partial,
            },
            None => EntryStatus::NotFound,
        };
        Ok(status)
    }

    fn get(
        &mut self,
        tables: &impl ReadableTables,
        hash: Hash,
    ) -> ActorResult<Option<BaoFileHandle>> {
        if let Some(handle) = self.handles.get(&hash).and_then(|weak| weak.upgrade()) {
            return Ok(Some(handle));
        }
        let Some(entry) = tables.blobs().get(hash)? else {
            return Ok(None);
        };
        // todo: if complete, load inline data and/or outboard into memory if needed,
        // and return a complete entry.
        let entry = entry.value();
        let config = self.create_options.clone();
        let handle = match entry {
            EntryState::Complete {
                data_location,
                outboard_location,
            } => {
                let data = load_data(tables, &self.options.path, data_location, &hash)?;
                let outboard = load_outboard(
                    tables,
                    &self.options.path,
                    outboard_location,
                    data.size(),
                    &hash,
                )?;
                BaoFileHandle::new_complete(config, hash, data, outboard)
            }
            EntryState::Partial { .. } => BaoFileHandle::incomplete_file(config, hash)?,
        };
        self.handles.insert(hash, handle.downgrade());
        Ok(Some(handle))
    }

    fn export(
        &mut self,
        tables: &mut Tables,
        cmd: Export,
        tx: oneshot::Sender<ActorResult<()>>,
    ) -> ActorResult<()> {
        let Export {
            temp_tag,
            target,
            mode,
            progress,
        } = cmd;
        let guard = tables
            .blobs
            .get(temp_tag.hash())?
            .ok_or_else(|| ActorError::Inconsistent("entry not found".to_owned()))?;
        let entry = guard.value();
        match entry {
            EntryState::Complete {
                data_location,
                outboard_location,
            } => {
                match data_location {
                    DataLocation::Inline(()) => {
                        // ignore export mode, just copy. For inline data we can not reference anyway.
                        let data = tables.inline_data.get(temp_tag.hash())?.ok_or_else(|| {
                            ActorError::Inconsistent("inline data not found".to_owned())
                        })?;
                        tracing::trace!("exporting inline data to {}", target.display());
                        tx.send(std::fs::write(&target, data.value()).map_err(|e| e.into()))
                            .ok();
                    }
                    DataLocation::Owned(size) => {
                        let path = self.options.path.owned_data_path(temp_tag.hash());
                        if mode == ExportMode::Copy {
                            // copy in an external thread
                            self.rt.spawn_blocking(move || {
                                tx.send(export_file_copy(temp_tag, path, size, target, progress))
                                    .ok();
                            });
                        } else {
                            match std::fs::rename(&path, &target) {
                                Ok(()) => {
                                    let entry = EntryState::Complete {
                                        data_location: DataLocation::External(vec![target], size),
                                        outboard_location,
                                    };
                                    drop(guard);
                                    tables.blobs.insert(temp_tag.hash(), entry)?;
                                    drop(temp_tag);
                                    tx.send(Ok(())).ok();
                                }
                                Err(e) => {
                                    drop(temp_tag);
                                    tx.send(Err(e.into())).ok();
                                }
                            }
                        }
                    }
                    DataLocation::External(paths, size) => {
                        let path = paths
                            .first()
                            .ok_or_else(|| {
                                ActorError::Inconsistent("external path missing".to_owned())
                            })?
                            .to_owned();
                        // we can not reference external files, so we just copy them. But this does not have to happen in the actor.
                        if path == target {
                            // export to the same path, nothing to do
                            tx.send(Ok(())).ok();
                        } else {
                            // copy in an external thread
                            self.rt.spawn_blocking(move || {
                                tx.send(export_file_copy(temp_tag, path, size, target, progress))
                                    .ok();
                            });
                        }
                    }
                }
            }
            EntryState::Partial { .. } => {
                return Err(io::Error::new(io::ErrorKind::Unsupported, "partial entry").into());
            }
        }
        Ok(())
    }

    fn import(&mut self, tables: &mut Tables, cmd: Import) -> ActorResult<(TempTag, u64)> {
        let Import {
            content_id,
            source: file,
            outboard,
            data_size,
        } = cmd;
        let outboard_size = outboard.as_ref().map(|x| x.len() as u64).unwrap_or(0);
        let inline_data = data_size <= self.options.inline.max_data_inlined;
        let inline_outboard =
            outboard_size <= self.options.inline.max_outboard_inlined && outboard_size != 0;
        // from here on, everything related to the hash is protected by the temp tag
        let tag = TempTag::new(content_id, Some(self.temp.clone()));
        let hash = *tag.hash();
        self.protected.insert(hash);
        // move the data file into place, or create a reference to it
        let data_location = match file {
            ImportSource::External(external_path) => {
                tracing::info!("stored external reference {}", external_path.display());
                if inline_data {
                    tracing::info!(
                        "reading external data to inline it: {}",
                        external_path.display()
                    );
                    let data = Bytes::from(std::fs::read(&external_path)?);
                    DataLocation::Inline(data)
                } else {
                    DataLocation::External(vec![external_path], data_size)
                }
            }
            ImportSource::TempFile(temp_data_path) => {
                if inline_data {
                    tracing::info!(
                        "reading and deleting temp file to inline it: {}",
                        temp_data_path.display()
                    );
                    let data = Bytes::from(read_and_remove(&temp_data_path)?);
                    DataLocation::Inline(data)
                } else {
                    let data_path = self.options.path.owned_data_path(&hash);
                    std::fs::rename(&temp_data_path, &data_path)?;
                    tracing::info!("created file {}", data_path.display());
                    DataLocation::Owned(data_size)
                }
            }
            ImportSource::Memory(data) => {
                if inline_data {
                    DataLocation::Inline(data)
                } else {
                    let data_path = self.options.path.owned_data_path(&hash);
                    overwrite_and_sync(&data_path, &data)?;
                    tracing::info!("created file {}", data_path.display());
                    DataLocation::Owned(data_size)
                }
            }
        };
        let outboard_location = if let Some(outboard) = outboard {
            if inline_outboard {
                OutboardLocation::Inline(Bytes::from(outboard))
            } else {
                let outboard_path = self.options.path.owned_outboard_path(&hash);
                // todo: this blocks the actor when writing a large outboard
                overwrite_and_sync(&outboard_path, &outboard)?;
                OutboardLocation::Owned
            }
        } else {
            OutboardLocation::NotNeeded
        };
        if let DataLocation::Inline(data) = &data_location {
            tables.inline_data.insert(hash, data.as_ref())?;
        }
        if let OutboardLocation::Inline(outboard) = &outboard_location {
            tables.inline_outboard.insert(hash, outboard.as_ref())?;
        }
        if let DataLocation::Owned(_) = &data_location {
            tables.delete_after_commit.remove(hash, [BaoFilePart::Data]);
        }
        if let OutboardLocation::Owned = &outboard_location {
            tables
                .delete_after_commit
                .remove(hash, [BaoFilePart::Outboard]);
        }
        let entry = tables.blobs.get(hash)?;
        let entry = entry.map(|x| x.value()).unwrap_or_default();
        let data_location = data_location.discard_inline_data();
        let outboard_location = outboard_location.discard_extra_data();
        let entry = entry.union(EntryState::Complete {
            data_location,
            outboard_location,
        })?;
        tables.blobs.insert(hash, entry)?;
        Ok((tag, data_size))
    }

    fn get_or_create(
        &mut self,
        tables: &impl ReadableTables,
        hash: Hash,
    ) -> ActorResult<BaoFileHandle> {
        self.protected.insert(hash);
        if let Some(handle) = self.handles.get(&hash).and_then(|x| x.upgrade()) {
            return Ok(handle);
        }
        let entry = tables.blobs().get(hash)?;
        let handle = if let Some(entry) = entry {
            let entry = entry.value();
            match entry {
                EntryState::Complete {
                    data_location,
                    outboard_location,
                    ..
                } => {
                    let data = load_data(tables, &self.options.path, data_location, &hash)?;
                    let outboard = load_outboard(
                        tables,
                        &self.options.path,
                        outboard_location,
                        data.size(),
                        &hash,
                    )?;
                    println!("creating complete entry for {}", hash.to_hex());
                    BaoFileHandle::new_complete(self.create_options.clone(), hash, data, outboard)
                }
                EntryState::Partial { .. } => {
                    println!("creating partial entry for {}", hash.to_hex());
                    BaoFileHandle::incomplete_file(self.create_options.clone(), hash)?
                }
            }
        } else {
            BaoFileHandle::incomplete_mem(self.create_options.clone(), hash)
        };
        self.handles.insert(hash, handle.downgrade());
        Ok(handle)
    }

    /// Read the entire blobs table. Callers can then sift through the results to find what they need
    fn blobs(
        &mut self,
        tables: &impl ReadableTables,
        filter: FilterPredicate<Hash, EntryState>,
    ) -> ActorResult<Vec<std::result::Result<(Hash, EntryState), StorageError>>> {
        let mut res = Vec::new();
        let mut index = 0u64;
        #[allow(clippy::explicit_counter_loop)]
        for item in tables.blobs().iter()? {
            match item {
                Ok((k, v)) => {
                    if let Some(item) = filter(index, k, v) {
                        res.push(Ok(item));
                    }
                }
                Err(e) => {
                    res.push(Err(e));
                }
            }
            index += 1;
        }
        Ok(res)
    }

    /// Read the entire tags table. Callers can then sift through the results to find what they need
    fn tags(
        &mut self,
        tables: &impl ReadableTables,
        filter: FilterPredicate<Tag, HashAndFormat>,
    ) -> ActorResult<Vec<std::result::Result<(Tag, HashAndFormat), StorageError>>> {
        let mut res = Vec::new();
        let mut index = 0u64;
        #[allow(clippy::explicit_counter_loop)]
        for item in tables.tags().iter()? {
            match item {
                Ok((k, v)) => {
                    if let Some(item) = filter(index, k, v) {
                        res.push(Ok(item));
                    }
                }
                Err(e) => {
                    res.push(Err(e));
                }
            }
            index += 1;
        }
        Ok(res)
    }

    fn create_tag(&mut self, tables: &mut Tables, content: HashAndFormat) -> ActorResult<Tag> {
        let tag = {
            let tag = Tag::auto(SystemTime::now(), |x| {
                matches!(tables.tags.get(Tag(Bytes::copy_from_slice(x))), Ok(Some(_)))
            });
            tables.tags.insert(tag.clone(), content)?;
            tag
        };
        Ok(tag)
    }

    fn set_tag(
        &self,
        tables: &mut Tables,
        tag: Tag,
        value: Option<HashAndFormat>,
    ) -> ActorResult<()> {
        match value {
            Some(value) => {
                tables.tags.insert(tag, value)?;
            }
            None => {
                tables.tags.remove(tag)?;
            }
        }
        Ok(())
    }

    fn on_mem_size_exceeded(&mut self, tables: &mut Tables, hash: Hash) -> ActorResult<()> {
        let entry = tables
            .blobs
            .get(hash)?
            .map(|x| x.value())
            .unwrap_or_default();
        let entry = entry.union(EntryState::Partial { size: None })?;
        tables.blobs.insert(hash, entry)?;
        // protect all three parts of the entry
        tables.delete_after_commit.remove(
            hash,
            [BaoFilePart::Data, BaoFilePart::Outboard, BaoFilePart::Sizes],
        );
        Ok(())
    }

    fn update_inline_options(
        &mut self,
        db: &redb::Database,
        options: InlineOptions,
        reapply: bool,
    ) -> ActorResult<()> {
        self.options.inline = options;
        if reapply {
            let mut delete_after_commit = Default::default();
            let tx = db.begin_write()?;
            {
                let mut tables = Tables::new(&tx, &mut delete_after_commit)?;
                let hashes = tables
                    .blobs
                    .iter()?
                    .map(|x| x.map(|(k, _)| k.value()))
                    .collect::<Result<Vec<_>, _>>()?;
                for hash in hashes {
                    let guard = tables
                        .blobs
                        .get(hash)?
                        .ok_or_else(|| ActorError::Inconsistent("hash not found".to_owned()))?;
                    let entry = guard.value();
                    if let EntryState::Complete {
                        data_location,
                        outboard_location,
                    } = entry
                    {
                        let (data_location, data_size, data_location_changed) = match data_location
                        {
                            DataLocation::Owned(size) => {
                                // inline
                                if size <= self.options.inline.max_data_inlined {
                                    let path = self.options.path.owned_data_path(&hash);
                                    let data = std::fs::read(&path)?;
                                    tables.delete_after_commit.insert(hash, [BaoFilePart::Data]);
                                    tables.inline_data.insert(hash, data.as_slice())?;
                                    (DataLocation::Inline(()), size, true)
                                } else {
                                    (DataLocation::Owned(size), size, false)
                                }
                            }
                            DataLocation::Inline(()) => {
                                let guard = tables.inline_data.get(hash)?.ok_or_else(|| {
                                    ActorError::Inconsistent("inline data missing".to_owned())
                                })?;
                                let data = guard.value();
                                let size = data.len() as u64;
                                if size > self.options.inline.max_data_inlined {
                                    let path = self.options.path.owned_data_path(&hash);
                                    std::fs::write(&path, data)?;
                                    drop(guard);
                                    tables.inline_data.remove(hash)?;
                                    (DataLocation::Owned(size), size, true)
                                } else {
                                    (DataLocation::Inline(()), size, false)
                                }
                            }
                            DataLocation::External(paths, size) => {
                                (DataLocation::External(paths, size), size, false)
                            }
                        };
                        let outboard_size = raw_outboard_size(data_size);
                        let (outboard_location, outboard_location_changed) = match outboard_location
                        {
                            OutboardLocation::Owned
                                if outboard_size <= self.options.inline.max_outboard_inlined =>
                            {
                                let path = self.options.path.owned_outboard_path(&hash);
                                let outboard = std::fs::read(&path)?;
                                tables
                                    .delete_after_commit
                                    .insert(hash, [BaoFilePart::Outboard]);
                                tables.inline_outboard.insert(hash, outboard.as_slice())?;
                                (OutboardLocation::Inline(()), true)
                            }
                            OutboardLocation::Inline(())
                                if outboard_size > self.options.inline.max_outboard_inlined =>
                            {
                                let guard = tables.inline_outboard.get(hash)?.ok_or_else(|| {
                                    ActorError::Inconsistent("inline outboard missing".to_owned())
                                })?;
                                let outboard = guard.value();
                                let path = self.options.path.owned_outboard_path(&hash);
                                std::fs::write(&path, outboard)?;
                                drop(guard);
                                tables.inline_outboard.remove(hash)?;
                                (OutboardLocation::Owned, true)
                            }
                            x => (x, false),
                        };
                        drop(guard);
                        if data_location_changed || outboard_location_changed {
                            tables.blobs.insert(
                                hash,
                                EntryState::Complete {
                                    data_location,
                                    outboard_location,
                                },
                            )?;
                        }
                    }
                }
            }
            tx.commit()?;
            delete_after_commit.apply_and_clear(&self.options.path);
        }
        Ok(())
    }

    fn delete(&mut self, tables: &mut Tables, hashes: Vec<Hash>) -> ActorResult<()> {
        for hash in hashes {
            if self.temp.as_ref().read().unwrap().contains(&hash) {
                continue;
            }
            if self.protected.contains(&hash) {
                tracing::info!("protected hash, continuing {}", &hash.to_hex()[..8]);
                continue;
            }
            tracing::info!("deleting {}", &hash.to_hex()[..8]);
            self.handles.remove(&hash);
            if let Some(entry) = tables.blobs.remove(hash)? {
                match entry.value() {
                    EntryState::Complete {
                        data_location,
                        outboard_location,
                    } => {
                        match data_location {
                            DataLocation::Inline(_) => {
                                tables.inline_data.remove(hash)?;
                            }
                            DataLocation::Owned(_) => {
                                // mark the data for deletion
                                tables.delete_after_commit.insert(hash, [BaoFilePart::Data]);
                            }
                            DataLocation::External(_, _) => {}
                        }
                        match outboard_location {
                            OutboardLocation::Inline(_) => {
                                tables.inline_outboard.remove(hash)?;
                            }
                            OutboardLocation::Owned => {
                                // mark the outboard for deletion
                                tables
                                    .delete_after_commit
                                    .insert(hash, [BaoFilePart::Outboard]);
                            }
                            OutboardLocation::NotNeeded => {}
                        }
                    }
                    EntryState::Partial { .. } => {
                        // mark all parts for deletion
                        tables.delete_after_commit.insert(
                            hash,
                            [BaoFilePart::Outboard, BaoFilePart::Data, BaoFilePart::Sizes],
                        );
                    }
                }
            }
        }
        Ok(())
    }

    fn on_complete(&mut self, tables: &mut Tables, entry: BaoFileHandle) -> ActorResult<()> {
        let hash = entry.hash();
        let mut info = None;
        tracing::trace!("on_complete({})", hash.to_hex());
        entry.transform(|state| {
            tracing::trace!("on_complete transform {:?}", state);
            let entry = match complete_storage(
                state,
                &hash,
                &self.options.path,
                &self.options.inline,
                tables.delete_after_commit,
            )? {
                Ok(entry) => {
                    // store the info so we can insert it into the db later
                    info = Some((
                        entry.data_size(),
                        entry.data.mem().cloned(),
                        entry.outboard_size(),
                        entry.outboard.mem().cloned(),
                    ));
                    entry
                }
                Err(entry) => {
                    // the entry was already complete, nothing to do
                    entry
                }
            };
            Ok(BaoFileStorage::Complete(entry))
        })?;
        if let Some((data_size, data, outboard_size, outboard)) = info {
            let data_location = if data.is_some() {
                DataLocation::Inline(())
            } else {
                DataLocation::Owned(data_size)
            };
            let outboard_location = if outboard_size == 0 {
                OutboardLocation::NotNeeded
            } else if outboard.is_some() {
                OutboardLocation::Inline(())
            } else {
                OutboardLocation::Owned
            };
            {
                tracing::info!(
                    "inserting complete entry for {}, {} bytes",
                    hash.to_hex(),
                    data_size,
                );
                let entry = tables
                    .blobs()
                    .get(hash)?
                    .map(|x| x.value())
                    .unwrap_or_default();
                let entry = entry.union(EntryState::Complete {
                    data_location,
                    outboard_location,
                })?;
                tables.blobs.insert(hash, entry)?;
                if let Some(data) = data {
                    tables.inline_data.insert(hash, data.as_ref())?;
                }
                if let Some(outboard) = outboard {
                    tables.inline_outboard.insert(hash, outboard.as_ref())?;
                }
            }
        }
        Ok(())
    }

    fn handle_toplevel(&mut self, db: &redb::Database, msg: ActorMessage) -> ActorResult<()> {
        match msg {
            ActorMessage::ImportFlatStore { paths, tx } => {
                let res = self.import_flat_store(db, paths);
                tx.send(res?).ok();
            }
            ActorMessage::UpdateInlineOptions {
                inline_options,
                reapply,
                tx,
            } => {
                let res = self.update_inline_options(db, inline_options, reapply);
                tx.send(res?).ok();
            }
            ActorMessage::Validate {
                repair,
                progress,
                tx,
            } => {
                let res = self.validate(db, repair, progress);
                tx.send(res).ok();
            }
            ActorMessage::Sync { tx } => {
                tx.send(()).ok();
            }
            x => {
                return Err(ActorError::Inconsistent(format!(
                    "unexpected message for handle_toplevel: {:?}",
                    x
                )))
            }
        }
        Ok(())
    }

    fn handle_readonly(
        &mut self,
        tables: &impl ReadableTables,
        msg: ActorMessage,
    ) -> ActorResult<std::result::Result<(), ActorMessage>> {
        match msg {
            ActorMessage::Get { hash, tx } => {
                let res = self.get(tables, hash);
                tx.send(res).ok();
            }
            ActorMessage::GetOrCreate { hash, tx } => {
                let res = self.get_or_create(tables, hash);
                tx.send(res).ok();
            }
            ActorMessage::EntryStatus { hash, tx } => {
                let res = self.entry_status(tables, hash);
                tx.send(res).ok();
            }
            ActorMessage::Blobs { filter, tx } => {
                let res = self.blobs(tables, filter);
                tx.send(res).ok();
            }
            ActorMessage::Tags { filter, tx } => {
                let res = self.tags(tables, filter);
                tx.send(res).ok();
            }
            #[cfg(test)]
            ActorMessage::EntryState { hash, tx } => {
                let res = self.entry_state(tables, hash);
                tx.send(res).ok();
            }
<<<<<<< HEAD
            ActorMessage::GcStart { tx } => {
                self.protected.clear();
                self.handles.retain(|_, weak| weak.is_live());
                tx.send(()).ok();
=======
            ActorMessage::GetFullEntryState { hash, tx } => {
                let txn = db.begin_read()?;
                let res = self.get_full_entry_state(&ReadOnlyTables::new(&txn)?, hash);
                tx.send(res).ok();
            }
            ActorMessage::SetFullEntryState { hash, entry, tx } => {
                let txn = db.begin_write()?;
                let res = self.set_full_entry_state(&mut Tables::new(&txn)?, hash, entry);
                txn.commit()?;
                tx.send(res).ok();
            }
            ActorMessage::Dump => {
                let txn = db.begin_read()?;
                dump(&ReadOnlyTables::new(&txn)?).ok();
>>>>>>> 8406e266
            }
            ActorMessage::Dump => {
                dump(tables).ok();
            }
            x => return Ok(Err(x)),
        }
        Ok(Ok(()))
    }

    fn handle_readwrite(
        &mut self,
        tables: &mut Tables,
        msg: ActorMessage,
    ) -> ActorResult<std::result::Result<(), ActorMessage>> {
        match msg {
            ActorMessage::Import { cmd, tx } => {
                let res = self.import(tables, cmd);
                tx.send(res).ok();
            }
            ActorMessage::SetTag { tag, value, tx } => {
                let res = self.set_tag(tables, tag, value);
                tx.send(res).ok();
            }
            ActorMessage::CreateTag { hash, tx } => {
                let res = self.create_tag(tables, hash);
                tx.send(res).ok();
            }
            ActorMessage::Delete { hashes, tx } => {
                let res = self.delete(tables, hashes);
                tx.send(res).ok();
            }
            ActorMessage::OnComplete { handle } => {
                let res = self.on_complete(tables, handle);
                res.ok();
            }
            ActorMessage::Export { cmd, tx } => {
                self.export(tables, cmd, tx)?;
            }
            ActorMessage::OnMemSizeExceeded { hash } => {
                let res = self.on_mem_size_exceeded(tables, hash);
                res.ok();
            }
            ActorMessage::Dump => {
                let res = dump(tables);
                res.ok();
            }
            msg => {
                // try to handle it as readonly
                if let Err(msg) = self.handle_readonly(tables, msg)? {
                    return Ok(Err(msg));
                }
            }
        }
        Ok(Ok(()))
    }
}

/// Export a file by copyign out its content to a new location
fn export_file_copy(
    temp_tag: TempTag,
    path: PathBuf,
    size: u64,
    target: PathBuf,
    progress: ExportProgressCb,
) -> ActorResult<()> {
    progress(0)?;
    // todo: fine grained copy progress
    reflink_copy::reflink_or_copy(path, target)?;
    progress(size)?;
    drop(temp_tag);
    Ok(())
}

/// Synchronously compute the outboard of a file, and return hash and outboard.
///
/// It is assumed that the file is not modified while this is running.
///
/// If it is modified while or after this is running, the outboard will be
/// invalid, so any attempt to compute a slice from it will fail.
///
/// If the size of the file is changed while this is running, an error will be
/// returned.
///
/// The computed outboard is without length prefix.
fn compute_outboard(
    read: impl Read,
    size: u64,
    progress: impl Fn(u64) -> io::Result<()> + Send + Sync + 'static,
) -> io::Result<(Hash, Option<Vec<u8>>)> {
    // compute outboard size so we can pre-allocate the buffer.
    let outboard_size = usize::try_from(raw_outboard_size(size))
        .map_err(|_| io::Error::new(io::ErrorKind::InvalidInput, "size too large"))?;
    let mut outboard = Vec::with_capacity(outboard_size);

    // wrap the reader in a progress reader, so we can report progress.
    let reader = ProgressReader::new(read, progress);
    // wrap the reader in a buffered reader, so we read in large chunks
    // this reduces the number of io ops and also the number of progress reports
    let mut reader = BufReader::with_capacity(1024 * 1024, reader);

    let hash =
        bao_tree::io::sync::outboard_post_order(&mut reader, size, IROH_BLOCK_SIZE, &mut outboard)?;
    let ob = PostOrderMemOutboard::load(hash, &outboard, IROH_BLOCK_SIZE)?.flip();
    tracing::trace!(%hash, "done");
    let ob = ob.into_inner();
    let ob = if !ob.is_empty() { Some(ob) } else { None };
    Ok((hash.into(), ob))
}

fn dump(tables: &impl ReadableTables) -> ActorResult<()> {
    for e in tables.blobs().iter()? {
        let (k, v) = e?;
        let k = k.value();
        let v = v.value();
        println!("blobs: {} -> {:?}", k.to_hex(), v);
    }
    for e in tables.tags().iter()? {
        let (k, v) = e?;
        let k = k.value();
        let v = v.value();
        println!("tags: {} -> {:?}", k, v);
    }
    for e in tables.inline_data().iter()? {
        let (k, v) = e?;
        let k = k.value();
        let v = v.value();
        println!("inline_data: {} -> {:?}", k.to_hex(), v.len());
    }
    for e in tables.inline_outboard().iter()? {
        let (k, v) = e?;
        let k = k.value();
        let v = v.value();
        println!("inline_outboard: {} -> {:?}", k.to_hex(), v.len());
    }
    Ok(())
}

fn load_data(
    tables: &impl ReadableTables,
    options: &PathOptions,
    location: DataLocation<(), u64>,
    hash: &Hash,
) -> ActorResult<MemOrFile<Bytes, (std::fs::File, u64)>> {
    Ok(match location {
        DataLocation::Inline(()) => {
            let Some(data) = tables.inline_data().get(hash)? else {
                return Err(ActorError::Inconsistent(format!(
                    "inconsistent database state: {} should have inline data but does not",
                    hash.to_hex()
                )));
            };
            MemOrFile::Mem(Bytes::copy_from_slice(data.value()))
        }
        DataLocation::Owned(data_size) => {
            let path = options.owned_data_path(hash);
            let Ok(file) = std::fs::File::open(&path) else {
                return Err(io::Error::new(
                    io::ErrorKind::NotFound,
                    format!("file not found: {}", path.display()),
                )
                .into());
            };
            MemOrFile::File((file, data_size))
        }
        DataLocation::External(paths, data_size) => {
            if paths.is_empty() {
                return Err(ActorError::Inconsistent(
                    "external data location must not be empty".into(),
                ));
            }
            let path = &paths[0];
            let Ok(file) = std::fs::File::open(path) else {
                return Err(io::Error::new(
                    io::ErrorKind::NotFound,
                    format!("external file not found: {}", path.display()),
                )
                .into());
            };
            MemOrFile::File((file, data_size))
        }
    })
}

fn load_outboard(
    tables: &impl ReadableTables,
    options: &PathOptions,
    location: OutboardLocation,
    size: u64,
    hash: &Hash,
) -> ActorResult<MemOrFile<Bytes, (std::fs::File, u64)>> {
    Ok(match location {
        OutboardLocation::NotNeeded => MemOrFile::Mem(Bytes::new()),
        OutboardLocation::Inline(_) => {
            let Some(outboard) = tables.inline_outboard().get(hash)? else {
                return Err(ActorError::Inconsistent(format!(
                    "inconsistent database state: {} should have inline outboard but does not",
                    hash.to_hex()
                )));
            };
            MemOrFile::Mem(Bytes::copy_from_slice(outboard.value()))
        }
        OutboardLocation::Owned => {
            let outboard_size = raw_outboard_size(size);
            let path = options.owned_outboard_path(hash);
            let Ok(file) = std::fs::File::open(&path) else {
                return Err(io::Error::new(
                    io::ErrorKind::NotFound,
                    format!("file not found: {} size={}", path.display(), outboard_size),
                )
                .into());
            };
            MemOrFile::File((file, outboard_size))
        }
    })
}

/// Take a possibly incomplete storage and turn it into complete
fn complete_storage(
    storage: BaoFileStorage,
    hash: &Hash,
    path_options: &PathOptions,
    inline_options: &InlineOptions,
    delete_after_commit: &mut DeleteSet,
) -> ActorResult<std::result::Result<CompleteMemOrFileStorage, CompleteMemOrFileStorage>> {
    let (data, outboard, _sizes) = match storage {
        BaoFileStorage::Complete(c) => return Ok(Err(c)),
        BaoFileStorage::IncompleteMem(storage) => {
            let (data, outboard, sizes) = storage.into_parts();
            (
                MemOrFile::Mem(Bytes::from(data.into_parts().0)),
                MemOrFile::Mem(Bytes::from(outboard.into_parts().0)),
                MemOrFile::Mem(Bytes::from(sizes.to_vec())),
            )
        }
        BaoFileStorage::IncompleteFile(storage) => {
            let (data, outboard, sizes) = storage.into_parts();
            (
                MemOrFile::File(data),
                MemOrFile::File(outboard),
                MemOrFile::File(sizes),
            )
        }
    };
    let data_size = data.size()?.unwrap();
    let outboard_size = outboard.size()?.unwrap();
    // todo: perform more sanity checks if in debug mode
    debug_assert!(raw_outboard_size(data_size) == outboard_size);
    // inline data if needed, or write to file if needed
    let data = if data_size <= inline_options.max_data_inlined {
        match data {
            MemOrFile::File(data) => {
                let mut buf = vec![0; data_size as usize];
                data.read_at(0, &mut buf)?;
                // mark data for deletion after commit
                delete_after_commit.insert(*hash, [BaoFilePart::Data]);
                MemOrFile::Mem(Bytes::from(buf))
            }
            MemOrFile::Mem(data) => MemOrFile::Mem(data),
        }
    } else {
        // protect the data from previous deletions
        delete_after_commit.remove(*hash, [BaoFilePart::Data]);
        match data {
            MemOrFile::Mem(data) => {
                let path = path_options.owned_data_path(hash);
                let file = overwrite_and_sync(&path, &data)?;
                MemOrFile::File((file, data_size))
            }
            MemOrFile::File(data) => MemOrFile::File((data, data_size)),
        }
    };
    // inline outboard if needed, or write to file if needed
    let outboard = if outboard_size == 0 {
        Default::default()
    } else if outboard_size <= inline_options.max_outboard_inlined {
        match outboard {
            MemOrFile::File(outboard) => {
                let mut buf = vec![0; outboard_size as usize];
                outboard.read_at(0, &mut buf)?;
                drop(outboard);
                // mark outboard for deletion after commit
                delete_after_commit.insert(*hash, [BaoFilePart::Outboard]);
                MemOrFile::Mem(Bytes::from(buf))
            }
            MemOrFile::Mem(outboard) => MemOrFile::Mem(outboard),
        }
    } else {
        // protect the outboard from previous deletions
        delete_after_commit.remove(*hash, [BaoFilePart::Outboard]);
        match outboard {
            MemOrFile::Mem(outboard) => {
                let path = path_options.owned_outboard_path(hash);
                let file = overwrite_and_sync(&path, &outboard)?;
                MemOrFile::File((file, outboard_size))
            }
            MemOrFile::File(outboard) => MemOrFile::File((outboard, outboard_size)),
        }
    };
    // mark sizes for deletion after commit in any case - a complete entry
    // does not need sizes.
    delete_after_commit.insert(*hash, [BaoFilePart::Sizes]);
    Ok(Ok(CompleteMemOrFileStorage { data, outboard }))
}<|MERGE_RESOLUTION|>--- conflicted
+++ resolved
@@ -662,6 +662,7 @@
             | Self::Blobs { .. }
             | Self::Tags { .. }
             | Self::GcStart { .. }
+            | Self::GetFullEntryState { .. }
             | Self::Dump => MessageCategory::ReadOnly,
             Self::Import { .. }
             | Self::Export { .. }
@@ -669,6 +670,7 @@
             | Self::OnComplete { .. }
             | Self::SetTag { .. }
             | Self::CreateTag { .. }
+            | Self::SetFullEntryState { .. }
             | Self::Delete { .. } => MessageCategory::ReadWrite,
             Self::UpdateInlineOptions { .. }
             | Self::Sync { .. }
@@ -843,12 +845,7 @@
             .send_async(ActorMessage::Blobs { filter, tx })
             .await?;
         let blobs = rx.await?;
-<<<<<<< HEAD
-        // filter only complete blobs, and transform the internal error type into io::Error
-        let complete = blobs?
-=======
-        let res = blobs
->>>>>>> 8406e266
+        let res = blobs?
             .into_iter()
             .map(|r| {
                 r.map(|(hash, _)| hash)
@@ -872,12 +869,7 @@
             .send_async(ActorMessage::Blobs { filter, tx })
             .await?;
         let blobs = rx.await?;
-<<<<<<< HEAD
-        // filter only partial blobs, and transform the internal error type into io::Error
-        let complete = blobs?
-=======
-        let res = blobs
->>>>>>> 8406e266
+        let res = blobs?
             .into_iter()
             .map(|r| {
                 r.map(|(hash, _)| hash)
@@ -2187,35 +2179,21 @@
                 let res = self.tags(tables, filter);
                 tx.send(res).ok();
             }
-            #[cfg(test)]
-            ActorMessage::EntryState { hash, tx } => {
-                let res = self.entry_state(tables, hash);
-                tx.send(res).ok();
-            }
-<<<<<<< HEAD
             ActorMessage::GcStart { tx } => {
                 self.protected.clear();
                 self.handles.retain(|_, weak| weak.is_live());
                 tx.send(()).ok();
-=======
-            ActorMessage::GetFullEntryState { hash, tx } => {
-                let txn = db.begin_read()?;
-                let res = self.get_full_entry_state(&ReadOnlyTables::new(&txn)?, hash);
-                tx.send(res).ok();
-            }
-            ActorMessage::SetFullEntryState { hash, entry, tx } => {
-                let txn = db.begin_write()?;
-                let res = self.set_full_entry_state(&mut Tables::new(&txn)?, hash, entry);
-                txn.commit()?;
-                tx.send(res).ok();
-            }
-            ActorMessage::Dump => {
-                let txn = db.begin_read()?;
-                dump(&ReadOnlyTables::new(&txn)?).ok();
->>>>>>> 8406e266
             }
             ActorMessage::Dump => {
                 dump(tables).ok();
+            }
+            #[cfg(test)]
+            ActorMessage::EntryState { hash, tx } => {
+                tx.send(self.entry_state(tables, hash)).ok();
+            }
+            ActorMessage::GetFullEntryState { hash, tx } => {
+                let res = self.get_full_entry_state(tables, hash);
+                tx.send(res).ok();
             }
             x => return Ok(Err(x)),
         }
@@ -2258,6 +2236,10 @@
             ActorMessage::Dump => {
                 let res = dump(tables);
                 res.ok();
+            }
+            ActorMessage::SetFullEntryState { hash, entry, tx } => {
+                let res = self.set_full_entry_state(tables, hash, entry);
+                tx.send(res).ok();
             }
             msg => {
                 // try to handle it as readonly
