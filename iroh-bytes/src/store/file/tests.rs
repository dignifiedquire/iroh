--- conflicted
+++ resolved
@@ -6,12 +6,8 @@
 use crate::store::bao_file::test_support::{
     decode_response_into_batch, make_wire_data, random_test_data, simulate_remote, validate,
 };
-<<<<<<< HEAD
-use crate::store::{Map as _, MapEntry, MapEntryMut, MapMut, ReadableStore, Store as _};
-=======
 use crate::store::{Map as _, MapEntry, MapEntryMut, MapMut, Store as _};
 use crate::util::raw_outboard;
->>>>>>> 7cc9efa1
 
 macro_rules! assert_matches {
         ($expression:expr, $pattern:pat) => {
