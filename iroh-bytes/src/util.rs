//! Utility functions and types.
<<<<<<< HEAD
use anyhow::{ensure, Result};
=======
use anyhow::{Context, Result};
use bao_tree::io::{error::EncodeError, sync::encode_ranges_validated};
use bytes::Bytes;
use derive_more::Display;
>>>>>>> cf0573ab
use postcard::experimental::max_size::MaxSize;
use serde::{de, Deserialize, Deserializer, Serialize, Serializer};
use std::{
<<<<<<< HEAD
    fmt::{self, Display},
=======
    fmt::{self},
    io::{self, Read, Seek, Write},
    path::{Component, Path, PathBuf},
>>>>>>> cf0573ab
    result,
    str::FromStr,
};
use thiserror::Error;
pub mod io;
pub mod progress;

/// Hash type used throught.
#[derive(Debug, PartialEq, Eq, Copy, Clone, Hash)]
pub struct Hash(blake3::Hash);

impl Hash {
    /// Calculate the hash of the provide bytes.
    pub fn new(buf: impl AsRef<[u8]>) -> Self {
        let val = blake3::hash(buf.as_ref());
        Hash(val)
    }

    /// Bytes of the hash.
    pub fn as_bytes(&self) -> &[u8; 32] {
        self.0.as_bytes()
    }

    /// Get the cid as bytes.
    pub fn as_cid_bytes(&self) -> [u8; 36] {
        let hash = self.0.as_bytes();
        let mut res = [0u8; 36];
        res[0..4].copy_from_slice(&CID_PREFIX);
        res[4..36].copy_from_slice(hash);
        res
    }

    /// Try to create a blake3 cid from cid bytes.
    ///
    /// This will only work if the prefix is the following:
    /// - version 1
    /// - raw codec
    /// - blake3 hash function
    /// - 32 byte hash size
    pub fn from_cid_bytes(bytes: &[u8]) -> anyhow::Result<Self> {
        anyhow::ensure!(
            bytes.len() == 36,
            "invalid cid length, expected 36, got {}",
            bytes.len()
        );
        anyhow::ensure!(bytes[0..4] == CID_PREFIX, "invalid cid prefix");
        let mut hash = [0u8; 32];
        hash.copy_from_slice(&bytes[4..36]);
        Ok(Self::from(hash))
    }

    /// Convert the hash to a hex string.
    pub fn to_hex(&self) -> String {
        self.0.to_hex().to_string()
    }
}

impl AsRef<[u8]> for Hash {
    fn as_ref(&self) -> &[u8] {
        self.0.as_bytes()
    }
}

impl From<Hash> for blake3::Hash {
    fn from(value: Hash) -> Self {
        value.0
    }
}

impl From<blake3::Hash> for Hash {
    fn from(value: blake3::Hash) -> Self {
        Hash(value)
    }
}

impl From<[u8; 32]> for Hash {
    fn from(value: [u8; 32]) -> Self {
        Hash(blake3::Hash::from(value))
    }
}

impl PartialOrd for Hash {
    fn partial_cmp(&self, other: &Self) -> Option<std::cmp::Ordering> {
        Some(self.0.as_bytes().cmp(other.0.as_bytes()))
    }
}

impl Ord for Hash {
    fn cmp(&self, other: &Self) -> std::cmp::Ordering {
        self.0.as_bytes().cmp(other.0.as_bytes())
    }
}

impl fmt::Display for Hash {
    fn fmt(&self, f: &mut fmt::Formatter<'_>) -> fmt::Result {
        // result will be 58 bytes plus prefix
        let mut res = [b'b'; 59];
        // write the encoded bytes
        data_encoding::BASE32_NOPAD.encode_mut(&self.as_cid_bytes(), &mut res[1..]);
        // convert to string, this is guaranteed to succeed
        let t = std::str::from_utf8_mut(res.as_mut()).unwrap();
        // hack since data_encoding doesn't have BASE32LOWER_NOPAD as a const
        t.make_ascii_lowercase();
        // write the str, no allocations
        f.write_str(t)
    }
}

impl FromStr for Hash {
    type Err = anyhow::Error;

    fn from_str(s: &str) -> Result<Self, Self::Err> {
        let sb = s.as_bytes();
        if sb.len() == 59 && sb[0] == b'b' {
            // this is a base32 encoded cid, we can decode it directly
            let mut t = [0u8; 58];
            t.copy_from_slice(&sb[1..]);
            // hack since data_encoding doesn't have BASE32LOWER_NOPAD as a const
            std::str::from_utf8_mut(t.as_mut())
                .unwrap()
                .make_ascii_uppercase();
            // decode the bytes
            let mut res = [0u8; 36];
            data_encoding::BASE32_NOPAD
                .decode_mut(&t, &mut res)
                .map_err(|_e| anyhow::anyhow!("invalid base32"))?;
            // convert to cid, this will check the prefix
            Self::from_cid_bytes(&res)
        } else {
            // if we want to support all the weird multibase prefixes, we have no choice
            // but to use the multibase crate
            let (_base, bytes) = multibase::decode(s)?;
            Self::from_cid_bytes(bytes.as_ref())
        }
    }
}

impl Serialize for Hash {
    fn serialize<S>(&self, serializer: S) -> Result<S::Ok, S::Error>
    where
        S: Serializer,
    {
        serializer.serialize_bytes(self.0.as_bytes())
    }
}

impl<'de> Deserialize<'de> for Hash {
    fn deserialize<D>(deserializer: D) -> Result<Self, D::Error>
    where
        D: Deserializer<'de>,
    {
        deserializer.deserialize_bytes(HashVisitor)
    }
}

struct HashVisitor;

impl<'de> de::Visitor<'de> for HashVisitor {
    type Value = Hash;

    fn expecting(&self, f: &mut fmt::Formatter) -> fmt::Result {
        write!(f, "an array of 32 bytes containing hash data")
    }

    fn visit_bytes<E>(self, v: &[u8]) -> Result<Self::Value, E>
    where
        E: de::Error,
    {
        let bytes: [u8; 32] = v.try_into().map_err(E::custom)?;
        Ok(Hash::from(bytes))
    }
}

impl MaxSize for Hash {
    const POSTCARD_MAX_SIZE: usize = 32;
}

const CID_PREFIX: [u8; 4] = [
    0x01, // version
    0x55, // raw codec
    0x1e, // hash function, blake3
    0x20, // hash size, 32 bytes
];

/// A serializable error type for use in RPC responses.
#[derive(Serialize, Deserialize, Debug, Error)]
pub struct RpcError(serde_error::Error);

impl fmt::Display for RpcError {
    fn fmt(&self, f: &mut fmt::Formatter<'_>) -> fmt::Result {
        fmt::Debug::fmt(self, f)
    }
}

impl From<anyhow::Error> for RpcError {
    fn from(e: anyhow::Error) -> Self {
        RpcError(serde_error::Error::new(&*e))
    }
}

/// A serializable result type for use in RPC responses.
#[allow(dead_code)]
pub type RpcResult<T> = result::Result<T, RpcError>;

/// A non-sendable marker type
#[derive(Debug)]
pub(crate) struct NonSend {
    _marker: std::marker::PhantomData<std::rc::Rc<()>>,
}

impl NonSend {
    /// Create a new non-sendable marker.
    #[allow(dead_code)]
    pub const fn new() -> Self {
        Self {
            _marker: std::marker::PhantomData,
        }
    }
}

#[cfg(test)]
mod tests {
    use super::*;

    #[test]
    fn test_hash() {
        let data = b"hello world";
        let hash = Hash::new(data);

        let encoded = hash.to_string();
        assert_eq!(encoded.parse::<Hash>().unwrap(), hash);
    }

    #[test]
    fn test_canonicalize_path() {
        assert_eq!(io::canonicalize_path("foo/bar").unwrap(), "foo/bar");
    }
}<|MERGE_RESOLUTION|>--- conflicted
+++ resolved
@@ -1,25 +1,8 @@
 //! Utility functions and types.
-<<<<<<< HEAD
-use anyhow::{ensure, Result};
-=======
-use anyhow::{Context, Result};
-use bao_tree::io::{error::EncodeError, sync::encode_ranges_validated};
-use bytes::Bytes;
-use derive_more::Display;
->>>>>>> cf0573ab
+use anyhow::Result;
 use postcard::experimental::max_size::MaxSize;
 use serde::{de, Deserialize, Deserializer, Serialize, Serializer};
-use std::{
-<<<<<<< HEAD
-    fmt::{self, Display},
-=======
-    fmt::{self},
-    io::{self, Read, Seek, Write},
-    path::{Component, Path, PathBuf},
->>>>>>> cf0573ab
-    result,
-    str::FromStr,
-};
+use std::{fmt, result, str::FromStr};
 use thiserror::Error;
 pub mod io;
 pub mod progress;
