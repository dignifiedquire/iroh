--- conflicted
+++ resolved
@@ -278,7 +278,6 @@
     }
 
     #[test]
-<<<<<<< HEAD
     fn hash_wire_format() {
         let hash = Hash::from([0xab; 32]);
         let serialized = postcard::to_stdvec(&hash).unwrap();
@@ -287,7 +286,9 @@
             ab ab ab ab ab ab ab ab ab ab ab ab ab ab ab ab ab ab ab ab ab ab ab ab ab ab ab ab ab ab ab ab # hash
         ").unwrap();
         assert_eq_hex!(serialized, expected);
-=======
+    }
+
+    #[test]
     fn test_hash_serde() {
         let hash = Hash::new("hello");
 
@@ -311,6 +312,5 @@
         assert_eq!(hash, de);
 
         assert_eq!(ser.len(), 32);
->>>>>>> 116eea9e
     }
 }