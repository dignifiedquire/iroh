--- conflicted
+++ resolved
@@ -470,12 +470,7 @@
 
         // Process fingerprint messages
         for RangeFingerprint { range, fingerprint } in fingerprints {
-<<<<<<< HEAD
             let local_fingerprint = self.store.get_fingerprint(&range)?;
-
-=======
-            let local_fingerprint = self.store.get_fingerprint(&range, self.limit.as_ref())?;
->>>>>>> ca9f90c8
             // Case1 Match, nothing to do
             if local_fingerprint == fingerprint {
                 continue;
