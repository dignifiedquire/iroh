//! API for iroh-sync replicas

// Names and concepts are roughly based on Willows design at the moment:
//
// https://hackmd.io/DTtck8QOQm6tZaQBBtTf7w
//
// This is going to change!

use std::{
    cmp::Ordering,
    fmt::Debug,
    sync::Arc,
    time::{Duration, SystemTime},
};

use bytes::{Bytes, BytesMut};
use derive_more::Deref;
#[cfg(feature = "metrics")]
use iroh_metrics::{inc, inc_by};

use ed25519_dalek::{Signature, SignatureError};
use iroh_base::{base32, hash::Hash};
use serde::{Deserialize, Serialize};

pub use crate::heads::AuthorHeads;
#[cfg(feature = "metrics")]
use crate::metrics::Metrics;
use crate::{
    keys::{Author, AuthorId, AuthorPublicKey, NamespaceId, NamespacePublicKey, NamespaceSecret},
    ranger::{self, Fingerprint, InsertOutcome, Peer, RangeEntry, RangeKey, RangeValue},
    store::{self, DownloadPolicy, PublicKeyStore, Query},
};

/// Protocol message for the set reconciliation protocol.
///
/// Can be serialized to bytes with [serde] to transfer between peers.
pub type ProtocolMessage = crate::ranger::Message<SignedEntry>;

/// Byte represenation of a `PeerId` from `iroh-net`.
// TODO: PeerId is in iroh-net which iroh-sync doesn't depend on. Add iroh-base crate with `PeerId`.
pub type PeerIdBytes = [u8; 32];

/// Max time in the future from our wall clock time that we accept entries for.
/// Value is 10 minutes.
pub const MAX_TIMESTAMP_FUTURE_SHIFT: u64 = 10 * 60 * Duration::from_secs(1).as_millis() as u64;

/// Callback that may be set on a replica to determine the availability status for a content hash.
pub type ContentStatusCallback = Arc<dyn Fn(Hash) -> ContentStatus + Send + Sync + 'static>;

/// Event emitted by sync when entries are added.
#[derive(Debug, Clone)]
pub enum Event {
    /// A local entry has been added.
    LocalInsert {
        /// Document in which the entry was inserted.
        namespace: NamespaceId,
        /// Inserted entry.
        entry: SignedEntry,
    },
    /// A remote entry has been added.
    RemoteInsert {
        /// Document in which the entry was inserted.
        namespace: NamespaceId,
        /// Inserted entry.
        entry: SignedEntry,
        /// Peer that provided the inserted entry.
        from: PeerIdBytes,
        /// Whether download policies require the content to be downloaded.
        should_download: bool,
        /// [`ContentStatus`] for this entry in the remote's replica.
        remote_content_status: ContentStatus,
    },
}

/// Whether an entry was inserted locally or by a remote peer.
#[derive(Debug, Clone)]
pub enum InsertOrigin {
    /// The entry was inserted locally.
    Local,
    /// The entry was received from the remote node identified by [`PeerIdBytes`].
    Sync {
        /// The peer from which we received this entry.
        from: PeerIdBytes,
        /// Whether the peer claims to have the content blob for this entry.
<<<<<<< HEAD
        peer_content_status: ContentStatus,
        // /// Whether we have the content blob for this entry.
        // local_content_status: ContentStatus,
        /// Whether the document's download policy indicates that the blob should be downloaded.
        matched_by_download_policy: bool,
=======
        remote_content_status: ContentStatus,
>>>>>>> deec1d6a
    },
}

/// Whether the content status is available on a node.
#[derive(Debug, Clone, Copy, Eq, PartialEq, Serialize, Deserialize)]
pub enum ContentStatus {
    /// The content is completely available.
    Complete,
    /// The content is partially available.
    Incomplete,
    /// The content is missing.
    Missing,
}

/// Outcome of a sync operation.
#[derive(Debug, Clone, Default)]
pub struct SyncOutcome {
    /// Timestamp of the latest entry for each author in the set we received.
    pub heads_received: AuthorHeads,
    /// Number of entries we received.
    pub num_recv: usize,
    /// Number of entries we sent.
    pub num_sent: usize,
}

#[derive(Debug, Default)]
struct Subscribers(Vec<flume::Sender<Event>>);
impl Subscribers {
    pub fn subscribe(&mut self, sender: flume::Sender<Event>) {
        self.0.push(sender)
    }
    pub fn unsubscribe(&mut self, sender: &flume::Sender<Event>) {
        self.0.retain(|s| !s.same_channel(sender));
    }
    pub fn send(&mut self, event: Event) {
        self.0.retain(|sender| sender.send(event.clone()).is_ok())
    }
    pub fn len(&self) -> usize {
        self.0.len()
    }
    pub fn send_with(&mut self, f: impl FnOnce() -> Event) {
        if !self.0.is_empty() {
            self.send(f())
        }
    }
    pub fn clear(&mut self) {
        self.0.clear()
    }
}

/// Kind of capability of the namespace.
#[derive(
    Debug,
    Clone,
    Copy,
    Serialize,
    Deserialize,
    num_enum::IntoPrimitive,
    num_enum::TryFromPrimitive,
    strum::Display,
)]
#[repr(u8)]
#[strum(serialize_all = "snake_case")]
pub enum CapabilityKind {
    /// A writable replica.
    Write = 1,
    /// A readable replica.
    Read = 2,
}

/// The capability of the namespace.
#[derive(Debug, Clone, Serialize, Deserialize, derive_more::From)]
pub enum Capability {
    /// Write access to the namespace.
    Write(NamespaceSecret),
    /// Read only access to the namespace.
    Read(NamespaceId),
}

impl Capability {
    /// Get the [`NamespaceId`] for this [`Capability`].
    pub fn id(&self) -> NamespaceId {
        match self {
            Capability::Write(secret) => secret.id(),
            Capability::Read(id) => *id,
        }
    }

    /// Get the [`NamespaceSecret`] of this [`Capability`].
    /// Will fail if the [`Capability`] is read only.
    pub fn secret_key(&self) -> Result<&NamespaceSecret, ReadOnly> {
        match self {
            Capability::Write(secret) => Ok(secret),
            Capability::Read(_) => Err(ReadOnly),
        }
    }

    /// Get the kind of capability.
    pub fn kind(&self) -> CapabilityKind {
        match self {
            Capability::Write(_) => CapabilityKind::Write,
            Capability::Read(_) => CapabilityKind::Read,
        }
    }

    /// Get the raw representation of this namespace capability.
    pub fn raw(&self) -> (u8, [u8; 32]) {
        let capability_repr: u8 = self.kind().into();
        let bytes = match self {
            Capability::Write(secret) => secret.to_bytes(),
            Capability::Read(id) => id.to_bytes(),
        };
        (capability_repr, bytes)
    }

    /// Create a [`Capability`] from its raw representation.
    pub fn from_raw(kind: u8, bytes: &[u8; 32]) -> anyhow::Result<Self> {
        let kind: CapabilityKind = kind.try_into()?;
        let capability = match kind {
            CapabilityKind::Write => {
                let secret = NamespaceSecret::from_bytes(bytes);
                Capability::Write(secret)
            }
            CapabilityKind::Read => {
                let id = NamespaceId::from(bytes);
                Capability::Read(id)
            }
        };
        Ok(capability)
    }

    /// Merge this capability with another capability.
    ///
    /// Will return an error if `other` is not a capability for the same namespace.
    ///
    /// Returns `true` if the capability was changed, `false` otherwise.
    pub fn merge(&mut self, other: Capability) -> Result<bool, CapabilityError> {
        if other.id() != self.id() {
            return Err(CapabilityError::NamespaceMismatch);
        }

        // the only capability upgrade is from read-only (self) to writable (other)
        if matches!(self, Capability::Read(_)) && matches!(other, Capability::Write(_)) {
            let _ = std::mem::replace(self, other);
            Ok(true)
        } else {
            Ok(false)
        }
    }
}

/// Errors for capability operations
#[derive(Debug, thiserror::Error)]
pub enum CapabilityError {
    /// Namespaces are not the same
    #[error("Namespaces are not the same")]
    NamespaceMismatch,
}

/// Local representation of a mutable, synchronizable key-value store.
#[derive(derive_more::Debug)]
pub struct Replica<S: ranger::Store<SignedEntry> + PublicKeyStore + store::DownloadPolicyStore> {
    capability: Capability,
    download_policy: DownloadPolicy,
    peer: Peer<SignedEntry, S>,
    subscribers: Subscribers,
    #[debug("ContentStatusCallback")]
    content_status_cb: Option<ContentStatusCallback>,
    closed: bool,
}

impl<S: ranger::Store<SignedEntry> + PublicKeyStore + store::DownloadPolicyStore + 'static>
    Replica<S>
{
    /// Create a new replica.
    pub fn new(capability: Capability, store: S, download_policy: DownloadPolicy) -> Self {
        Replica {
            capability,
            download_policy,
            peer: Peer::from_store(store),
            subscribers: Default::default(),
            // on_insert_sender: RwLock::new(None),
            content_status_cb: None,
            closed: false,
        }
    }

    /// Mark the replica as closed, prohibiting any further operations.
    ///
    /// This method is not public. Use [store::Store::close_replica] instead.
    pub(crate) fn close(&mut self) {
        self.subscribers.clear();
        self.closed = true;
    }

    /// Subcribe to insert events.
    ///
    /// When subscribing to a replica, you must ensure that the corresponding [`flume::Receiver`] is
    /// received from in a loop. If not receiving, local and remote inserts will hang waiting for
    /// the receiver to be received from.
    pub fn subscribe(&mut self, sender: flume::Sender<Event>) {
        self.subscribers.subscribe(sender)
    }

    /// Explicitly unsubscribe a sender.
    ///
    /// Simply dropping the receiver is fine too. If you cloned a single sender to subscribe to
    /// multiple replicas, you can use this method to explicitly unsubscribe the sender from
    /// this replica without having to drop the receiver.
    pub fn unsubscribe(&mut self, sender: &flume::Sender<Event>) {
        self.subscribers.unsubscribe(sender)
    }

    /// Get the number of current event subscribers.
    pub fn subscribers_count(&self) -> usize {
        self.subscribers.len()
    }

    /// Set the content status callback.
    ///
    /// Only one callback can be active at a time. If a previous callback was registered, this
    /// will return `false`.
    pub fn set_content_status_callback(&mut self, cb: ContentStatusCallback) -> bool {
        if self.content_status_cb.is_some() {
            false
        } else {
            self.content_status_cb = Some(cb);
            true
        }
    }

    fn ensure_open(&self) -> Result<(), InsertError<S>> {
        if self.closed() {
            Err(InsertError::Closed)
        } else {
            Ok(())
        }
    }

    /// Returns true if the replica is closed.
    ///
    /// If a replica is closed, no further operations can be performed. A replica cannot be closed
    /// manually, it must be closed via [`store::Store::close_replica`] or
    /// [`store::Store::remove_replica`]
    pub fn closed(&self) -> bool {
        self.closed
    }

    /// Merge a capability.
    ///
    /// The capability must refer to the the same namespace, otherwise an error will be returned.
    ///
    /// This will upgrade the replica's capability when passing a `Capability::Write`.
    /// It is a no-op if `capability` is a Capability::Read`.
    pub fn merge_capability(&mut self, capability: Capability) -> Result<bool, CapabilityError> {
        self.capability.merge(capability)
    }

    /// Insert a new record at the given key.
    ///
    /// The entry will by signed by the provided `author`.
    /// The `len` must be the byte length of the data identified by `hash`.
    ///
    /// Returns the number of entries removed as a consequence of this insertion,
    /// or an error either if the entry failed to validate or if a store operation failed.
    pub fn insert(
        &mut self,
        key: impl AsRef<[u8]>,
        author: &Author,
        hash: Hash,
        len: u64,
    ) -> Result<usize, InsertError<S>> {
        if len == 0 || hash == Hash::EMPTY {
            return Err(InsertError::EntryIsEmpty);
        }
        self.ensure_open()?;
        let id = RecordIdentifier::new(self.id(), author.id(), key);
        let record = Record::new_current(hash, len);
        let entry = Entry::new(id, record);
        let secret = self.secret_key()?;
        let signed_entry = entry.sign(secret, author);
        self.insert_entry(signed_entry, InsertOrigin::Local)
    }

    /// Delete entries that match the given `author` and key `prefix`.
    ///
    /// This inserts an empty entry with the key set to `prefix`, effectively clearing all other
    /// entries whose key starts with or is equal to the given `prefix`.
    ///
    /// Returns the number of entries deleted.
    pub fn delete_prefix(
        &mut self,
        prefix: impl AsRef<[u8]>,
        author: &Author,
    ) -> Result<usize, InsertError<S>> {
        self.ensure_open()?;
        let id = RecordIdentifier::new(self.id(), author.id(), prefix);
        let entry = Entry::new_empty(id);
        let signed_entry = entry.sign(self.secret_key()?, author);
        self.insert_entry(signed_entry, InsertOrigin::Local)
    }

    /// Insert an entry into this replica which was received from a remote peer.
    ///
    /// This will verify both the namespace and author signatures of the entry, emit an `on_insert`
    /// event, and insert the entry into the replica store.
    ///
    /// Returns the number of entries removed as a consequence of this insertion,
    /// or an error if the entry failed to validate or if a store operation failed.
    pub fn insert_remote_entry(
        &mut self,
        entry: SignedEntry,
        received_from: PeerIdBytes,
        content_status: ContentStatus,
    ) -> Result<usize, InsertError<S>> {
        self.ensure_open()?;
        entry.validate_empty()?;
        let origin = InsertOrigin::Sync {
            from: received_from,
<<<<<<< HEAD
            peer_content_status: content_status,
            matched_by_download_policy: self.download_policy.matches(entry.entry()),
=======
            remote_content_status: content_status,
>>>>>>> deec1d6a
        };
        self.insert_entry(entry, origin)
    }

    /// Insert a signed entry into the database.
    ///
    /// Returns the number of entries removed as a consequence of this insertion.
    fn insert_entry(
        &mut self,
        entry: SignedEntry,
        origin: InsertOrigin,
    ) -> Result<usize, InsertError<S>> {
        let namespace = self.id();

        #[cfg(feature = "metrics")]
        let len = entry.content_len();

        let store = self.peer.store();
        validate_entry(system_time_now(), store, namespace, &entry, &origin)?;

        let outcome = self.peer.put(entry.clone()).map_err(InsertError::Store)?;

        let removed_count = match outcome {
            InsertOutcome::Inserted { removed } => removed,
            InsertOutcome::NotInserted => return Err(InsertError::NewerEntryExists),
        };

        let insert_event = match origin {
            InsertOrigin::Local => {
                #[cfg(feature = "metrics")]
                {
                    inc!(Metrics, new_entries_local);
                    inc_by!(Metrics, new_entries_local_size, len);
                }
                Event::LocalInsert { namespace, entry }
            }
            InsertOrigin::Sync {
                from,
                remote_content_status,
            } => {
                #[cfg(feature = "metrics")]
                {
                    inc!(Metrics, new_entries_remote);
                    inc_by!(Metrics, new_entries_remote_size, len);
                }

                let download_policy = self
                    .peer
                    .store
                    .get_download_policy(&self.capability().id())
                    .unwrap_or_default();
                let should_download = download_policy.matches(entry.entry());
                Event::RemoteInsert {
                    namespace,
                    entry,
                    from,
                    should_download,
                    remote_content_status,
                }
            }
        };

        self.subscribers.send(insert_event);

        Ok(removed_count)
    }

    /// Hashes the given data and inserts it.
    ///
    /// This does not store the content, just the record of it.
    /// Returns the calculated hash.
    pub fn hash_and_insert(
        &mut self,
        key: impl AsRef<[u8]>,
        author: &Author,
        data: impl AsRef<[u8]>,
    ) -> Result<Hash, InsertError<S>> {
        self.ensure_open()?;
        let len = data.as_ref().len() as u64;
        let hash = Hash::new(data);
        self.insert(key, author, hash, len)?;
        Ok(hash)
    }

    /// Get the identifier for an entry in this replica.
    pub fn record_id(&self, key: impl AsRef<[u8]>, author: &Author) -> RecordIdentifier {
        RecordIdentifier::new(self.capability.id(), author.id(), key)
    }

    /// Create the initial message for the set reconciliation flow with a remote peer.
    pub fn sync_initial_message(&self) -> anyhow::Result<crate::ranger::Message<SignedEntry>> {
        self.ensure_open()?;
        self.peer.initial_message().map_err(Into::into)
    }

    /// Process a set reconciliation message from a remote peer.
    ///
    /// Returns the next message to be sent to the peer, if any.
    pub fn sync_process_message(
        &mut self,
        message: crate::ranger::Message<SignedEntry>,
        from_peer: PeerIdBytes,
        state: &mut SyncOutcome,
    ) -> Result<Option<crate::ranger::Message<SignedEntry>>, anyhow::Error> {
        self.ensure_open()?;
        let my_namespace = self.id();
        let now = system_time_now();

        // update state with incoming data.
        state.num_recv += message.value_count();
        for (entry, _content_status) in message.values() {
            state
                .heads_received
                .insert(entry.author(), entry.timestamp());
        }

        // let subscribers = std::rc::Rc::new(&mut self.subscribers);
        // l
        let reply = self
            .peer
            .process_message(
                message,
                // validate callback: validate incoming entries, and send to on_insert channel
                |store, entry, content_status| {
                    let origin = InsertOrigin::Sync {
                        from: from_peer,
<<<<<<< HEAD
                        peer_content_status: content_status,
                        matched_by_download_policy: self.download_policy.matches(entry.entry()),
=======
                        remote_content_status: content_status,
>>>>>>> deec1d6a
                    };
                    validate_entry(now, store, my_namespace, entry, &origin).is_ok()
                },
                // on_insert callback: is called when an entry was actually inserted in the store
                |store, entry, content_status| {
                    // We use `send_with` to only clone the entry if we have active subcriptions.
                    self.subscribers.send_with(|| {
                        let download_policy =
                            store.get_download_policy(&my_namespace).unwrap_or_default();
                        let should_download = download_policy.matches(entry.entry());
                        Event::RemoteInsert {
                            from: from_peer,
<<<<<<< HEAD
                            peer_content_status: content_status,
                            matched_by_download_policy: self.download_policy.matches(entry.entry()),
                        },
                        entry: entry.clone(),
=======
                            namespace: my_namespace,
                            entry: entry.clone(),
                            should_download,
                            remote_content_status: content_status,
                        }
>>>>>>> deec1d6a
                    })
                },
                // content_status callback: get content status for outgoing entries
                |_store, entry| {
                    if let Some(cb) = self.content_status_cb.as_ref() {
                        cb(entry.content_hash())
                    } else {
                        ContentStatus::Missing
                    }
                },
            )
            .map_err(Into::into)?;

        // update state with outgoing data.
        if let Some(ref reply) = reply {
            state.num_sent += reply.value_count();
        }

        Ok(reply)
    }

    /// Iterator of content hashes in this document which are not available on this node.
    // TODO: Add `ranger::Store::content_hashes() -> impl Iterator<Item = Result<Hash>>` to save
    // unneeded allocation of document keys.
    pub fn missing_content_hashes(
        &self,
    ) -> anyhow::Result<impl Iterator<Item = anyhow::Result<Hash>> + '_> {
        let Some(ref content_status_cb) = self.content_status_cb else {
            anyhow::bail!("No content status callback set, cannot list missing content hashes.");
        };
        let query = match &self.download_policy {
            DownloadPolicy::Query(query) => query.clone(),
            DownloadPolicy::Nothing => Query::all().limit(0).into(),
            DownloadPolicy::Everything => Query::all().into(),
        };
        let iter = self
            .peer
            .store()
            .query(query)
            .map_err(|e| e.into())?
            .filter_map(|e| match e {
                Err(err) => Some(Err(err.into())),
                Ok(entry) => match content_status_cb(entry.content_hash()) {
                    ContentStatus::Missing | ContentStatus::Incomplete => {
                        Some(Ok(entry.content_hash()))
                    }
                    ContentStatus::Complete => None,
                },
            });
        Ok(iter)
    }

    /// Get the namespace identifier for this [`Replica`].
    pub fn id(&self) -> NamespaceId {
        self.capability.id()
    }

    /// Get the [`Capability`] of this [`Replica`].
    pub fn capability(&self) -> &Capability {
        &self.capability
    }

    /// Get the byte represenation of the [`NamespaceSecret`] key for this replica. Will fail if
    /// the replica is read only
    pub fn secret_key(&self) -> Result<&NamespaceSecret, ReadOnly> {
        self.capability.secret_key()
    }
}

/// Error that occurs trying to access the [`NamespaceSecret`] of a read-only [`Capability`].
#[derive(Debug, thiserror::Error)]
#[error("Replica allows read access only.")]
pub struct ReadOnly;

/// Validate a [`SignedEntry`] if it's fit to be inserted.
///
/// This validates that
/// * the entry's author and namespace signatures are correct
/// * the entry's namespace matches the current replica
/// * the entry's timestamp is not more than 10 minutes in the future of our system time
/// * the entry is newer than an existing entry for the same key and author, if such exists.
fn validate_entry<S: ranger::Store<SignedEntry> + PublicKeyStore>(
    now: u64,
    store: &S,
    expected_namespace: NamespaceId,
    entry: &SignedEntry,
    origin: &InsertOrigin,
) -> Result<(), ValidationFailure> {
    // Verify the namespace
    if entry.namespace() != expected_namespace {
        return Err(ValidationFailure::InvalidNamespace);
    }

    // Verify signature for non-local entries.
    if !matches!(origin, InsertOrigin::Local) && entry.verify(store).is_err() {
        return Err(ValidationFailure::BadSignature);
    }

    // Verify that the timestamp of the entry is not too far in the future.
    if entry.timestamp() > now + MAX_TIMESTAMP_FUTURE_SHIFT {
        return Err(ValidationFailure::TooFarInTheFuture);
    }
    Ok(())
}

/// Error emitted when inserting entries into a [`Replica`] failed
#[derive(thiserror::Error, derive_more::Debug, derive_more::From)]
pub enum InsertError<S: ranger::Store<SignedEntry>> {
    /// Storage error
    #[error("storage error")]
    Store(S::Error),
    /// Validation failure
    #[error("validation failure")]
    Validation(#[from] ValidationFailure),
    /// A newer entry exists for either this entry's key or a prefix of the key.
    #[error("A newer entry exists for either this entry's key or a prefix of the key.")]
    NewerEntryExists,
    /// Attempted to insert an empty entry.
    #[error("Attempted to insert an empty entry")]
    EntryIsEmpty,
    /// Replica is read only.
    #[error("Attempted to insert to read only replica")]
    #[from(ReadOnly)]
    ReadOnly,
    /// The replica is closed, no operations may be performed.
    #[error("replica is closed")]
    Closed,
}

/// Reason why entry validation failed
#[derive(thiserror::Error, Debug)]
pub enum ValidationFailure {
    /// Entry namespace does not match the current replica.
    #[error("Entry namespace does not match the current replica")]
    InvalidNamespace,
    /// Entry signature is invalid.
    #[error("Entry signature is invalid")]
    BadSignature,
    /// Entry timestamp is too far in the future.
    #[error("Entry timestamp is too far in the future.")]
    TooFarInTheFuture,
    /// Entry has length 0 but not the empty hash, or the empty hash but not length 0.
    #[error("Entry has length 0 but not the empty hash, or the empty hash but not length 0")]
    InvalidEmptyEntry,
}

/// A signed entry.
#[derive(Debug, Clone, Serialize, Deserialize, PartialEq, Eq)]
pub struct SignedEntry {
    signature: EntrySignature,
    entry: Entry,
}

impl From<SignedEntry> for Entry {
    fn from(value: SignedEntry) -> Self {
        value.entry
    }
}

impl PartialOrd for SignedEntry {
    fn partial_cmp(&self, other: &Self) -> Option<Ordering> {
        Some(self.cmp(other))
    }
}

impl Ord for SignedEntry {
    fn cmp(&self, other: &Self) -> Ordering {
        self.entry.cmp(&other.entry)
    }
}

impl PartialOrd for Entry {
    fn partial_cmp(&self, other: &Self) -> Option<Ordering> {
        Some(self.cmp(other))
    }
}

impl Ord for Entry {
    fn cmp(&self, other: &Self) -> Ordering {
        self.id
            .cmp(&other.id)
            .then_with(|| self.record.cmp(&other.record))
    }
}

impl SignedEntry {
    #[cfg(feature = "fs-store")]
    pub(crate) fn new(signature: EntrySignature, entry: Entry) -> Self {
        SignedEntry { signature, entry }
    }

    /// Create a new signed entry by signing an entry with the `namespace` and `author`.
    pub fn from_entry(entry: Entry, namespace: &NamespaceSecret, author: &Author) -> Self {
        let signature = EntrySignature::from_entry(&entry, namespace, author);
        SignedEntry { signature, entry }
    }

    /// Create a new signed entries from its parts.
    pub fn from_parts(
        namespace: &NamespaceSecret,
        author: &Author,
        key: impl AsRef<[u8]>,
        record: Record,
    ) -> Self {
        let id = RecordIdentifier::new(namespace.id(), author.id(), key);
        let entry = Entry::new(id, record);
        Self::from_entry(entry, namespace, author)
    }

    /// Verify the signatures on this entry.
    pub fn verify<S: store::PublicKeyStore>(&self, store: &S) -> Result<(), SignatureError> {
        self.signature.verify(
            &self.entry,
            &self.entry.namespace().public_key(store)?,
            &self.entry.author().public_key(store)?,
        )
    }

    /// Get the signature.
    pub fn signature(&self) -> &EntrySignature {
        &self.signature
    }

    /// Validate that the entry has the empty hash if the length is 0, or a non-zero length.
    pub fn validate_empty(&self) -> Result<(), ValidationFailure> {
        self.entry().validate_empty()
    }

    /// Get the [`Entry`].
    pub fn entry(&self) -> &Entry {
        &self.entry
    }

    /// Get the content [`struct@Hash`] of the entry.
    pub fn content_hash(&self) -> Hash {
        self.entry().content_hash()
    }

    /// Get the content length of the entry.
    pub fn content_len(&self) -> u64 {
        self.entry().content_len()
    }

    /// Get the author bytes of this entry.
    pub fn author_bytes(&self) -> AuthorId {
        self.entry().id().author()
    }

    /// Get the key of the entry.
    pub fn key(&self) -> &[u8] {
        self.entry().id().key()
    }

    /// Get the timestamp of the entry.
    pub fn timestamp(&self) -> u64 {
        self.entry().timestamp()
    }
}

impl RangeEntry for SignedEntry {
    type Key = RecordIdentifier;
    type Value = Record;

    fn key(&self) -> &Self::Key {
        &self.entry.id
    }

    fn value(&self) -> &Self::Value {
        &self.entry.record
    }

    fn as_fingerprint(&self) -> crate::ranger::Fingerprint {
        let mut hasher = blake3::Hasher::new();
        hasher.update(self.namespace().as_ref());
        hasher.update(self.author_bytes().as_ref());
        hasher.update(self.key());
        hasher.update(&self.timestamp().to_be_bytes());
        hasher.update(self.content_hash().as_bytes());
        Fingerprint(hasher.finalize().into())
    }
}

/// Signature over an entry.
#[derive(Clone, Serialize, Deserialize, PartialEq, Eq)]
pub struct EntrySignature {
    author_signature: Signature,
    namespace_signature: Signature,
}

impl Debug for EntrySignature {
    fn fmt(&self, f: &mut std::fmt::Formatter<'_>) -> std::fmt::Result {
        f.debug_struct("EntrySignature")
            .field(
                "namespace_signature",
                &base32::fmt(self.namespace_signature.to_bytes()),
            )
            .field(
                "author_signature",
                &base32::fmt(self.author_signature.to_bytes()),
            )
            .finish()
    }
}

impl EntrySignature {
    /// Create a new signature by signing an entry with the `namespace` and `author`.
    pub fn from_entry(entry: &Entry, namespace: &NamespaceSecret, author: &Author) -> Self {
        // TODO: this should probably include a namespace prefix
        // namespace in the cryptographic sense.
        let bytes = entry.to_vec();
        let namespace_signature = namespace.sign(&bytes);
        let author_signature = author.sign(&bytes);

        EntrySignature {
            author_signature,
            namespace_signature,
        }
    }

    /// Verify that this signature was created by signing the `entry` with the
    /// secret keys of the specified `author` and `namespace`.
    pub fn verify(
        &self,
        entry: &Entry,
        namespace: &NamespacePublicKey,
        author: &AuthorPublicKey,
    ) -> Result<(), SignatureError> {
        let bytes = entry.to_vec();
        namespace.verify(&bytes, &self.namespace_signature)?;
        author.verify(&bytes, &self.author_signature)?;

        Ok(())
    }

    #[cfg(feature = "fs-store")]
    pub(crate) fn from_parts(namespace_sig: &[u8; 64], author_sig: &[u8; 64]) -> Self {
        let namespace_signature = Signature::from_bytes(namespace_sig);
        let author_signature = Signature::from_bytes(author_sig);

        EntrySignature {
            author_signature,
            namespace_signature,
        }
    }

    #[cfg(feature = "fs-store")]
    pub(crate) fn author(&self) -> &Signature {
        &self.author_signature
    }

    #[cfg(feature = "fs-store")]
    pub(crate) fn namespace(&self) -> &Signature {
        &self.namespace_signature
    }
}

/// A single entry in a [`Replica`]
///
/// An entry is identified by a key, its [`Author`], and the [`Replica`]'s
/// [`NamespaceSecret`]. Its value is the [32-byte BLAKE3 hash](iroh_base::hash::Hash)
/// of the entry's content data, the size of this content data, and a timestamp.
#[derive(Debug, Clone, Serialize, Deserialize, PartialEq, Eq)]
pub struct Entry {
    id: RecordIdentifier,
    record: Record,
}

impl Entry {
    /// Create a new entry
    pub fn new(id: RecordIdentifier, record: Record) -> Self {
        Entry { id, record }
    }

    /// Create a new empty entry with the current timestamp.
    pub fn new_empty(id: RecordIdentifier) -> Self {
        Entry {
            id,
            record: Record::empty_current(),
        }
    }

    /// Validate that the entry has the empty hash if the length is 0, or a non-zero length.
    pub fn validate_empty(&self) -> Result<(), ValidationFailure> {
        match (self.content_hash() == Hash::EMPTY, self.content_len() == 0) {
            (true, true) => Ok(()),
            (false, false) => Ok(()),
            (true, false) => Err(ValidationFailure::InvalidEmptyEntry),
            (false, true) => Err(ValidationFailure::InvalidEmptyEntry),
        }
    }

    /// Get the [`RecordIdentifier`] for this entry.
    pub fn id(&self) -> &RecordIdentifier {
        &self.id
    }

    /// Get the [`NamespaceId`] of this entry.
    pub fn namespace(&self) -> NamespaceId {
        self.id.namespace()
    }

    /// Get the [`AuthorId`] of this entry.
    pub fn author(&self) -> AuthorId {
        self.id.author()
    }

    /// Get the key of this entry.
    pub fn key(&self) -> &[u8] {
        self.id.key()
    }

    /// Get the [`Record`] contained in this entry.
    pub fn record(&self) -> &Record {
        &self.record
    }

    /// Serialize this entry into its canonical byte representation used for signing.
    pub fn encode(&self, out: &mut Vec<u8>) {
        self.id.encode(out);
        self.record.encode(out);
    }

    /// Serialize this entry into a new vector with its canonical byte representation.
    pub fn to_vec(&self) -> Vec<u8> {
        let mut out = Vec::new();
        self.encode(&mut out);
        out
    }

    /// Sign this entry with a [`NamespaceSecret`] and [`Author`].
    pub fn sign(self, namespace: &NamespaceSecret, author: &Author) -> SignedEntry {
        SignedEntry::from_entry(self, namespace, author)
    }
}

const NAMESPACE_BYTES: std::ops::Range<usize> = 0..32;
const AUTHOR_BYTES: std::ops::Range<usize> = 32..64;
const KEY_BYTES: std::ops::RangeFrom<usize> = 64..;

/// The indentifier of a record.
#[derive(Clone, Serialize, Deserialize, PartialEq, Eq, PartialOrd, Ord)]
pub struct RecordIdentifier(Bytes);

impl Default for RecordIdentifier {
    fn default() -> Self {
        Self::new(NamespaceId::default(), AuthorId::default(), b"")
    }
}

impl Debug for RecordIdentifier {
    fn fmt(&self, f: &mut std::fmt::Formatter<'_>) -> std::fmt::Result {
        f.debug_struct("RecordIdentifier")
            .field("namespace", &self.namespace())
            .field("author", &self.author())
            .field("key", &std::string::String::from_utf8_lossy(self.key()))
            .finish()
    }
}

impl RangeKey for RecordIdentifier {
    fn is_prefix_of(&self, other: &Self) -> bool {
        other.as_ref().starts_with(self.as_ref())
    }
}

fn system_time_now() -> u64 {
    SystemTime::now()
        .duration_since(SystemTime::UNIX_EPOCH)
        .expect("time drift")
        .as_micros() as u64
}

impl RecordIdentifier {
    /// Create a new [`RecordIdentifier`].
    pub fn new(
        namespace: impl Into<NamespaceId>,
        author: impl Into<AuthorId>,
        key: impl AsRef<[u8]>,
    ) -> Self {
        let mut bytes = BytesMut::with_capacity(32 + 32 + key.as_ref().len());
        bytes.extend_from_slice(namespace.into().as_bytes());
        bytes.extend_from_slice(author.into().as_bytes());
        bytes.extend_from_slice(key.as_ref());
        Self(bytes.freeze())
    }

    /// Serialize this [`RecordIdentifier`] into a mutable byte array.
    pub(crate) fn encode(&self, out: &mut Vec<u8>) {
        out.extend_from_slice(&self.0);
    }

    /// Get this [`RecordIdentifier`] as [Bytes].
    pub fn as_bytes(&self) -> Bytes {
        self.0.clone()
    }

    /// Get this [`RecordIdentifier`] as a tuple of byte slices.
    pub fn as_byte_tuple(&self) -> (&[u8; 32], &[u8; 32], &[u8]) {
        (
            self.0[NAMESPACE_BYTES].try_into().unwrap(),
            self.0[AUTHOR_BYTES].try_into().unwrap(),
            &self.0[KEY_BYTES],
        )
    }

    /// Get this [`RecordIdentifier`] as a tuple of bytes.
    pub fn to_byte_tuple(&self) -> ([u8; 32], [u8; 32], Bytes) {
        (
            self.0[NAMESPACE_BYTES].try_into().unwrap(),
            self.0[AUTHOR_BYTES].try_into().unwrap(),
            self.0.slice(KEY_BYTES),
        )
    }

    /// Get the key of this record.
    pub fn key(&self) -> &[u8] {
        &self.0[KEY_BYTES]
    }

    /// Get the key of this record as [`Bytes`].
    pub fn key_bytes(&self) -> Bytes {
        self.0.slice(KEY_BYTES)
    }

    /// Get the [`NamespaceId`] of this record as byte array.
    pub fn namespace(&self) -> NamespaceId {
        let value: &[u8; 32] = &self.0[NAMESPACE_BYTES].try_into().unwrap();
        value.into()
    }

    /// Get the [`AuthorId`] of this record as byte array.
    pub fn author(&self) -> AuthorId {
        let value: &[u8; 32] = &self.0[AUTHOR_BYTES].try_into().unwrap();
        value.into()
    }
}

impl AsRef<[u8]> for RecordIdentifier {
    fn as_ref(&self) -> &[u8] {
        &self.0
    }
}

impl Deref for SignedEntry {
    type Target = Entry;
    fn deref(&self) -> &Self::Target {
        &self.entry
    }
}

impl Deref for Entry {
    type Target = Record;
    fn deref(&self) -> &Self::Target {
        &self.record
    }
}

/// The data part of an entry in a [`Replica`].
#[derive(Debug, Clone, Serialize, Deserialize, PartialEq, Eq)]
pub struct Record {
    /// Length of the data referenced by `hash`.
    len: u64,
    /// Hash of the content data.
    hash: Hash,
    /// Record creation timestamp. Counted as micros since the Unix epoch.
    timestamp: u64,
}

impl RangeValue for Record {}

/// Ordering for entry values.
///
/// Compares first the timestamp, then the content hash.
impl Ord for Record {
    fn cmp(&self, other: &Self) -> Ordering {
        self.timestamp
            .cmp(&other.timestamp)
            .then_with(|| self.hash.cmp(&other.hash))
    }
}

impl PartialOrd for Record {
    fn partial_cmp(&self, other: &Self) -> Option<Ordering> {
        Some(self.cmp(other))
    }
}

impl Record {
    /// Create a new record.
    pub fn new(hash: Hash, len: u64, timestamp: u64) -> Self {
        debug_assert!(
            len != 0 || hash == Hash::EMPTY,
            "if `len` is 0 then `hash` must be the hash of the empty byte range"
        );
        Record {
            hash,
            len,
            timestamp,
        }
    }

    /// Create a tombstone record (empty content)
    pub fn empty(timestamp: u64) -> Self {
        Self::new(Hash::EMPTY, 0, timestamp)
    }

    /// Create a tombstone record with the timestamp set to now.
    pub fn empty_current() -> Self {
        Self::new_current(Hash::EMPTY, 0)
    }

    /// Return `true` if the entry is empty.
    pub fn is_empty(&self) -> bool {
        self.hash == Hash::EMPTY
    }

    /// Create a new [`Record`] with the timestamp set to now.
    pub fn new_current(hash: Hash, len: u64) -> Self {
        let timestamp = system_time_now();
        Self::new(hash, len, timestamp)
    }

    /// Get the length of the data addressed by this record's content hash.
    pub fn content_len(&self) -> u64 {
        self.len
    }

    /// Get the [`struct@Hash`] of the content data of this record.
    pub fn content_hash(&self) -> Hash {
        self.hash
    }

    /// Get the timestamp of this record.
    pub fn timestamp(&self) -> u64 {
        self.timestamp
    }

    #[cfg(test)]
    pub(crate) fn current_from_data(data: impl AsRef<[u8]>) -> Self {
        let len = data.as_ref().len() as u64;
        let hash = Hash::new(data);
        Self::new_current(hash, len)
    }

    #[cfg(test)]
    pub(crate) fn from_data(data: impl AsRef<[u8]>, timestamp: u64) -> Self {
        let len = data.as_ref().len() as u64;
        let hash = Hash::new(data);
        Self::new(hash, len, timestamp)
    }

    /// Serialize this record into a mutable byte array.
    pub(crate) fn encode(&self, out: &mut Vec<u8>) {
        out.extend_from_slice(&self.len.to_be_bytes());
        out.extend_from_slice(self.hash.as_ref());
        out.extend_from_slice(&self.timestamp.to_be_bytes())
    }
}

#[cfg(test)]
mod tests {
    use std::collections::HashSet;

    use anyhow::Result;
    use rand_core::SeedableRng;

    use crate::{
        actor::SyncHandle,
        ranger::{Range, Store as _},
        store::{self, OpenError, Query, SortBy, SortDirection, Store},
    };

    use super::*;

    #[test]
    fn test_basics_memory() -> Result<()> {
        let store = store::memory::Store::default();
        test_basics(store)?;

        Ok(())
    }

    #[cfg(feature = "fs-store")]
    #[test]
    fn test_basics_fs() -> Result<()> {
        let dbfile = tempfile::NamedTempFile::new()?;
        let store = store::fs::Store::new(dbfile.path())?;
        test_basics(store)?;
        Ok(())
    }

    fn test_basics<S: store::Store>(store: S) -> Result<()> {
        let mut rng = rand::thread_rng();
        let alice = Author::new(&mut rng);
        let bob = Author::new(&mut rng);
        let myspace = NamespaceSecret::new(&mut rng);

        let record_id = RecordIdentifier::new(myspace.id(), alice.id(), "/my/key");
        let record = Record::current_from_data(b"this is my cool data");
        let entry = Entry::new(record_id, record);
        let signed_entry = entry.sign(&myspace, &alice);
        signed_entry.verify(&()).expect("failed to verify");

        let mut my_replica = store.new_replica(myspace)?;
        for i in 0..10 {
            my_replica.hash_and_insert(
                format!("/{i}"),
                &alice,
                format!("{i}: hello from alice"),
            )?;
        }

        for i in 0..10 {
            let res = store
                .get_exact(my_replica.id(), alice.id(), format!("/{i}"), false)?
                .unwrap();
            let len = format!("{i}: hello from alice").as_bytes().len() as u64;
            assert_eq!(res.entry().record().content_len(), len);
            res.verify(&())?;
        }

        // Test multiple records for the same key
        my_replica.hash_and_insert("/cool/path", &alice, "round 1")?;
        let _entry = store
            .get_exact(my_replica.id(), alice.id(), "/cool/path", false)?
            .unwrap();
        // Second
        my_replica.hash_and_insert("/cool/path", &alice, "round 2")?;
        let _entry = store
            .get_exact(my_replica.id(), alice.id(), "/cool/path", false)?
            .unwrap();

        // Get All by author
        let entries: Vec<_> = store
            .get_many(my_replica.id(), Query::author(alice.id()))?
            .collect::<Result<_>>()?;
        assert_eq!(entries.len(), 11);

        // Get All by author
        let entries: Vec<_> = store
            .get_many(my_replica.id(), Query::author(bob.id()))?
            .collect::<Result<_>>()?;
        assert_eq!(entries.len(), 0);

        // Get All by key
        let entries: Vec<_> = store
            .get_many(my_replica.id(), Query::key_exact(b"/cool/path"))?
            .collect::<Result<_>>()?;
        assert_eq!(entries.len(), 1);

        // Get All
        let entries: Vec<_> = store
            .get_many(my_replica.id(), Query::all())?
            .collect::<Result<_>>()?;
        assert_eq!(entries.len(), 11);

        // insert record from different author
        let _entry = my_replica.hash_and_insert("/cool/path", &bob, "bob round 1")?;

        // Get All by author
        let entries: Vec<_> = store
            .get_many(my_replica.id(), Query::author(alice.id()))?
            .collect::<Result<_>>()?;
        assert_eq!(entries.len(), 11);

        let entries: Vec<_> = store
            .get_many(my_replica.id(), Query::author(bob.id()))?
            .collect::<Result<_>>()?;
        assert_eq!(entries.len(), 1);

        // Get All by key
        let entries: Vec<_> = store
            .get_many(my_replica.id(), Query::key_exact(b"/cool/path"))?
            .collect::<Result<_>>()?;
        assert_eq!(entries.len(), 2);

        // Get all by prefix
        let entries: Vec<_> = store
            .get_many(my_replica.id(), Query::key_prefix(b"/cool"))?
            .collect::<Result<_>>()?;
        assert_eq!(entries.len(), 2);

        // Get All by author and prefix
        let entries: Vec<_> = store
            .get_many(
                my_replica.id(),
                Query::author(alice.id()).key_prefix(b"/cool"),
            )?
            .collect::<Result<_>>()?;
        assert_eq!(entries.len(), 1);

        let entries: Vec<_> = store
            .get_many(
                my_replica.id(),
                Query::author(bob.id()).key_prefix(b"/cool"),
            )?
            .collect::<Result<_>>()?;
        assert_eq!(entries.len(), 1);

        // Get All
        let entries: Vec<_> = store
            .get_many(my_replica.id(), Query::all())?
            .collect::<Result<_>>()?;
        assert_eq!(entries.len(), 12);

        // Get Range of all should return all latest
        let entries_second: Vec<_> = my_replica
            .peer
            .store()
            .get_range(Range::new(
                RecordIdentifier::default(),
                RecordIdentifier::default(),
            ))
            .map_err(Into::into)?
            .collect::<Result<_, _>>()
            .map_err(Into::into)?;

        assert_eq!(entries_second.len(), 12);
        assert_eq!(entries, entries_second.into_iter().collect::<Vec<_>>());

        test_lru_cache_like_behaviour(&store, my_replica.id())
    }

    /// Test that [`Store::register_useful_peer`] behaves like a LRUCache of size
    /// [`super::store::PEERS_PER_DOC_CACHE_SIZE`].
    fn test_lru_cache_like_behaviour<S: store::Store>(
        store: &S,
        namespace: NamespaceId,
    ) -> Result<()> {
        /// Helper to verify the store returns the expected peers for the namespace.
        #[track_caller]
        fn verify_peers<S: store::Store>(
            store: &S,
            namespace: NamespaceId,
            expected_peers: &Vec<[u8; 32]>,
        ) {
            assert_eq!(
                expected_peers,
                &store
                    .get_sync_peers(&namespace)
                    .unwrap()
                    .unwrap()
                    .collect::<Vec<_>>(),
                "sync peers differ"
            );
        }

        let count = super::store::PEERS_PER_DOC_CACHE_SIZE.get();
        // expected peers: newest peers are to the front, oldest to the back
        let mut expected_peers = Vec::with_capacity(count);
        for i in 0..count as u8 {
            let peer = [i; 32];
            expected_peers.insert(0, peer);
            store.register_useful_peer(namespace, peer)?;
        }
        verify_peers(store, namespace, &expected_peers);

        // one more peer should evict the last peer
        expected_peers.pop();
        let newer_peer = [count as u8; 32];
        expected_peers.insert(0, newer_peer);
        store.register_useful_peer(namespace, newer_peer)?;
        verify_peers(store, namespace, &expected_peers);

        // move one existing peer up
        let refreshed_peer = expected_peers.remove(2);
        expected_peers.insert(0, refreshed_peer);
        store.register_useful_peer(namespace, refreshed_peer)?;
        verify_peers(store, namespace, &expected_peers);
        Ok(())
    }

    #[test]
    fn test_content_hashes_iterator_memory() -> Result<()> {
        let store = store::memory::Store::default();
        test_content_hashes_iterator(store)
    }

    #[cfg(feature = "fs-store")]
    #[test]
    fn test_content_hashes_iterator_fs() -> Result<()> {
        let dbfile = tempfile::NamedTempFile::new()?;
        let store = store::fs::Store::new(dbfile.path())?;
        test_content_hashes_iterator(store)
    }

    fn test_content_hashes_iterator<S: store::Store>(store: S) -> Result<()> {
        let mut rng = rand::thread_rng();
        let mut expected = HashSet::new();
        let n_replicas = 3;
        let n_entries = 4;
        for i in 0..n_replicas {
            let namespace = NamespaceSecret::new(&mut rng);
            let author = store.new_author(&mut rng)?;
            let mut replica = store.new_replica(namespace)?;
            for j in 0..n_entries {
                let key = format!("{j}");
                let data = format!("{i}:{j}");
                let hash = replica.hash_and_insert(key, &author, data)?;
                expected.insert(hash);
            }
        }
        assert_eq!(expected.len(), n_replicas * n_entries);
        let actual = store.content_hashes()?.collect::<Result<HashSet<Hash>>>()?;
        assert_eq!(actual, expected);
        Ok(())
    }

    #[test]
    fn test_multikey() {
        let mut rng = rand::thread_rng();

        let k = ["a", "c", "z"];

        let mut n: Vec<_> = (0..3).map(|_| NamespaceSecret::new(&mut rng)).collect();
        n.sort_by_key(|n| n.id());

        let mut a: Vec<_> = (0..3).map(|_| Author::new(&mut rng)).collect();
        a.sort_by_key(|a| a.id());

        // Just key
        {
            let ri0 = RecordIdentifier::new(n[0].id(), a[0].id(), k[0]);
            let ri1 = RecordIdentifier::new(n[0].id(), a[0].id(), k[1]);
            let ri2 = RecordIdentifier::new(n[0].id(), a[0].id(), k[2]);

            let range = Range::new(ri0.clone(), ri2.clone());
            assert!(range.contains(&ri0), "start");
            assert!(range.contains(&ri1), "inside");
            assert!(!range.contains(&ri2), "end");

            assert!(ri0 < ri1);
            assert!(ri1 < ri2);
        }

        // Just namespace
        {
            let ri0 = RecordIdentifier::new(n[0].id(), a[0].id(), k[0]);
            let ri1 = RecordIdentifier::new(n[1].id(), a[0].id(), k[1]);
            let ri2 = RecordIdentifier::new(n[2].id(), a[0].id(), k[2]);

            let range = Range::new(ri0.clone(), ri2.clone());
            assert!(range.contains(&ri0), "start");
            assert!(range.contains(&ri1), "inside");
            assert!(!range.contains(&ri2), "end");

            assert!(ri0 < ri1);
            assert!(ri1 < ri2);
        }

        // Just author
        {
            let ri0 = RecordIdentifier::new(n[0].id(), a[0].id(), k[0]);
            let ri1 = RecordIdentifier::new(n[0].id(), a[1].id(), k[0]);
            let ri2 = RecordIdentifier::new(n[0].id(), a[2].id(), k[0]);

            let range = Range::new(ri0.clone(), ri2.clone());
            assert!(range.contains(&ri0), "start");
            assert!(range.contains(&ri1), "inside");
            assert!(!range.contains(&ri2), "end");

            assert!(ri0 < ri1);
            assert!(ri1 < ri2);
        }

        // Just key and namespace
        {
            let ri0 = RecordIdentifier::new(n[0].id(), a[0].id(), k[0]);
            let ri1 = RecordIdentifier::new(n[1].id(), a[0].id(), k[1]);
            let ri2 = RecordIdentifier::new(n[2].id(), a[0].id(), k[2]);

            let range = Range::new(ri0.clone(), ri2.clone());
            assert!(range.contains(&ri0), "start");
            assert!(range.contains(&ri1), "inside");
            assert!(!range.contains(&ri2), "end");

            assert!(ri0 < ri1);
            assert!(ri1 < ri2);
        }

        // Mixed
        {
            // Ord should prioritize namespace - author - key

            let a0 = a[0].id();
            let a1 = a[1].id();
            let n0 = n[0].id();
            let n1 = n[1].id();
            let k0 = k[0];
            let k1 = k[1];

            assert!(RecordIdentifier::new(n0, a0, k0) < RecordIdentifier::new(n1, a1, k1));
            assert!(RecordIdentifier::new(n0, a0, k1) < RecordIdentifier::new(n1, a0, k0));
            assert!(RecordIdentifier::new(n0, a1, k0) < RecordIdentifier::new(n0, a1, k1));
            assert!(RecordIdentifier::new(n1, a1, k0) < RecordIdentifier::new(n1, a1, k1));
        }
    }

    #[test]
    fn test_timestamps_memory() -> Result<()> {
        let store = store::memory::Store::default();
        test_timestamps(store)?;

        Ok(())
    }

    #[cfg(feature = "fs-store")]
    #[test]
    fn test_timestamps_fs() -> Result<()> {
        let dbfile = tempfile::NamedTempFile::new()?;
        let store = store::fs::Store::new(dbfile.path())?;
        test_timestamps(store)?;
        Ok(())
    }

    fn test_timestamps<S: store::Store>(store: S) -> Result<()> {
        let mut rng = rand_chacha::ChaCha12Rng::seed_from_u64(1);
        let namespace = NamespaceSecret::new(&mut rng);
        let mut replica = store.new_replica(namespace.clone())?;
        let author = store.new_author(&mut rng)?;

        let key = b"hello";
        let value = b"world";
        let entry = {
            let timestamp = 2;
            let id = RecordIdentifier::new(namespace.id(), author.id(), key);
            let record = Record::from_data(value, timestamp);
            Entry::new(id, record).sign(&namespace, &author)
        };

        replica
            .insert_entry(entry.clone(), InsertOrigin::Local)
            .unwrap();
        let res = store
            .get_exact(namespace.id(), author.id(), key, false)?
            .unwrap();
        assert_eq!(res, entry);

        let entry2 = {
            let timestamp = 1;
            let id = RecordIdentifier::new(namespace.id(), author.id(), key);
            let record = Record::from_data(value, timestamp);
            Entry::new(id, record).sign(&namespace, &author)
        };

        let res = replica.insert_entry(entry2, InsertOrigin::Local);
        assert!(matches!(res, Err(InsertError::NewerEntryExists)));
        let res = store
            .get_exact(namespace.id(), author.id(), key, false)?
            .unwrap();
        assert_eq!(res, entry);

        Ok(())
    }

    #[test]
    fn test_replica_sync_memory() -> Result<()> {
        let alice_store = store::memory::Store::default();
        let bob_store = store::memory::Store::default();

        test_replica_sync(alice_store, bob_store)?;
        Ok(())
    }

    #[cfg(feature = "fs-store")]
    #[test]
    fn test_replica_sync_fs() -> Result<()> {
        let alice_dbfile = tempfile::NamedTempFile::new()?;
        let alice_store = store::fs::Store::new(alice_dbfile.path())?;
        let bob_dbfile = tempfile::NamedTempFile::new()?;
        let bob_store = store::fs::Store::new(bob_dbfile.path())?;
        test_replica_sync(alice_store, bob_store)?;

        Ok(())
    }

    fn test_replica_sync<S: store::Store>(alice_store: S, bob_store: S) -> Result<()> {
        let alice_set = ["ape", "eel", "fox", "gnu"];
        let bob_set = ["bee", "cat", "doe", "eel", "fox", "hog"];

        let mut rng = rand::thread_rng();
        let author = Author::new(&mut rng);
        let myspace = NamespaceSecret::new(&mut rng);
        let mut alice = alice_store.new_replica(myspace.clone())?;
        for el in &alice_set {
            alice.hash_and_insert(el, &author, el.as_bytes())?;
        }

        let mut bob = bob_store.new_replica(myspace.clone())?;
        for el in &bob_set {
            bob.hash_and_insert(el, &author, el.as_bytes())?;
        }

        let (alice_out, bob_out) = sync::<S>(&mut alice, &mut bob)?;

        assert_eq!(alice_out.num_sent, 2);
        assert_eq!(bob_out.num_recv, 2);
        assert_eq!(alice_out.num_recv, 6);
        assert_eq!(bob_out.num_sent, 6);

        check_entries(&alice_store, &myspace.id(), &author, &alice_set)?;
        check_entries(&alice_store, &myspace.id(), &author, &bob_set)?;
        check_entries(&bob_store, &myspace.id(), &author, &alice_set)?;
        check_entries(&bob_store, &myspace.id(), &author, &bob_set)?;

        Ok(())
    }

    #[test]
    fn test_replica_timestamp_sync_memory() -> Result<()> {
        let alice_store = store::memory::Store::default();
        let bob_store = store::memory::Store::default();

        test_replica_timestamp_sync(alice_store, bob_store)?;
        Ok(())
    }

    #[cfg(feature = "fs-store")]
    #[test]
    fn test_replica_timestamp_sync_fs() -> Result<()> {
        let alice_dbfile = tempfile::NamedTempFile::new()?;
        let alice_store = store::fs::Store::new(alice_dbfile.path())?;
        let bob_dbfile = tempfile::NamedTempFile::new()?;
        let bob_store = store::fs::Store::new(bob_dbfile.path())?;
        test_replica_timestamp_sync(alice_store, bob_store)?;

        Ok(())
    }

    fn test_replica_timestamp_sync<S: store::Store>(alice_store: S, bob_store: S) -> Result<()> {
        let mut rng = rand::thread_rng();
        let author = Author::new(&mut rng);
        let namespace = NamespaceSecret::new(&mut rng);
        let mut alice = alice_store.new_replica(namespace.clone())?;
        let mut bob = bob_store.new_replica(namespace.clone())?;

        let key = b"key";
        let alice_value = b"alice";
        let bob_value = b"bob";
        let _alice_hash = alice.hash_and_insert(key, &author, alice_value)?;
        // system time increased - sync should overwrite
        let bob_hash = bob.hash_and_insert(key, &author, bob_value)?;
        sync::<S>(&mut alice, &mut bob)?;
        assert_eq!(
            get_content_hash(&alice_store, namespace.id(), author.id(), key)?,
            Some(bob_hash)
        );
        assert_eq!(
            get_content_hash(&alice_store, namespace.id(), author.id(), key)?,
            Some(bob_hash)
        );

        let alice_value_2 = b"alice2";
        // system time increased - sync should overwrite
        let _bob_hash_2 = bob.hash_and_insert(key, &author, bob_value)?;
        let alice_hash_2 = alice.hash_and_insert(key, &author, alice_value_2)?;
        sync::<S>(&mut alice, &mut bob)?;
        assert_eq!(
            get_content_hash(&alice_store, namespace.id(), author.id(), key)?,
            Some(alice_hash_2)
        );
        assert_eq!(
            get_content_hash(&alice_store, namespace.id(), author.id(), key)?,
            Some(alice_hash_2)
        );

        Ok(())
    }

    #[test]
    fn test_future_timestamp() -> Result<()> {
        let mut rng = rand::thread_rng();
        let store = store::memory::Store::default();
        let author = Author::new(&mut rng);
        let namespace = NamespaceSecret::new(&mut rng);
        let mut replica = store.new_replica(namespace.clone())?;

        let key = b"hi";
        let t = system_time_now();
        let record = Record::from_data(b"1", t);
        let entry0 = SignedEntry::from_parts(&namespace, &author, key, record);
        replica.insert_entry(entry0.clone(), InsertOrigin::Local)?;

        assert_eq!(get_entry(&store, namespace.id(), author.id(), key)?, entry0);

        let t = system_time_now() + MAX_TIMESTAMP_FUTURE_SHIFT - 10000;
        let record = Record::from_data(b"2", t);
        let entry1 = SignedEntry::from_parts(&namespace, &author, key, record);
        replica.insert_entry(entry1.clone(), InsertOrigin::Local)?;
        assert_eq!(get_entry(&store, namespace.id(), author.id(), key)?, entry1);

        let t = system_time_now() + MAX_TIMESTAMP_FUTURE_SHIFT;
        let record = Record::from_data(b"2", t);
        let entry2 = SignedEntry::from_parts(&namespace, &author, key, record);
        replica.insert_entry(entry2.clone(), InsertOrigin::Local)?;
        assert_eq!(get_entry(&store, namespace.id(), author.id(), key)?, entry2);

        let t = system_time_now() + MAX_TIMESTAMP_FUTURE_SHIFT + 10000;
        let record = Record::from_data(b"2", t);
        let entry3 = SignedEntry::from_parts(&namespace, &author, key, record);
        let res = replica.insert_entry(entry3, InsertOrigin::Local);
        assert!(matches!(
            res,
            Err(InsertError::Validation(
                ValidationFailure::TooFarInTheFuture
            ))
        ));
        assert_eq!(get_entry(&store, namespace.id(), author.id(), key)?, entry2);

        Ok(())
    }

    #[test]
    fn test_insert_empty() -> Result<()> {
        let store = store::memory::Store::default();
        let mut rng = rand::thread_rng();
        let alice = Author::new(&mut rng);
        let myspace = NamespaceSecret::new(&mut rng);
        let mut replica = store.new_replica(myspace.clone())?;
        let hash = Hash::new(b"");
        let res = replica.insert(b"foo", &alice, hash, 0);
        assert!(matches!(res, Err(InsertError::EntryIsEmpty)));
        Ok(())
    }

    #[test]
    fn test_prefix_delete_memory() -> Result<()> {
        let store = store::memory::Store::default();
        test_prefix_delete(store)?;
        Ok(())
    }

    #[cfg(feature = "fs-store")]
    #[test]
    fn test_prefix_delete_fs() -> Result<()> {
        let dbfile = tempfile::NamedTempFile::new()?;
        let store = store::fs::Store::new(dbfile.path())?;
        test_prefix_delete(store)?;
        Ok(())
    }

    fn test_prefix_delete<S: store::Store>(store: S) -> Result<()> {
        let mut rng = rand::thread_rng();
        let alice = Author::new(&mut rng);
        let myspace = NamespaceSecret::new(&mut rng);
        let mut replica = store.new_replica(myspace.clone())?;
        let hash1 = replica.hash_and_insert(b"foobar", &alice, b"hello")?;
        let hash2 = replica.hash_and_insert(b"fooboo", &alice, b"world")?;

        // sanity checks
        assert_eq!(
            get_content_hash(&store, myspace.id(), alice.id(), b"foobar")?,
            Some(hash1)
        );
        assert_eq!(
            get_content_hash(&store, myspace.id(), alice.id(), b"fooboo")?,
            Some(hash2)
        );

        // delete
        let deleted = replica.delete_prefix(b"foo", &alice)?;
        assert_eq!(deleted, 2);
        assert_eq!(
            store.get_exact(myspace.id(), alice.id(), b"foobar", false)?,
            None
        );
        assert_eq!(
            store.get_exact(myspace.id(), alice.id(), b"fooboo", false)?,
            None
        );
        assert_eq!(
            store.get_exact(myspace.id(), alice.id(), b"foo", false)?,
            None
        );

        Ok(())
    }

    #[test]
    fn test_replica_sync_delete_memory() -> Result<()> {
        let alice_store = store::memory::Store::default();
        let bob_store = store::memory::Store::default();

        test_replica_sync_delete(alice_store, bob_store)
    }

    #[cfg(feature = "fs-store")]
    #[test]
    fn test_replica_sync_delete_fs() -> Result<()> {
        let alice_dbfile = tempfile::NamedTempFile::new()?;
        let alice_store = store::fs::Store::new(alice_dbfile.path())?;
        let bob_dbfile = tempfile::NamedTempFile::new()?;
        let bob_store = store::fs::Store::new(bob_dbfile.path())?;
        test_replica_sync_delete(alice_store, bob_store)
    }

    fn test_replica_sync_delete<S: store::Store>(alice_store: S, bob_store: S) -> Result<()> {
        let alice_set = ["foot"];
        let bob_set = ["fool", "foo", "fog"];

        let mut rng = rand::thread_rng();
        let author = Author::new(&mut rng);
        let myspace = NamespaceSecret::new(&mut rng);
        let mut alice = alice_store.new_replica(myspace.clone())?;
        for el in &alice_set {
            alice.hash_and_insert(el, &author, el.as_bytes())?;
        }

        let mut bob = bob_store.new_replica(myspace.clone())?;
        for el in &bob_set {
            bob.hash_and_insert(el, &author, el.as_bytes())?;
        }

        sync::<S>(&mut alice, &mut bob)?;

        check_entries(&alice_store, &myspace.id(), &author, &alice_set)?;
        check_entries(&alice_store, &myspace.id(), &author, &bob_set)?;
        check_entries(&bob_store, &myspace.id(), &author, &alice_set)?;
        check_entries(&bob_store, &myspace.id(), &author, &bob_set)?;

        alice.delete_prefix("foo", &author)?;
        bob.hash_and_insert("fooz", &author, "fooz".as_bytes())?;
        sync::<S>(&mut alice, &mut bob)?;
        check_entries(&alice_store, &myspace.id(), &author, &["fog", "fooz"])?;
        check_entries(&bob_store, &myspace.id(), &author, &["fog", "fooz"])?;

        Ok(())
    }

    #[test]
    fn test_replica_remove_memory() -> Result<()> {
        let alice_store = store::memory::Store::default();
        test_replica_remove(alice_store)
    }

    #[cfg(feature = "fs-store")]
    #[test]
    fn test_replica_remove_fs() -> Result<()> {
        let alice_dbfile = tempfile::NamedTempFile::new()?;
        let alice_store = store::fs::Store::new(alice_dbfile.path())?;
        test_replica_remove(alice_store)
    }

    fn test_replica_remove<S: store::Store>(store: S) -> Result<()> {
        let mut rng = rand::thread_rng();
        let namespace = NamespaceSecret::new(&mut rng);
        let author = Author::new(&mut rng);
        let mut replica = store.new_replica(namespace.clone())?;

        // insert entry
        let hash = replica.hash_and_insert(b"foo", &author, b"bar")?;
        let res = store
            .get_many(namespace.id(), Query::all())?
            .collect::<Vec<_>>();
        assert_eq!(res.len(), 1);

        // remove replica
        let res = store.remove_replica(&namespace.id());
        // may not remove replica while still open;
        assert!(res.is_err());
        store.close_replica(replica);
        store.remove_replica(&namespace.id())?;
        let res = store
            .get_many(namespace.id(), Query::all())?
            .collect::<Vec<_>>();
        assert_eq!(res.len(), 0);

        // may not reopen removed replica
        let res = store.open_replica(&namespace.id());
        assert!(matches!(res, Err(OpenError::NotFound)));

        // may recreate replica
        let mut replica = store.new_replica(namespace.clone())?;
        replica.insert(b"foo", &author, hash, 3)?;
        let res = store
            .get_many(namespace.id(), Query::all())?
            .collect::<Vec<_>>();
        assert_eq!(res.len(), 1);
        Ok(())
    }

    #[test]
    fn test_replica_delete_edge_cases_memory() -> Result<()> {
        let store = store::memory::Store::default();
        test_replica_delete_edge_cases(store)
    }

    #[cfg(feature = "fs-store")]
    #[test]
    fn test_replica_delete_edge_cases_fs() -> Result<()> {
        let dbfile = tempfile::NamedTempFile::new()?;
        let store = store::fs::Store::new(dbfile.path())?;
        test_replica_delete_edge_cases(store)
    }

    fn test_replica_delete_edge_cases<S: store::Store>(store: S) -> Result<()> {
        let mut rng = rand::thread_rng();
        let author = Author::new(&mut rng);
        let namespace = NamespaceSecret::new(&mut rng);
        let mut replica = store.new_replica(namespace.clone())?;

        let edgecases = [0u8, 1u8, 255u8];
        let prefixes = [0u8, 255u8];
        let hash = Hash::new(b"foo");
        let len = 3;
        for prefix in prefixes {
            let mut expected = vec![];
            for suffix in edgecases {
                let key = [prefix, suffix].to_vec();
                expected.push(key.clone());
                replica.insert(&key, &author, hash, len)?;
            }
            assert_keys(&store, namespace.id(), expected);
            replica.delete_prefix([prefix], &author)?;
            assert_keys(&store, namespace.id(), vec![]);
        }

        let key = vec![1u8, 0u8];
        replica.insert(key, &author, hash, len)?;
        let key = vec![1u8, 1u8];
        replica.insert(key, &author, hash, len)?;
        let key = vec![1u8, 2u8];
        replica.insert(key, &author, hash, len)?;
        let prefix = vec![1u8, 1u8];
        replica.delete_prefix(prefix, &author)?;
        assert_keys(&store, namespace.id(), vec![vec![1u8, 0u8], vec![1u8, 2u8]]);

        let key = vec![0u8, 255u8];
        replica.insert(key, &author, hash, len)?;
        let key = vec![0u8, 0u8];
        replica.insert(key, &author, hash, len)?;
        let prefix = vec![0u8];
        replica.delete_prefix(prefix, &author)?;
        assert_keys(&store, namespace.id(), vec![vec![1u8, 0u8], vec![1u8, 2u8]]);
        Ok(())
    }

    #[test]
    fn test_latest_iter_memory() -> Result<()> {
        let store = store::memory::Store::default();
        test_latest_iter(store)
    }

    #[cfg(feature = "fs-store")]
    #[test]
    fn test_latest_iter_fs() -> Result<()> {
        let dbfile = tempfile::NamedTempFile::new()?;
        let store = store::fs::Store::new(dbfile.path())?;
        test_latest_iter(store)
    }

    fn test_latest_iter<S: store::Store>(store: S) -> Result<()> {
        let mut rng = rand::thread_rng();
        let author0 = Author::new(&mut rng);
        let author1 = Author::new(&mut rng);
        let namespace = NamespaceSecret::new(&mut rng);
        let mut replica = store.new_replica(namespace.clone())?;

        replica.hash_and_insert(b"a0.1", &author0, b"hi")?;
        let latest = store
            .get_latest_for_each_author(namespace.id())?
            .collect::<Result<Vec<_>>>()?;
        assert_eq!(latest.len(), 1);
        assert_eq!(latest[0].2, b"a0.1".to_vec());

        replica.hash_and_insert(b"a1.1", &author1, b"hi")?;
        replica.hash_and_insert(b"a0.2", &author0, b"hi")?;
        let latest = store
            .get_latest_for_each_author(namespace.id())?
            .collect::<Result<Vec<_>>>()?;
        let mut latest_keys: Vec<Vec<u8>> = latest.iter().map(|r| r.2.to_vec()).collect();
        latest_keys.sort();
        assert_eq!(latest_keys, vec![b"a0.2".to_vec(), b"a1.1".to_vec()]);

        Ok(())
    }

    #[test]
    fn test_replica_byte_keys_memory() -> Result<()> {
        let store = store::memory::Store::default();

        test_replica_byte_keys(store)?;
        Ok(())
    }

    #[cfg(feature = "fs-store")]
    #[test]
    fn test_replica_byte_keys_fs() -> Result<()> {
        let dbfile = tempfile::NamedTempFile::new()?;
        let store = store::fs::Store::new(dbfile.path())?;
        test_replica_byte_keys(store)?;

        Ok(())
    }

    fn test_replica_byte_keys<S: store::Store>(store: S) -> Result<()> {
        let mut rng = rand::thread_rng();
        let author = Author::new(&mut rng);
        let namespace = NamespaceSecret::new(&mut rng);
        let mut replica = store.new_replica(namespace.clone())?;

        let hash = Hash::new(b"foo");
        let len = 3;

        let key = vec![1u8, 0u8];
        replica.insert(key, &author, hash, len)?;
        assert_keys(&store, namespace.id(), vec![vec![1u8, 0u8]]);
        let key = vec![1u8, 2u8];
        replica.insert(key, &author, hash, len)?;
        assert_keys(&store, namespace.id(), vec![vec![1u8, 0u8], vec![1u8, 2u8]]);

        let key = vec![0u8, 255u8];
        replica.insert(key, &author, hash, len)?;
        assert_keys(
            &store,
            namespace.id(),
            vec![vec![1u8, 0u8], vec![1u8, 2u8], vec![0u8, 255u8]],
        );
        Ok(())
    }

    #[test]
    fn test_replica_capability_memory() -> Result<()> {
        let store = store::memory::Store::default();
        test_replica_capability(store)
    }

    #[cfg(feature = "fs-store")]
    #[test]
    fn test_replica_capability_fs() -> Result<()> {
        let dbfile = tempfile::NamedTempFile::new()?;
        let store = store::fs::Store::new(dbfile.path())?;
        test_replica_capability(store)
    }

    fn test_replica_capability<S: store::Store>(store: S) -> Result<()> {
        let mut rng = rand_chacha::ChaCha12Rng::seed_from_u64(1);
        let author = store.new_author(&mut rng)?;
        let namespace = NamespaceSecret::new(&mut rng);

        // import read capability - insert must fail
        let capability = Capability::Read(namespace.id());
        store.import_namespace(capability)?;
        let mut replica = store.open_replica(&namespace.id())?;
        let res = replica.hash_and_insert(b"foo", &author, b"bar");
        assert!(matches!(res, Err(InsertError::ReadOnly)));

        // import write capability - insert must succeed
        let capability = Capability::Write(namespace.clone());
        store.import_namespace(capability)?;
        let res = replica.hash_and_insert(b"foo", &author, b"bar");
        assert!(matches!(res, Err(InsertError::ReadOnly)));
        store.close_replica(replica);
        let mut replica = store.open_replica(&namespace.id())?;
        let res = replica.hash_and_insert(b"foo", &author, b"bar");
        assert!(res.is_ok());

        // import read capability again - insert must stil succeed
        let capability = Capability::Read(namespace.id());
        store.import_namespace(capability)?;
        store.close_replica(replica);
        let mut replica = store.open_replica(&namespace.id())?;
        let res = replica.hash_and_insert(b"foo", &author, b"bar");
        assert!(res.is_ok());
        Ok(())
    }

    #[tokio::test]
    async fn test_actor_capability_memory() -> Result<()> {
        let store = store::memory::Store::default();
        test_actor_capability(store).await
    }

    #[cfg(feature = "fs-store")]
    #[tokio::test]
    async fn test_actor_capability_fs() -> Result<()> {
        let dbfile = tempfile::NamedTempFile::new()?;
        let store = store::fs::Store::new(dbfile.path())?;
        test_actor_capability(store).await
    }

    async fn test_actor_capability<S: store::Store>(store: S) -> Result<()> {
        // test with actor
        let mut rng = rand_chacha::ChaCha12Rng::seed_from_u64(1);
        let author = Author::new(&mut rng);
        let handle = SyncHandle::spawn(store, None, "test".into());
        let author = handle.import_author(author).await?;
        let namespace = NamespaceSecret::new(&mut rng);
        let id = namespace.id();

        // import read capability - insert must fail
        let capability = Capability::Read(namespace.id());
        handle.import_namespace(capability).await?;
        handle.open(namespace.id(), Default::default()).await?;
        let res = handle
            .insert_local(id, author, b"foo".to_vec().into(), Hash::new(b"bar"), 3)
            .await;
        assert!(res.is_err());

        // import write capability - insert must succeed
        let capability = Capability::Write(namespace.clone());
        handle.import_namespace(capability).await?;
        let res = handle
            .insert_local(id, author, b"foo".to_vec().into(), Hash::new(b"bar"), 3)
            .await;
        assert!(res.is_ok());

        // close and reopen - must still succeed
        handle.close(namespace.id()).await?;
        let res = handle
            .insert_local(id, author, b"foo".to_vec().into(), Hash::new(b"bar"), 3)
            .await;
        assert!(res.is_err());
        handle.open(namespace.id(), Default::default()).await?;
        let res = handle
            .insert_local(id, author, b"foo".to_vec().into(), Hash::new(b"bar"), 3)
            .await;
        assert!(res.is_ok());
        Ok(())
    }

    /// This tests that no events are emitted for entries received during sync which are obsolete
    /// (too old) by the time they are actually inserted in the store.
    #[test]
    fn test_replica_no_wrong_remote_insert_events() -> Result<()> {
        let mut rng = rand_chacha::ChaCha12Rng::seed_from_u64(1);
        let store1 = store::memory::Store::default();
        let store2 = store::memory::Store::default();
        let peer1 = [1u8; 32];
        let peer2 = [2u8; 32];
        let mut state1 = SyncOutcome::default();
        let mut state2 = SyncOutcome::default();

        let author = Author::new(&mut rng);
        let namespace = NamespaceSecret::new(&mut rng);
        let mut replica1 = store1.new_replica(namespace.clone())?;
        let mut replica2 = store2.new_replica(namespace.clone())?;

        let (events1_sender, events1) = flume::bounded(32);
        let (events2_sender, events2) = flume::bounded(32);

        replica1.subscribe(events1_sender);
        replica2.subscribe(events2_sender);

        replica1.hash_and_insert(b"foo", &author, b"init")?;

        let from1 = replica1.sync_initial_message()?;
        let from2 = replica2
            .sync_process_message(from1, peer1, &mut state2)
            .unwrap()
            .unwrap();
        let from1 = replica1
            .sync_process_message(from2, peer2, &mut state1)
            .unwrap()
            .unwrap();
        // now we will receive the entry from rpelica1. we will insert a newer entry now, while the
        // sync is already running. this means the entry from replica1 will be rejected. we make
        // sure that no InsertRemote event is emitted for this entry.
        replica2.hash_and_insert(b"foo", &author, b"update")?;
        let from2 = replica2
            .sync_process_message(from1, peer1, &mut state2)
            .unwrap();
        assert!(from2.is_none());
        let events1 = events1.drain().collect::<Vec<_>>();
        let events2 = events2.drain().collect::<Vec<_>>();
        assert_eq!(events1.len(), 1);
        assert_eq!(events2.len(), 1);
        assert!(matches!(events1[0], Event::LocalInsert { .. }));
        assert!(matches!(events2[0], Event::LocalInsert { .. }));
        assert_eq!(state1.num_sent, 1);
        assert_eq!(state1.num_recv, 0);
        assert_eq!(state2.num_sent, 0);
        assert_eq!(state2.num_recv, 1);

        Ok(())
    }

    #[test]
    fn test_replica_queries_mem() -> Result<()> {
        let store = store::memory::Store::default();

        test_replica_queries(store)?;
        Ok(())
    }

    #[cfg(feature = "fs-store")]
    #[test]
    fn test_replica_queries_fs() -> Result<()> {
        let dbfile = tempfile::NamedTempFile::new()?;
        let store = store::fs::Store::new(dbfile.path())?;
        test_replica_queries(store)?;

        Ok(())
    }

    fn test_replica_queries<S: store::Store>(store: S) -> Result<()> {
        let mut rng = rand_chacha::ChaCha12Rng::seed_from_u64(1);
        let namespace = NamespaceSecret::new(&mut rng);
        let mut replica = store.new_replica(namespace)?;
        let namespace = replica.id();

        let a1 = store.new_author(&mut rng)?;
        let a2 = store.new_author(&mut rng)?;
        let a3 = store.new_author(&mut rng)?;
        println!(
            "a1 {} a2 {} a3 {}",
            a1.id().fmt_short(),
            a2.id().fmt_short(),
            a3.id().fmt_short()
        );

        replica.hash_and_insert("hi/world", &a2, "a2")?;
        replica.hash_and_insert("hi/world", &a1, "a1")?;
        replica.hash_and_insert("hi/moon", &a2, "a1")?;
        replica.hash_and_insert("hi", &a3, "a3")?;

        struct QueryTester<'a, S: store::Store> {
            store: &'a S,
            namespace: NamespaceId,
        }
        impl<'a, S: store::Store> QueryTester<'a, S> {
            fn assert(&self, query: impl Into<Query>, expected: Vec<(&'static str, &Author)>) {
                let query = query.into();
                let actual = self
                    .store
                    .get_many(self.namespace, query.clone())
                    .unwrap()
                    .map(|e| e.map(|e| (String::from_utf8(e.key().to_vec()).unwrap(), e.author())))
                    .collect::<Result<Vec<_>>>()
                    .unwrap();
                let expected = expected
                    .into_iter()
                    .map(|(key, author)| (key.to_string(), author.id()))
                    .collect::<Vec<_>>();
                assert_eq!(actual, expected, "query: {query:#?}")
            }
        }

        let qt = QueryTester {
            store: &store,
            namespace,
        };

        qt.assert(
            Query::all(),
            vec![
                ("hi/world", &a1),
                ("hi/moon", &a2),
                ("hi/world", &a2),
                ("hi", &a3),
            ],
        );

        qt.assert(
            Query::single_latest_per_key(),
            vec![("hi", &a3), ("hi/moon", &a2), ("hi/world", &a1)],
        );

        qt.assert(
            Query::single_latest_per_key().sort_direction(SortDirection::Desc),
            vec![("hi/world", &a1), ("hi/moon", &a2), ("hi", &a3)],
        );

        qt.assert(
            Query::single_latest_per_key().key_prefix("hi/"),
            vec![("hi/moon", &a2), ("hi/world", &a1)],
        );

        qt.assert(
            Query::single_latest_per_key()
                .key_prefix("hi/")
                .sort_direction(SortDirection::Desc),
            vec![("hi/world", &a1), ("hi/moon", &a2)],
        );

        qt.assert(
            Query::all().sort_by(SortBy::KeyAuthor, SortDirection::Asc),
            vec![
                ("hi", &a3),
                ("hi/moon", &a2),
                ("hi/world", &a1),
                ("hi/world", &a2),
            ],
        );

        qt.assert(
            Query::all().sort_by(SortBy::KeyAuthor, SortDirection::Desc),
            vec![
                ("hi/world", &a2),
                ("hi/world", &a1),
                ("hi/moon", &a2),
                ("hi", &a3),
            ],
        );

        qt.assert(
            Query::all().key_prefix("hi/"),
            vec![("hi/world", &a1), ("hi/moon", &a2), ("hi/world", &a2)],
        );

        qt.assert(
            Query::all().key_prefix("hi/").offset(1).limit(1),
            vec![("hi/moon", &a2)],
        );

        qt.assert(
            Query::all()
                .key_prefix("hi/")
                .sort_by(SortBy::KeyAuthor, SortDirection::Desc),
            vec![("hi/world", &a2), ("hi/world", &a1), ("hi/moon", &a2)],
        );

        qt.assert(
            Query::all()
                .key_prefix("hi/")
                .sort_by(SortBy::KeyAuthor, SortDirection::Desc)
                .offset(1)
                .limit(1),
            vec![("hi/world", &a1)],
        );

        qt.assert(
            Query::all()
                .key_prefix("hi/")
                .sort_by(SortBy::AuthorKey, SortDirection::Asc),
            vec![("hi/world", &a1), ("hi/moon", &a2), ("hi/world", &a2)],
        );

        qt.assert(
            Query::all()
                .key_prefix("hi/")
                .sort_by(SortBy::AuthorKey, SortDirection::Desc),
            vec![("hi/world", &a2), ("hi/moon", &a2), ("hi/world", &a1)],
        );

        qt.assert(
            Query::all()
                .sort_by(SortBy::KeyAuthor, SortDirection::Asc)
                .limit(2)
                .offset(1),
            vec![("hi/moon", &a2), ("hi/world", &a1)],
        );

        replica.delete_prefix("hi/world", &a2)?;

        qt.assert(
            Query::all(),
            vec![("hi/world", &a1), ("hi/moon", &a2), ("hi", &a3)],
        );

        qt.assert(
            Query::all().include_empty(),
            vec![
                ("hi/world", &a1),
                ("hi/moon", &a2),
                ("hi/world", &a2),
                ("hi", &a3),
            ],
        );

        Ok(())
    }

    fn assert_keys<S: store::Store>(store: &S, namespace: NamespaceId, mut expected: Vec<Vec<u8>>) {
        expected.sort();
        assert_eq!(expected, get_keys_sorted(store, namespace));
    }

    fn get_keys_sorted<S: store::Store>(store: &S, namespace: NamespaceId) -> Vec<Vec<u8>> {
        let mut res = store
            .get_many(namespace, Query::all())
            .unwrap()
            .map(|e| e.map(|e| e.key().to_vec()))
            .collect::<Result<Vec<_>>>()
            .unwrap();
        res.sort();
        res
    }

    fn get_entry<S: store::Store>(
        store: &S,
        namespace: NamespaceId,
        author: AuthorId,
        key: &[u8],
    ) -> anyhow::Result<SignedEntry> {
        let entry = store
            .get_exact(namespace, author, key, true)?
            .ok_or_else(|| anyhow::anyhow!("not found"))?;
        Ok(entry)
    }

    fn get_content_hash<S: store::Store>(
        store: &S,
        namespace: NamespaceId,
        author: AuthorId,
        key: &[u8],
    ) -> anyhow::Result<Option<Hash>> {
        let hash = store
            .get_exact(namespace, author, key, false)?
            .map(|e| e.content_hash());
        Ok(hash)
    }

    fn sync<S: store::Store>(
        alice: &mut Replica<S::Instance>,
        bob: &mut Replica<S::Instance>,
    ) -> Result<(SyncOutcome, SyncOutcome)> {
        let alice_peer_id = [1u8; 32];
        let bob_peer_id = [2u8; 32];
        let mut alice_state = SyncOutcome::default();
        let mut bob_state = SyncOutcome::default();
        // Sync alice - bob
        let mut next_to_bob = Some(alice.sync_initial_message()?);
        let mut rounds = 0;
        while let Some(msg) = next_to_bob.take() {
            assert!(rounds < 100, "too many rounds");
            rounds += 1;
            println!("round {}", rounds);
            if let Some(msg) = bob.sync_process_message(msg, alice_peer_id, &mut bob_state)? {
                next_to_bob = alice.sync_process_message(msg, bob_peer_id, &mut alice_state)?
            }
        }
        assert_eq!(alice_state.num_sent, bob_state.num_recv);
        assert_eq!(alice_state.num_recv, bob_state.num_sent);
        Ok((alice_state, bob_state))
    }

    fn check_entries<S: store::Store>(
        store: &S,
        namespace: &NamespaceId,
        author: &Author,
        set: &[&str],
    ) -> Result<()> {
        for el in set {
            store.get_exact(*namespace, author.id(), el, false)?;
        }
        Ok(())
    }
}<|MERGE_RESOLUTION|>--- conflicted
+++ resolved
@@ -82,15 +82,7 @@
         /// The peer from which we received this entry.
         from: PeerIdBytes,
         /// Whether the peer claims to have the content blob for this entry.
-<<<<<<< HEAD
-        peer_content_status: ContentStatus,
-        // /// Whether we have the content blob for this entry.
-        // local_content_status: ContentStatus,
-        /// Whether the document's download policy indicates that the blob should be downloaded.
-        matched_by_download_policy: bool,
-=======
         remote_content_status: ContentStatus,
->>>>>>> deec1d6a
     },
 }
 
@@ -410,12 +402,7 @@
         entry.validate_empty()?;
         let origin = InsertOrigin::Sync {
             from: received_from,
-<<<<<<< HEAD
-            peer_content_status: content_status,
-            matched_by_download_policy: self.download_policy.matches(entry.entry()),
-=======
             remote_content_status: content_status,
->>>>>>> deec1d6a
         };
         self.insert_entry(entry, origin)
     }
@@ -542,12 +529,7 @@
                 |store, entry, content_status| {
                     let origin = InsertOrigin::Sync {
                         from: from_peer,
-<<<<<<< HEAD
-                        peer_content_status: content_status,
-                        matched_by_download_policy: self.download_policy.matches(entry.entry()),
-=======
                         remote_content_status: content_status,
->>>>>>> deec1d6a
                     };
                     validate_entry(now, store, my_namespace, entry, &origin).is_ok()
                 },
@@ -560,18 +542,11 @@
                         let should_download = download_policy.matches(entry.entry());
                         Event::RemoteInsert {
                             from: from_peer,
-<<<<<<< HEAD
-                            peer_content_status: content_status,
-                            matched_by_download_policy: self.download_policy.matches(entry.entry()),
-                        },
-                        entry: entry.clone(),
-=======
                             namespace: my_namespace,
                             entry: entry.clone(),
                             should_download,
                             remote_content_status: content_status,
                         }
->>>>>>> deec1d6a
                     })
                 },
                 // content_status callback: get content status for outgoing entries
@@ -603,9 +578,8 @@
             anyhow::bail!("No content status callback set, cannot list missing content hashes.");
         };
         let query = match &self.download_policy {
-            DownloadPolicy::Query(query) => query.clone(),
-            DownloadPolicy::Nothing => Query::all().limit(0).into(),
-            DownloadPolicy::Everything => Query::all().into(),
+            DownloadPolicy::NothingExcept(..) => Query::all().limit(0).into(),
+            DownloadPolicy::EverythingExcept(..) => Query::all().into(),
         };
         let iter = self
             .peer
