--- conflicted
+++ resolved
@@ -46,11 +46,7 @@
 tokio-stream = { version = "0.1", optional = true, features = ["sync"]}
 quinn = { version = "0.10", optional = true }
 futures = { version = "0.3", optional = true }
-<<<<<<< HEAD
-lru = "0.12"
 self_cell = "1.0.3"
-=======
->>>>>>> b07547b6
 
 [dev-dependencies]
 iroh-test = { path = "../iroh-test" }
