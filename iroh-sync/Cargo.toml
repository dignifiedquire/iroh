--- conflicted
+++ resolved
@@ -39,14 +39,9 @@
 tokio = { version = "1", features = ["sync"] }
 
 # fs-store
-<<<<<<< HEAD
-redb = { version = "2.0.0", optional = true }
-redb_v1  = { package = "redb", version = "1.5.1", optional = true }
-tempfile = { version = "3.4", optional = true }
-=======
-redb = { version = "1.5.1" }
-ouroboros = { version = "0.18" }
->>>>>>> 024a9b84
+redb = { version = "2.0.0" }
+redb_v1  = { package = "redb", version = "1.5.1" }
+tempfile = { version = "3.4" }
 
 # net
 iroh-net = { version = "0.13.0", optional = true, path = "../iroh-net" }
@@ -67,8 +62,4 @@
 [features]
 default = ["net", "metrics"]
 net = ["iroh-net", "tokio/io-util", "tokio-stream", "tokio-util", "quinn", "futures"]
-<<<<<<< HEAD
-fs-store = ["redb", "redb_v1", "tempfile"]
-=======
->>>>>>> 024a9b84
 metrics = ["iroh-metrics"]