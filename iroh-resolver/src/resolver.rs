use std::collections::{BTreeSet, HashMap, VecDeque};
use std::fmt::{self, Debug, Display, Formatter};
use std::hash::BuildHasher;
use std::pin::Pin;
use std::str::FromStr;
use std::sync::atomic::{AtomicU64, Ordering};
use std::sync::Arc;
use std::task::{Context, Poll};
use std::time::Instant;

use anyhow::{anyhow, bail, Context as _, Result};
use async_trait::async_trait;
use bytes::Bytes;
use cid::multihash::{Code, MultihashDigest};
use cid::Cid;
use futures::{Future, Stream, TryStreamExt};
use iroh_metrics::inc;
use libipld::codec::Encode;
use libipld::error::{InvalidMultihash, UnsupportedMultihash};
use libipld::prelude::Codec as _;
use libipld::{Ipld, IpldCodec};
use tokio::io::{AsyncRead, AsyncSeek};
use tokio::sync::Mutex;
use tokio::task::JoinHandle;
use tracing::{debug, trace, warn};

use iroh_metrics::{
    core::{MObserver, MRecorder},
    gateway::{GatewayHistograms, GatewayMetrics},
    observe, record,
    resolver::ResolverMetrics,
};

use crate::codecs::Codec;
use crate::content_loader::ContentLoader;
use crate::dns_resolver::{Config, DnsResolver};
use crate::unixfs::{
    poll_read_buf_at_pos, DataType, Link, UnixfsChildStream, UnixfsContentReader, UnixfsNode,
};

pub const IROH_STORE: &str = "iroh-store";

#[derive(Debug, Clone, PartialEq, Eq)]
pub struct Block {
    cid: Cid,
    data: Bytes,
    links: Vec<Cid>,
}

impl Block {
    pub fn new(cid: Cid, data: Bytes, links: Vec<Cid>) -> Self {
        Self { cid, data, links }
    }

    pub fn cid(&self) -> &Cid {
        &self.cid
    }

    pub fn data(&self) -> &Bytes {
        &self.data
    }

    pub fn links(&self) -> &[Cid] {
        &self.links
    }

    pub fn raw_data_size(&self) -> Option<u64> {
        let codec = Codec::try_from(self.cid.codec()).unwrap();
        match codec {
            Codec::Raw => Some(self.data.len() as u64),
            _ => None,
        }
    }

    /// Validate the block. Will return an error if the hash or the links are wrong.
    pub fn validate(&self) -> Result<()> {
        // check that the cid is supported
        let code = self.cid.hash().code();
        let mh = Code::try_from(code)
            .map_err(|_| UnsupportedMultihash(code))?
            .digest(&self.data);
        // check that the hash matches the data
        if mh.digest() != self.cid.hash().digest() {
            return Err(InvalidMultihash(mh.to_bytes()).into());
        }
        // check that the links are complete
        let expected_links = parse_links(&self.cid, &self.data)?;
        let mut actual_links = self.links.clone();
        actual_links.sort();
        // TODO: why do the actual links need to be deduplicated?
        actual_links.dedup();
        anyhow::ensure!(expected_links == actual_links, "links do not match");
        Ok(())
    }

    pub fn into_parts(self) -> (Cid, Bytes, Vec<Cid>) {
        (self.cid, self.data, self.links)
    }
}

/// Represents an ipfs path.
#[derive(Debug, Clone, PartialEq, Eq)]
pub struct Path {
    typ: PathType,
    root: CidOrDomain,
    tail: Vec<String>,
}

impl Path {
    pub fn from_cid(cid: Cid) -> Self {
        Path {
            typ: PathType::Ipfs,
            root: CidOrDomain::Cid(cid),
            tail: Vec::new(),
        }
    }

    pub fn typ(&self) -> PathType {
        self.typ
    }

    pub fn root(&self) -> &CidOrDomain {
        &self.root
    }

    pub fn tail(&self) -> &[String] {
        &self.tail
    }

    // used only for string path manipulation
    pub fn has_trailing_slash(&self) -> bool {
        !self.tail.is_empty() && self.tail.last().unwrap().is_empty()
    }

    pub fn push(&mut self, str: impl AsRef<str>) {
        self.tail.push(str.as_ref().to_owned());
    }

    // Empty path segments in the *middle* shouldn't occur,
    // though they can occur at the end, which `join` handles.
    // TODO(faassen): it would make sense to return a `RelativePathBuf` here at some
    // point in the future so we don't deal with bare strings anymore and
    // we're forced to handle various cases more explicitly.
    pub fn to_relative_string(&self) -> String {
        self.tail.join("/")
    }

    pub fn cid(&self) -> Option<&Cid> {
        match &self.root {
            CidOrDomain::Cid(cid) => Some(cid),
            CidOrDomain::Domain(_) => None,
        }
    }
}

/// Holds information if we should clip the response and to what offset
#[derive(Debug, Clone, Copy)]
pub enum ResponseClip {
    NoClip,
    Clip(usize),
}

impl From<usize> for ResponseClip {
    fn from(item: usize) -> Self {
        if item == 0 {
            ResponseClip::NoClip
        } else {
            ResponseClip::Clip(item)
        }
    }
}

#[derive(Debug, Clone, PartialEq, Eq)]
pub enum CidOrDomain {
    Cid(Cid),
    Domain(String),
}

impl Display for CidOrDomain {
    fn fmt(&self, f: &mut Formatter<'_>) -> fmt::Result {
        match self {
            CidOrDomain::Cid(c) => std::fmt::Display::fmt(&c, f),
            CidOrDomain::Domain(s) => std::fmt::Display::fmt(&s, f),
        }
    }
}

impl Display for Path {
    fn fmt(&self, f: &mut Formatter<'_>) -> fmt::Result {
        write!(f, "/{}/{}", self.typ.as_str(), self.root)?;

        for part in &self.tail {
            if part.is_empty() {
                continue;
            }
            write!(f, "/{}", part)?;
        }

        if self.has_trailing_slash() {
            write!(f, "/")?;
        }

        Ok(())
    }
}

#[derive(Debug, Clone, Copy, PartialEq, Eq)]
pub enum PathType {
    /// `/ipfs`
    Ipfs,
    /// `/ipns`
    Ipns,
}

impl PathType {
    pub const fn as_str(&self) -> &'static str {
        match self {
            PathType::Ipfs => "ipfs",
            PathType::Ipns => "ipns",
        }
    }
}

impl FromStr for Path {
    type Err = anyhow::Error;

    fn from_str(s: &str) -> Result<Self, Self::Err> {
        let mut parts = s.split(&['/', '\\']).filter(|s| !s.is_empty());

        let first_part = parts.next().ok_or_else(|| anyhow!("path too short"))?;
        let (typ, root) = if first_part.eq_ignore_ascii_case("ipns") {
            let root = parts.next().ok_or_else(|| anyhow!("path too short"))?;
            let root = if let Ok(c) = Cid::from_str(root) {
                CidOrDomain::Cid(c)
            } else {
                // TODO: url validation?
                CidOrDomain::Domain(root.to_string())
            };

            (PathType::Ipns, root)
        } else {
            let root = if first_part.eq_ignore_ascii_case("ipfs") {
                parts.next().ok_or_else(|| anyhow!("path too short"))?
            } else {
                first_part
            };

            let root = Cid::from_str(root).context("invalid cid")?;

            (PathType::Ipfs, CidOrDomain::Cid(root))
        };

        let mut tail: Vec<String> = parts.map(Into::into).collect();

        if s.ends_with('/') {
            tail.push("".to_owned());
        }

        Ok(Path { typ, root, tail })
    }
}

#[async_trait]
pub trait LinksContainer: Sync + Send + std::fmt::Debug + Clone + 'static {
    /// Extract links out of a container struct.
    fn links(&self) -> Result<Vec<Cid>>;
}

#[async_trait]
impl LinksContainer for OutRaw {
    fn links(&self) -> Result<Vec<Cid>> {
        parse_links(&self.cid, &self.content)
    }
}

#[async_trait]
impl LinksContainer for Out {
    fn links(&self) -> Result<Vec<Cid>> {
        Out::links(self)
    }
}

#[derive(Debug, Clone)]
pub struct OutRaw {
    source: Source,
    content: Bytes,
    cid: Cid,
}

impl OutRaw {
    pub fn from_loaded(cid: Cid, loaded: LoadedCid) -> Self {
        Self {
            source: loaded.source,
            content: loaded.data,
            cid,
        }
    }
    pub fn source(&self) -> &Source {
        &self.source
    }

    pub fn cid(&self) -> &Cid {
        &self.cid
    }

    pub fn content(&self) -> &Bytes {
        &self.content
    }
}

#[derive(Debug, Clone)]
pub struct Out {
    metadata: Metadata,
    pub(crate) content: OutContent,
    context: LoaderContext,
}

impl Out {
    pub fn metadata(&self) -> &Metadata {
        &self.metadata
    }

    /// Is this content mutable?
    ///
    /// Returns `true` if the underlying root is an IPNS entry.
    pub fn is_mutable(&self) -> bool {
        matches!(self.metadata.path.typ, PathType::Ipns)
    }

    pub fn is_dir(&self) -> bool {
        match &self.content {
            OutContent::Unixfs(node) => node.is_dir(),
            _ => false,
        }
    }

    pub fn is_symlink(&self) -> bool {
        self.metadata.unixfs_type == Some(UnixfsType::Symlink)
    }

    /// What kind of content this is this.
    pub fn typ(&self) -> OutType {
        self.content.typ()
    }

    pub fn links(&self) -> Result<Vec<Cid>> {
        self.content.links()
    }

    /// Returns links with an associated file or directory name if the content
    /// is unixfs
    pub fn named_links(&self) -> Result<Vec<(Option<&str>, Cid)>> {
        match &self.content {
            OutContent::Unixfs(node) => node.links().map(|l| l.map(|l| (l.name, l.cid))).collect(),
            _ => {
                let links = self.content.links();
                links.map(|l| l.into_iter().map(|l| (None, l)).collect())
            }
        }
    }

    /// Returns a stream over the content of this directory.
    /// Only if this is of type `unixfs` and a directory.
    pub fn unixfs_read_dir<'a, 'b: 'a, C: ContentLoader>(
        &'a self,
        loader: &'b Resolver<C>,
        om: OutMetrics,
    ) -> Result<Option<UnixfsChildStream<'a>>> {
        match &self.content {
            OutContent::Unixfs(node) => node.as_child_reader(self.context.clone(), loader, om),
            _ => Ok(None),
        }
    }

    pub fn pretty<T: ContentLoader>(
        self,
        loader: Resolver<T>,
        om: OutMetrics,
        clip: ResponseClip,
    ) -> Result<OutPrettyReader<T>> {
        let pos = 0;
        match self.content {
            OutContent::DagPb(_, mut bytes) => {
                if let ResponseClip::Clip(n) = clip {
                    bytes.truncate(n);
                }
                Ok(OutPrettyReader::DagPb(BytesReader { pos, bytes, om }))
            }
            OutContent::DagCbor(_, mut bytes) => {
                if let ResponseClip::Clip(n) = clip {
                    bytes.truncate(n);
                }
                Ok(OutPrettyReader::DagCbor(BytesReader { pos, bytes, om }))
            }
            OutContent::DagJson(_, mut bytes) => {
                if let ResponseClip::Clip(n) = clip {
                    bytes.truncate(n);
                }
                Ok(OutPrettyReader::DagJson(BytesReader { pos, bytes, om }))
            }
            OutContent::Raw(_, mut bytes) => {
                if let ResponseClip::Clip(n) = clip {
                    bytes.truncate(n);
                }
                Ok(OutPrettyReader::Raw(BytesReader { pos, bytes, om }))
            }
            OutContent::Unixfs(node) => {
                let ctx = self.context;
                let reader = node
                    .into_content_reader(ctx, loader, om, clip)?
                    .ok_or_else(|| anyhow!("cannot read the contents of a directory"))?;

                Ok(OutPrettyReader::Unixfs(reader))
            }
        }
    }
}

#[derive(Debug, Clone)]
pub(crate) enum OutContent {
    DagPb(Ipld, Bytes),
    Unixfs(UnixfsNode),
    DagCbor(Ipld, Bytes),
    DagJson(Ipld, Bytes),
    Raw(Ipld, Bytes),
}

impl OutContent {
    pub(crate) fn typ(&self) -> OutType {
        match self {
            OutContent::DagPb(_, _) => OutType::DagPb,
            OutContent::Unixfs(_) => OutType::Unixfs,
            OutContent::DagCbor(_, _) => OutType::DagCbor,
            OutContent::DagJson(_, _) => OutType::DagJson,
            OutContent::Raw(_, _) => OutType::Raw,
        }
    }

    pub(crate) fn links(&self) -> Result<Vec<Cid>> {
        match self {
            OutContent::DagPb(ipld, _)
            | OutContent::DagCbor(ipld, _)
            | OutContent::DagJson(ipld, _)
            | OutContent::Raw(ipld, _) => {
                let mut links = Vec::new();
                ipld.references(&mut links);
                Ok(links)
            }
            OutContent::Unixfs(node) => node.links().map(|r| r.map(|r| r.cid)).collect(),
        }
    }
}

/// Metadata for the reolution result.
#[derive(Debug, Clone)]
pub struct Metadata {
    /// The original path for that was resolved.
    pub path: Path,
    /// Size in bytes.
    pub size: Option<u64>,
    pub typ: OutType,
    pub unixfs_type: Option<UnixfsType>,
    /// List of resolved cids. In order of the `path`.
    ///
    /// Only contains the "top level cids", and only path segments that actually map
    /// to a block.
    pub resolved_path: Vec<Cid>,
    pub source: Source,
}

#[derive(Debug, Copy, Clone, PartialEq, Eq)]
pub enum OutType {
    DagPb,
    Unixfs,
    DagCbor,
    DagJson,
    Raw,
}

#[derive(Debug, Copy, Clone, PartialEq, Eq)]
pub enum UnixfsType {
    Dir,
    File,
    Symlink,
}

pub enum OutPrettyReader<T: ContentLoader> {
    DagPb(BytesReader),
    Unixfs(UnixfsContentReader<T>),
    DagCbor(BytesReader),
    DagJson(BytesReader),
    Raw(BytesReader),
}

impl<T: ContentLoader> Debug for OutPrettyReader<T> {
    fn fmt(&self, f: &mut Formatter<'_>) -> fmt::Result {
        match self {
            OutPrettyReader::DagPb(_) => write!(f, "OutPrettyReader::DabPb"),
            OutPrettyReader::Unixfs(_) => write!(f, "OutPrettyReader::Unixfs"),
            OutPrettyReader::DagCbor(_) => write!(f, "OutPrettyReader::DagCbor"),
            OutPrettyReader::DagJson(_) => write!(f, "OutPrettyReader::DagJson"),
            OutPrettyReader::Raw(_) => write!(f, "OutPrettyReader::Raw"),
        }
    }
}

impl<T: ContentLoader> OutPrettyReader<T> {
    /// Returns the size in bytes, if known in advance.
    pub fn size(&self) -> Option<u64> {
        match self {
            OutPrettyReader::DagPb(reader)
            | OutPrettyReader::DagCbor(reader)
            | OutPrettyReader::DagJson(reader)
            | OutPrettyReader::Raw(reader) => reader.size(),
            OutPrettyReader::Unixfs(reader) => reader.size(),
        }
    }
}

pub struct BytesReader {
    pos: usize,
    bytes: Bytes,
    om: OutMetrics,
}

impl BytesReader {
    /// Returns the size in bytes, if known in advance.
    pub fn size(&self) -> Option<u64> {
        Some(self.bytes.len() as u64)
    }
}

pub struct OutMetrics {
    pub start: Instant,
}

impl OutMetrics {
    pub fn observe_bytes_read(&self, pos: usize, bytes_read: usize) {
        if pos == 0 && bytes_read > 0 {
            record!(
                GatewayMetrics::TimeToServeFirstBlock,
                self.start.elapsed().as_millis() as u64
            );
        }
        if bytes_read == 0 {
            record!(
                GatewayMetrics::TimeToServeFullFile,
                self.start.elapsed().as_millis() as u64
            );
            observe!(
                GatewayHistograms::TimeToServeFullFile,
                self.start.elapsed().as_millis() as f64
            );
        }
        record!(GatewayMetrics::BytesStreamed, bytes_read as u64);
    }
}

impl Default for OutMetrics {
    fn default() -> Self {
        Self {
            start: Instant::now(),
        }
    }
}

impl<T: ContentLoader + Unpin + 'static> AsyncRead for OutPrettyReader<T> {
    fn poll_read(
        mut self: Pin<&mut Self>,
        cx: &mut Context<'_>,
        buf: &mut tokio::io::ReadBuf<'_>,
    ) -> Poll<std::io::Result<()>> {
        match &mut *self {
            OutPrettyReader::DagPb(bytes_reader)
            | OutPrettyReader::DagCbor(bytes_reader)
            | OutPrettyReader::DagJson(bytes_reader)
            | OutPrettyReader::Raw(bytes_reader) => {
                let pos_current = bytes_reader.pos;
                let res = poll_read_buf_at_pos(
                    &mut bytes_reader.pos,
                    ResponseClip::Clip(bytes_reader.bytes.len()),
                    &bytes_reader.bytes,
                    buf,
                );
                let bytes_read = bytes_reader.pos - pos_current;
                bytes_reader.om.observe_bytes_read(pos_current, bytes_read);
                Poll::Ready(res)
            }
            OutPrettyReader::Unixfs(r) => Pin::new(&mut *r).poll_read(cx, buf),
        }
    }
}

impl<T: ContentLoader + Unpin + 'static> AsyncSeek for OutPrettyReader<T> {
    fn start_seek(mut self: Pin<&mut Self>, position: std::io::SeekFrom) -> std::io::Result<()> {
        match &mut *self {
            OutPrettyReader::DagPb(bytes_reader)
            | OutPrettyReader::DagCbor(bytes_reader)
            | OutPrettyReader::DagJson(bytes_reader)
            | OutPrettyReader::Raw(bytes_reader) => {
                let pos_current = bytes_reader.pos as i64;
                let data_len = bytes_reader.bytes.len();
                if data_len == 0 {
                    return Err(std::io::Error::new(
                        std::io::ErrorKind::InvalidInput,
                        "cannot seek on empty data",
                    ));
                }
                match position {
                    std::io::SeekFrom::Start(pos) => {
                        let i = std::cmp::min(data_len - 1, pos as usize);
                        bytes_reader.pos = i;
                    }
                    std::io::SeekFrom::End(pos) => {
                        let mut i = (data_len as i64 + pos) % data_len as i64;
                        if i < 0 {
                            i += data_len as i64;
                        }
                        bytes_reader.pos = i as usize;
                    }
                    std::io::SeekFrom::Current(pos) => {
                        let mut i = std::cmp::min(data_len as i64 - 1, pos_current as i64 + pos);
                        i = std::cmp::max(0, i);
                        bytes_reader.pos = i as usize;
                    }
                }
                Ok(())
            }
            OutPrettyReader::Unixfs(r) => Pin::new(&mut *r).start_seek(position),
        }
    }

    fn poll_complete(
        mut self: Pin<&mut Self>,
        _cx: &mut Context<'_>,
    ) -> Poll<std::io::Result<u64>> {
        match &mut *self {
            OutPrettyReader::DagPb(bytes_reader)
            | OutPrettyReader::DagCbor(bytes_reader)
            | OutPrettyReader::DagJson(bytes_reader)
            | OutPrettyReader::Raw(bytes_reader) => Poll::Ready(Ok(bytes_reader.pos as u64)),
            OutPrettyReader::Unixfs(r) => Pin::new(&mut *r).poll_complete(_cx),
        }
    }
}

#[derive(Debug)]
pub struct LoadedCid {
    pub data: Bytes,
    pub source: Source,
}

#[derive(Debug, Clone, PartialEq, Eq)]
pub enum Source {
    Bitswap,
    Http(String),
    Store(&'static str),
}

#[derive(Debug, Clone)]
pub struct Resolver<T: ContentLoader> {
    loader: T,
    dns_resolver: Arc<DnsResolver>,
    next_id: Arc<AtomicU64>,
    _worker: Arc<JoinHandle<()>>,
    session_closer: async_channel::Sender<ContextId>,
}

#[derive(Debug, Clone)]
pub struct LoaderContext {
    id: ContextId,
    inner: Arc<Mutex<InnerLoaderContext>>,
}

impl LoaderContext {
    pub fn from_path(id: ContextId, closer: async_channel::Sender<ContextId>, path: Path) -> Self {
        trace!("new loader context: {:?}", id);
        LoaderContext {
            id,
            inner: Arc::new(Mutex::new(InnerLoaderContext { path, closer })),
        }
    }

    pub fn id(&self) -> ContextId {
        self.id
    }
}

impl Drop for LoaderContext {
    fn drop(&mut self) {
        let count = Arc::strong_count(&self.inner);
        debug!("session {} dropping loader context {}", self.id, count);
        if count == 1 {
            if let Err(err) = self
                .inner
                .try_lock()
                .expect("last reference, no lock")
                .closer
                .send_blocking(self.id)
            {
                warn!(
                    "failed to send session stop for session {}: {:?}",
                    self.id, err
                );
            }
        }
    }
}

#[derive(Debug, Copy, Clone, PartialEq, Eq, PartialOrd, Ord)]
pub struct ContextId(u64);

impl Display for ContextId {
    fn fmt(&self, f: &mut Formatter<'_>) -> fmt::Result {
        write!(f, "ContextId({})", self.0)
    }
}

impl From<u64> for ContextId {
    fn from(id: u64) -> Self {
        ContextId(id)
    }
}

impl From<ContextId> for u64 {
    fn from(id: ContextId) -> Self {
        id.0
    }
}

#[derive(Debug)]
struct InnerLoaderContext {
    #[allow(dead_code)]
    path: Path,
    closer: async_channel::Sender<ContextId>,
}

impl<T: ContentLoader> Resolver<T> {
    pub fn new(loader: T) -> Self {
        Self::with_dns_resolver(loader, Config::default())
    }

    pub fn with_dns_resolver(loader: T, dns_resolver_config: Config) -> Self {
        let (session_closer_s, session_closer_r) = async_channel::bounded(2048);
        let loader_thread = loader.clone();
        let worker = tokio::task::spawn(async move {
            // GC Loop for sessions
            while let Ok(session) = session_closer_r.recv().await {
                let loader = loader_thread.clone();

                tokio::task::spawn(async move {
                    debug!("stopping session {}", session);
                    if let Err(err) = loader.stop_session(session).await {
                        warn!("failed to stop session {}: {:?}", session, err);
                    }
                    debug!("stopping session {} done", session);
                });
            }
        });

        Resolver {
            loader,
            dns_resolver: Arc::new(DnsResolver::from_config(dns_resolver_config)),
            next_id: Arc::new(AtomicU64::new(0)),
            _worker: Arc::new(worker),
            session_closer: session_closer_s,
        }
    }

    fn next_id(&self) -> ContextId {
        let id = self.next_id.fetch_add(1, Ordering::SeqCst);
        ContextId(id)
    }

    pub fn loader(&self) -> &T {
        &self.loader
    }

    #[tracing::instrument(skip(self))]
    pub fn resolve_recursive_with_paths(
        &self,
        root: Path,
    ) -> impl Stream<Item = Result<(Path, Out)>> {
        let mut blocks = VecDeque::new();
        let this = self.clone();
        async_stream::try_stream! {
            let output_path = root.clone();
            blocks.push_back((output_path, this.resolve(root).await));
            loop {
                if let Some((current_output_path, current_out)) = blocks.pop_front() {
                    let current = current_out?;
                    if !current.is_dir() {
                        yield (current_output_path, current);
                        continue
                    }

                    // TODO(ramfox): we may want to just keep the stream and iterate over the links
                    // that way, rather than gathering and then chunking again
                    let links: Result<Vec<Link>> = current
                        .unixfs_read_dir(&this, OutMetrics::default())?
                        .expect("already know this is a directory")
                        .try_collect()
                        .await;
                    let links = links?;
                    // TODO: configurable limit
                    for link_chunk in links.chunks(8) {
                        let next = futures::future::join_all(
                            link_chunk.iter().map(|link| {
                                let this = this.clone();
                                let mut this_path = current_output_path.clone();
                                let name = link.name.clone();
                                match name {
                                    None => this_path.push(link.cid.to_string()),
                                    Some(p) =>  this_path.push(p),
                                };
                                async move {
                                    (this_path, this.resolve(Path::from_cid(link.cid)).await)
                                }
                            })
                        ).await;
                        for res in next.into_iter() {
                            blocks.push_back(res);
                        }
                    }
                    yield (current_output_path, current);
                } else {
                    // no links left to resolve
                    break;
                }
            }
        }
    }

    #[tracing::instrument(skip(self))]
    pub fn resolve_recursive(&self, root: Path) -> impl Stream<Item = Result<Out>> {
        let this = self.clone();
        self.resolve_recursive_mapped(root, None, move |cid, ctx| {
            let this = this.clone();
            async move { this.resolve_with_ctx(ctx, Path::from_cid(cid)).await }
        })
    }

    /// Resolve a path recursively and yield the raw bytes plus metadata.
    #[tracing::instrument(skip(self))]
    pub fn resolve_recursive_raw(
        &self,
        root: Path,
        recursion_limit: Option<usize>,
    ) -> impl Stream<Item = Result<OutRaw>> {
        let this = self.clone();
        self.resolve_recursive_mapped(root, recursion_limit, move |cid, mut ctx| {
            let this = this.clone();
            async move {
                this.load_cid(&cid, &mut ctx)
                    .await
                    .map(|loaded| OutRaw::from_loaded(cid, loaded))
            }
        })
    }

    /// Resolve a path recursively and supply a closure to resolve cids to outputs.
    #[tracing::instrument(skip(self, resolve))]
    pub fn resolve_recursive_mapped<O, M, F>(
        &self,
        root: Path,
        recursion_limit: Option<usize>,
        resolve: M,
    ) -> impl Stream<Item = Result<O>>
    where
        O: LinksContainer,
        M: Fn(Cid, LoaderContext) -> F + Clone,
        F: Future<Output = Result<O>> + Send + 'static,
    {
        let mut ctx =
            LoaderContext::from_path(self.next_id(), self.session_closer.clone(), root.clone());

        let mut cids = VecDeque::new();
        let this = self.clone();
        let mut counter = 0;
        let chunk_size = 8;
        async_stream::try_stream! {
            let root_cid = this.resolve_path_to_cid(&root, &mut ctx).await?;
            let root_block = resolve(root_cid, ctx.clone()).await?;
            cids.push_back(root_block);
            loop {
                if let Some(current) = cids.pop_front() {
                    let links = current.links()?;
                    counter += links.len();
                    if let Some(limit) = recursion_limit {
                        if counter > limit {
                            Err(anyhow::anyhow!("Number of links exceeds the recursion limit."))?;
                        }
                    }

                    // TODO: configurable limit
                    for link_chunk in links.chunks(chunk_size) {
                        let next = futures::future::join_all(
                            link_chunk.iter().map(|link| {
                                let resolve = resolve.clone();
                                let ctx = ctx.clone();
                                async move {
                                    resolve(*link, ctx).await
                                }
                            })
                        ).await;
                        for res in next.into_iter() {
                            let res = res?;
                            cids.push_back(res);
                        }
                    }
                    yield current;

                } else {
                    // no links left to resolve
                    break;
                }
            }
        }
    }

    /// Resolves through a given path, returning the [`Cid`] and raw bytes of the final leaf.
    #[tracing::instrument(skip(self))]
    pub async fn resolve(&self, path: Path) -> Result<Out> {
        let ctx =
            LoaderContext::from_path(self.next_id(), self.session_closer.clone(), path.clone());

        self.resolve_with_ctx(ctx, path).await
    }

    pub async fn resolve_with_ctx(&self, mut ctx: LoaderContext, path: Path) -> Result<Out> {
        // Resolve the root block.
        let (root_cid, loaded_cid) = self.resolve_root(&path, &mut ctx).await?;
        match loaded_cid.source {
            Source::Store(_) => inc!(ResolverMetrics::CacheHit),
            _ => inc!(ResolverMetrics::CacheMiss),
        }

        let codec = Codec::try_from(root_cid.codec()).context("unknown codec")?;

        match codec {
            Codec::DagPb => {
                self.resolve_dag_pb_or_unixfs(path, root_cid, loaded_cid, ctx)
                    .await
            }
            Codec::DagCbor | Codec::DagJson | Codec::Raw => {
                self.resolve_ipld(path, root_cid, loaded_cid, ctx).await
            }
            _ => bail!("unsupported codec {:?}", codec),
        }
    }

    // TODO(ramfox): when get the cid of the next link, we should
    // check the codec, and possibly resolve as ipld, allowing us to bridge
    // between unixfs & ipld data (going one way)
    async fn inner_resolve(
        &self,
        current: &mut UnixfsNode,
        resolved_path: &mut Vec<Cid>,
        part: &str,
        ctx: &mut LoaderContext,
    ) -> Result<()> {
        match current {
            UnixfsNode::Directory(_) => {
                let next_link = current
                    .get_link_by_name(&part)
                    .await?
                    .ok_or_else(|| anyhow!("UnixfsNode::Directory link '{}' not found", part))?;
                let loaded_cid = self.load_cid(&next_link.cid, ctx).await?;
                let next_node = UnixfsNode::decode(&next_link.cid, loaded_cid.data)?;
                resolved_path.push(next_link.cid);

                *current = next_node;
            }
            UnixfsNode::HamtShard(_, hamt) => {
                let (next_link, next_node) = hamt
                    .get(ctx.clone(), self, part.as_bytes())
                    .await?
                    .ok_or_else(|| anyhow!("UnixfsNode::HamtShard link '{}' not found", part))?;
                // TODO: is this the right way to to resolved path here?
                resolved_path.push(next_link.cid);

                *current = next_node.clone();
            }
            _ => {
                bail!("unexpected unixfs type {:?}", current.typ());
            }
        }

        Ok(())
    }

    /// Resolves through both DagPb and nested UnixFs DAGs.
    #[tracing::instrument(skip(self, loaded_cid))]
    async fn resolve_dag_pb_or_unixfs(
        &self,
        root_path: Path,
        cid: Cid,
        loaded_cid: LoadedCid,
        mut ctx: LoaderContext,
    ) -> Result<Out> {
        trace!("{:?} resolving {} for {}", ctx.id(), cid, root_path);
        if let Ok(node) = UnixfsNode::decode(&cid, loaded_cid.data.clone()) {
            let tail = &root_path.tail;
            let mut current = node;
            let mut resolved_path = vec![cid];

            for part in tail.iter().filter(|s| !s.is_empty()) {
                self.inner_resolve(&mut current, &mut resolved_path, part, &mut ctx)
                    .await?;
            }

            let unixfs_type = match current.typ() {
                Some(DataType::Directory) => Some(UnixfsType::Dir),
                Some(DataType::HamtShard) => Some(UnixfsType::Dir),
                Some(DataType::File) | Some(DataType::Raw) => Some(UnixfsType::File),
                Some(DataType::Symlink) => Some(UnixfsType::Symlink),
                Some(DataType::Metadata) => None,
                None => {
                    // this means the file is raw
                    Some(UnixfsType::File)
                }
            };
            let metadata = Metadata {
                path: root_path,
                size: current.filesize(),
                typ: OutType::Unixfs,
                unixfs_type,
                resolved_path,
                source: loaded_cid.source,
            };
            Ok(Out {
                metadata,
                context: ctx,
                content: OutContent::Unixfs(current),
            })
        } else {
            self.resolve_ipld(root_path, cid, loaded_cid, ctx).await
        }
    }

    #[tracing::instrument(skip(self, loaded_cid))]
    async fn resolve_ipld(
        &self,
        root_path: Path,
        cid: Cid,
        loaded_cid: LoadedCid,
        mut ctx: LoaderContext,
    ) -> Result<Out> {
        trace!("{:?} resolving {} for {}", ctx.id(), cid, root_path);
        let codec: libipld::IpldCodec = cid.codec().try_into()?;
        let ipld: libipld::Ipld = codec
            .decode(&loaded_cid.data)
            .map_err(|e| anyhow!("invalid {:?}: {:?}", codec, e))?;

        let (codec, out) = self
            .resolve_ipld_path(cid, codec, ipld, &root_path.tail, &mut ctx)
            .await?;

        // reencode if we only return part of the original
        let bytes = if root_path.tail.is_empty() {
            loaded_cid.data
        } else {
            let mut bytes = Vec::new();
            out.encode(codec, &mut bytes)?;
            bytes.into()
        };

        let size = bytes.len() as u64;

        let (typ, content) = match codec {
            IpldCodec::Raw => (OutType::Raw, OutContent::Raw(out, bytes)),
            IpldCodec::DagCbor => (OutType::DagCbor, OutContent::DagCbor(out, bytes)),
            IpldCodec::DagJson => (OutType::DagJson, OutContent::DagJson(out, bytes)),
            IpldCodec::DagPb => (OutType::DagPb, OutContent::DagPb(out, bytes)),
        };

        let metadata = Metadata {
            path: root_path,
            size: Some(size),
            typ,
            unixfs_type: None,
            resolved_path: vec![cid],
            source: loaded_cid.source,
        };
        Ok(Out {
            metadata,
            context: ctx,
            content,
        })
    }

    #[tracing::instrument(skip(self, root))]
    async fn resolve_ipld_path(
        &self,
        _cid: Cid,
        codec: libipld::IpldCodec,
        root: Ipld,
        path: &[String],
        ctx: &mut LoaderContext,
    ) -> Result<(IpldCodec, Ipld)> {
        let mut current = root;
        let mut codec = codec;

        for part in path.iter().filter(|s| !s.is_empty()) {
            if let libipld::Ipld::Link(c) = current {
                (codec, current) = self.load_ipld_link(c, ctx).await?;
            }
            if codec == IpldCodec::DagPb {
                current = self.get_dagpb_link(current, part)?;
            } else {
                let index: libipld::ipld::IpldIndex = if let Ok(i) = part.parse::<usize>() {
                    i.into()
                } else {
                    part.clone().into()
                };
                current = current.take(index).map_err(|_| {
                    anyhow!(
                        "IPLD resolve error: Couldn't find part {} in path '{}'",
                        part,
                        path.join("/")
                    )
                })?;
            }
        }
        if let libipld::Ipld::Link(c) = current {
            (codec, current) = self.load_ipld_link(c, ctx).await?;
        }

        Ok((codec, current))
    }

    #[tracing::instrument(skip(self))]
    async fn load_ipld_link(&self, cid: Cid, ctx: &mut LoaderContext) -> Result<(IpldCodec, Ipld)> {
        let codec: libipld::IpldCodec = cid.codec().try_into()?;

        // resolve link and update if we have encountered a link
        let loaded_cid = self.load_cid(&cid, ctx).await?;

        let ipld: Ipld = codec
            .decode(&loaded_cid.data)
            .map_err(|e| anyhow!("invalid {:?}: {:?}", codec, e))?;
        Ok((codec, ipld))
    }

    #[tracing::instrument(skip(self, name))]
    fn get_dagpb_link<I: Into<String>>(&self, ipld: Ipld, name: I) -> Result<Ipld> {
        let name = name.into();
        let links = ipld
            .take("Links")
            .map_err(|_| anyhow!("Expected the DagPb node to have a list of links."))?;
        let mut links_iter = links.iter();

        // first iteration is the link list itself
        let _ = links_iter
            .next()
            .ok_or_else(|| anyhow!("expected DagPb links to exist"));

        for dagpb_link in links_iter {
            match dagpb_link
                .clone()
                .take("Name")
                .map_err(|_| anyhow!("Expected the Dagpb link to have a 'Name' field"))?
            {
                libipld::Ipld::String(n) => {
                    if n == name {
                        let link = dagpb_link.clone().take("Hash").map_err(|_| {
                            anyhow!("Expected the DagPb link to have a 'Hash' field")
                        })?;
                        return Ok(link);
                    }
                }
                _ => return Err(anyhow!("expected DagPb link to have a string Name field")),
            }
        }
        anyhow::bail!("could not find DagPb link '{}'", name);
    }

    #[tracing::instrument(skip(self))]
    async fn resolve_path_to_cid(&self, root: &Path, ctx: &mut LoaderContext) -> Result<Cid> {
        let mut current = root.clone();

        // maximum cursion of ipns lookups
        const MAX_LOOKUPS: usize = 16;

        for _ in 0..MAX_LOOKUPS {
            match current.typ {
                PathType::Ipfs => match current.root {
                    CidOrDomain::Cid(ref c) => {
                        return Ok(*c);
                    }
                    CidOrDomain::Domain(_) => bail!("invalid domain encountered"),
                },
                PathType::Ipns => match current.root {
                    CidOrDomain::Cid(ref c) => {
                        let c = self.load_ipns_record(c).await?;
                        current = Path::from_cid(c);
                    }
                    CidOrDomain::Domain(ref domain) => {
                        let mut records = self.dns_resolver.resolve_dnslink(domain).await?;
                        if records.is_empty() {
                            bail!("no valid dnslink records found for {}", domain);
                        }
                        current = records.remove(0);
                    }
                },
            }
        }

        bail!("cannot resolve {}, too many recursive lookups", root);
    }

    #[tracing::instrument(skip(self))]
    async fn resolve_root(&self, root: &Path, ctx: &mut LoaderContext) -> Result<(Cid, LoadedCid)> {
        let cid = self.resolve_path_to_cid(root, ctx).await?;
        let loaded_cid = self.load_cid(&cid, ctx).await?;
        Ok((cid, loaded_cid))
    }

    #[tracing::instrument(skip(self))]
    async fn load_cid(&self, cid: &Cid, ctx: &mut LoaderContext) -> Result<LoadedCid> {
        self.loader.load_cid(cid, ctx).await
    }

    #[tracing::instrument(skip(self))]
    pub async fn has_cid(&self, cid: &Cid) -> Result<bool> {
        self.loader.has_cid(cid).await
    }

    #[tracing::instrument(skip(self))]
    async fn load_ipns_record(&self, cid: &Cid) -> Result<Cid> {
        todo!()
    }
}

/// Extract links from the given content.
///
/// Links will be returned as a sorted vec
pub fn parse_links(cid: &Cid, bytes: &[u8]) -> Result<Vec<Cid>> {
    let codec = Codec::try_from(cid.codec()).context("unknown codec")?;
    let mut cids = BTreeSet::new();
    let codec = match codec {
        Codec::DagCbor => IpldCodec::DagCbor,
        Codec::DagPb => IpldCodec::DagPb,
        Codec::DagJson => IpldCodec::DagJson,
        Codec::Raw => IpldCodec::Raw,
        _ => bail!("unsupported codec {:?}", codec),
    };
    codec.references::<Ipld, _>(bytes, &mut cids)?;
    let links = cids.into_iter().collect();
    Ok(links)
}

<<<<<<< HEAD
#[tracing::instrument]
async fn resolve_dnslink(url: &str) -> Result<Vec<Path>> {
    let url = format!("_dnslink.{}.", url);
    let records = resolve_txt_record(&url).await?;
    let records = records
        .into_iter()
        .filter(|r| r.starts_with("dnslink="))
        .map(|r| {
            let p = r.trim_start_matches("dnslink=").trim();
            p.parse()
        })
        .collect::<Result<_>>()?;
    Ok(records)
}

async fn resolve_txt_record(url: &str) -> Result<Vec<String>> {
    use trust_dns_resolver::config::*;
    use trust_dns_resolver::AsyncResolver;

    // Construct a new Resolver with default configuration options
    let resolver = AsyncResolver::tokio(ResolverConfig::default(), ResolverOpts::default())?;

    let txt_response = resolver.txt_lookup(url).await?;

    let out = txt_response.into_iter().map(|r| r.to_string()).collect();
    Ok(out)
}

#[async_trait]
impl<S: BuildHasher + Clone + Send + Sync + 'static> ContentLoader for HashMap<Cid, Bytes, S> {
    async fn load_cid(&self, cid: &Cid, _ctx: &LoaderContext) -> Result<LoadedCid> {
        match self.get(cid) {
            Some(b) => Ok(LoadedCid {
                data: b.clone(),
                source: Source::Bitswap,
            }),
            None => bail!("not found"),
        }
    }

    async fn stop_session(&self, _ctx: ContextId) -> Result<()> {
        // no session tracking
        Ok(())
    }

    async fn has_cid(&self, cid: &Cid) -> Result<bool> {
        Ok(self.contains_key(cid))
    }
}

=======
>>>>>>> 35955d6b
#[cfg(test)]
mod tests {
    use std::{
        collections::{BTreeMap, HashMap},
        sync::Arc,
    };

    use crate::unixfs_builder::read_to_vec;

    use super::*;
    use cid::multihash::{Code, MultihashDigest};
    use futures::{StreamExt, TryStreamExt};
    use libipld::{codec::Encode, Ipld, IpldCodec};
    use tokio::io::AsyncSeekExt;

    async fn load_fixture(p: &str) -> Bytes {
        Bytes::from(tokio::fs::read(format!("./fixtures/{p}")).await.unwrap())
    }

    async fn read_to_string<T: AsyncRead + Unpin>(reader: T) -> String {
        String::from_utf8(read_to_vec(reader).await.unwrap()).unwrap()
    }

    async fn seek_and_clip<T: ContentLoader + Unpin>(
        ctx: LoaderContext,
        node: &UnixfsNode,
        resolver: Resolver<T>,
        range: std::ops::Range<u64>,
    ) -> UnixfsContentReader<T> {
        let mut cr = node
            .clone()
            .into_content_reader(
                ctx,
                resolver.clone(),
                OutMetrics::default(),
                ResponseClip::Clip(range.end as usize),
            )
            .unwrap()
            .unwrap();
        let n = cr
            .seek(tokio::io::SeekFrom::Start(range.start))
            .await
            .unwrap();
        assert_eq!(n, range.start);
        cr
    }

    #[test]
    fn test_paths() {
        let roundtrip_tests = [
            "/ipfs/bafkreigh2akiscaildcqabsyg3dfr6chu3fgpregiymsck7e7aqa4s52zy",
            "/ipfs/bafkreigh2akiscaildcqabsyg3dfr6chu3fgpregiymsck7e7aqa4s52zy/bar",
            "/ipfs/bafkreigh2akiscaildcqabsyg3dfr6chu3fgpregiymsck7e7aqa4s52zy/bar/baz/foo",
            "/ipns/bafkreigh2akiscaildcqabsyg3dfr6chu3fgpregiymsck7e7aqa4s52zy",
            "/ipns/bafkreigh2akiscaildcqabsyg3dfr6chu3fgpregiymsck7e7aqa4s52zy/bar",
            "/ipns/ipfs.io",
        ];

        for test in roundtrip_tests {
            println!("{}", test);
            let p: Path = test.parse().unwrap();
            assert_eq!(p.to_string(), test);
        }

        let valid_tests = [(
            "bafkreigh2akiscaildcqabsyg3dfr6chu3fgpregiymsck7e7aqa4s52zy",
            "/ipfs/bafkreigh2akiscaildcqabsyg3dfr6chu3fgpregiymsck7e7aqa4s52zy",
        )];
        for (test_in, test_out) in valid_tests {
            println!("{}", test_in);
            let p: Path = test_in.parse().unwrap();
            assert_eq!(p.to_string(), test_out);
        }

        let invalid_tests = [
            "/bla/bafkreigh2akiscaildcqabsyg3dfr6chu3fgpregiymsck7e7aqa4s52zy",
            "bla",
            "/bla/blub",
            "/ipfs/ipfs.io",
        ];
        for test in invalid_tests {
            println!("{}", test);
            assert!(test.parse::<Path>().is_err());
        }
    }

    #[test]
    fn test_dir_paths() {
        let non_dir_test = "/ipfs/bafkreigh2akiscaildcqabsyg3dfr6chu3fgpregiymsck7e7aqa4s52zy";
        let dir_test = "/ipfs/bafkreigh2akiscaildcqabsyg3dfr6chu3fgpregiymsck7e7aqa4s52zy/";
        let non_dir_path: Path = non_dir_test.parse().unwrap();
        let dir_path: Path = dir_test.parse().unwrap();
        assert!(non_dir_path.tail().is_empty());
        assert!(dir_path.tail().len() == 1);
        assert!(dir_path.tail()[0].is_empty());

        assert!(non_dir_path.to_string() == non_dir_test);
        assert!(dir_path.to_string() == dir_test);
        assert!(dir_path.has_trailing_slash());
        assert!(!non_dir_path.has_trailing_slash());
    }

    fn make_ipld() -> Ipld {
        let mut map = BTreeMap::new();
        map.insert("name".to_string(), Ipld::String("Foo".to_string()));
        map.insert("details".to_string(), Ipld::List(vec![Ipld::Integer(1)]));
        map.insert(
            "my-link".to_string(),
            Ipld::Link(
                "bafkreigh2akiscaildcqabsyg3dfr6chu3fgpregiymsck7e7aqa4s52zy"
                    .parse()
                    .unwrap(),
            ),
        );

        Ipld::Map(map)
    }

    #[test]
    fn test_verify_hash() {
        for codec in [IpldCodec::DagCbor, IpldCodec::DagJson] {
            let ipld = make_ipld();

            let mut bytes = Vec::new();
            ipld.encode(codec, &mut bytes).unwrap();
            let digest = Code::Blake3_256.digest(&bytes);
            let c = Cid::new_v1(codec.into(), digest);

            assert_eq!(iroh_util::verify_hash(&c, &bytes), Some(true));
        }
    }

    #[test]
    fn test_parse_links() {
        for codec in [IpldCodec::DagCbor, IpldCodec::DagJson] {
            let ipld = make_ipld();

            let mut bytes = Vec::new();
            ipld.encode(codec, &mut bytes).unwrap();
            let digest = Code::Blake3_256.digest(&bytes);
            let c = Cid::new_v1(codec.into(), digest);

            let links = parse_links(&c, &bytes).unwrap();
            assert_eq!(links.len(), 1);
            assert_eq!(
                links[0].to_string(),
                "bafkreigh2akiscaildcqabsyg3dfr6chu3fgpregiymsck7e7aqa4s52zy"
            );
        }
    }

    #[tokio::test]
    async fn test_resolve_ipld() {
        for codec in [IpldCodec::DagCbor, IpldCodec::DagJson] {
            let ipld = make_ipld();

            let mut bytes = Vec::new();
            ipld.encode(codec, &mut bytes).unwrap();
            let digest = Code::Blake3_256.digest(&bytes);
            let c = Cid::new_v1(codec.into(), digest);
            let bytes = Bytes::from(bytes);

            let loader: Arc<HashMap<_, _>> = Arc::new([(c, bytes)].into_iter().collect());
            let resolver = Resolver::new(loader.clone());

            {
                let path = format!("/ipfs/{c}/name");
                let new_ipld = resolver.resolve(path.parse().unwrap()).await.unwrap();
                let m = new_ipld.metadata().clone();

                let out_bytes = read_to_vec(
                    new_ipld
                        .pretty(
                            resolver.clone(),
                            OutMetrics::default(),
                            ResponseClip::NoClip,
                        )
                        .unwrap(),
                )
                .await
                .unwrap();
                let out_ipld: Ipld = codec.decode(&out_bytes).unwrap();
                assert_eq!(out_ipld, Ipld::String("Foo".to_string()));

                assert_eq!(m.unixfs_type, None);
                assert_eq!(m.path.to_string(), path);
                match codec {
                    IpldCodec::DagCbor => {
                        assert_eq!(m.typ, OutType::DagCbor);
                    }
                    IpldCodec::DagJson => {
                        assert_eq!(m.typ, OutType::DagJson);
                    }
                    _ => unreachable!(),
                }
                assert_eq!(m.size, Some(out_bytes.len() as u64));
                assert_eq!(m.resolved_path, vec![c]);
            }
            {
                let path = format!("/ipfs/{c}/details/0");
                let new_ipld = resolver.resolve(path.parse().unwrap()).await.unwrap();
                let m = new_ipld.metadata().clone();

                let out_bytes = read_to_vec(
                    new_ipld
                        .pretty(
                            resolver.clone(),
                            OutMetrics::default(),
                            ResponseClip::NoClip,
                        )
                        .unwrap(),
                )
                .await
                .unwrap();
                let out_ipld: Ipld = codec.decode(&out_bytes).unwrap();
                assert_eq!(out_ipld, Ipld::Integer(1));

                assert_eq!(m.unixfs_type, None);
                assert_eq!(m.path.to_string(), path);
                match codec {
                    IpldCodec::DagCbor => {
                        assert_eq!(m.typ, OutType::DagCbor);
                    }
                    IpldCodec::DagJson => {
                        assert_eq!(m.typ, OutType::DagJson);
                    }
                    _ => unreachable!(),
                }
                assert_eq!(m.size, Some(out_bytes.len() as u64));
                assert_eq!(m.resolved_path, vec![c]);
            }
        }
    }

    #[tokio::test]
    async fn test_unixfs_basics_cid_v0() {
        // Test content
        // ------------
        // QmaRGe7bVmVaLmxbrMiVNXqW4pRNNp3xq7hFtyRKA3mtJL foo/bar/bar.txt
        //   contains: "world"
        // QmZULkCELmmk5XNfCgTnCyFgAVxBRBXyDHGGMVoLFLiXEN foo/hello.txt
        //   contains: "hello"
        // QmcHTZfwWWYG2Gbv9wR6bWZBvAgpFV5BcDoLrC2XMCkggn foo/bar
        // QmdkGfDx42RNdAZFALHn5hjHqUq7L9o6Ef4zLnFEu3Y4Go foo

        let bar_txt_cid_str = "QmaRGe7bVmVaLmxbrMiVNXqW4pRNNp3xq7hFtyRKA3mtJL";
        let bar_txt_block_bytes = load_fixture(bar_txt_cid_str).await;

        let bar_cid_str = "QmcHTZfwWWYG2Gbv9wR6bWZBvAgpFV5BcDoLrC2XMCkggn";
        let bar_block_bytes = load_fixture(bar_cid_str).await;

        let hello_txt_cid_str = "QmZULkCELmmk5XNfCgTnCyFgAVxBRBXyDHGGMVoLFLiXEN";
        let hello_txt_block_bytes = load_fixture(hello_txt_cid_str).await;

        // read root
        let root_cid_str = "QmdkGfDx42RNdAZFALHn5hjHqUq7L9o6Ef4zLnFEu3Y4Go";
        let root_cid: Cid = root_cid_str.parse().unwrap();
        let root_block_bytes = load_fixture(root_cid_str).await;
        let root_block = UnixfsNode::decode(&root_cid, root_block_bytes.clone()).unwrap();

        let links: Vec<_> = root_block.links().collect::<Result<_>>().unwrap();
        assert_eq!(links.len(), 2);

        assert_eq!(links[0].cid, bar_cid_str.parse().unwrap());
        assert_eq!(links[0].name.unwrap(), "bar");

        assert_eq!(links[1].cid, hello_txt_cid_str.parse().unwrap());
        assert_eq!(links[1].name.unwrap(), "hello.txt");

        let loader: HashMap<Cid, Bytes> = [
            (root_cid, root_block_bytes.clone()),
            (hello_txt_cid_str.parse().unwrap(), hello_txt_block_bytes),
            (bar_cid_str.parse().unwrap(), bar_block_bytes),
            (bar_txt_cid_str.parse().unwrap(), bar_txt_block_bytes),
        ]
        .into_iter()
        .collect();
        let loader = Arc::new(loader);
        let resolver = Resolver::new(loader.clone());

        {
            let path = format!("/ipfs/{root_cid_str}");
            let ipld_foo = resolver.resolve(path.parse().unwrap()).await.unwrap();

            let ls = ipld_foo
                .unixfs_read_dir(&resolver, OutMetrics::default())
                .unwrap()
                .unwrap()
                .try_collect::<Vec<_>>()
                .await
                .unwrap();
            assert_eq!(ls.len(), 2);
            assert_eq!(ls[0].name.as_ref().unwrap(), "bar");
            assert_eq!(ls[1].name.as_ref().unwrap(), "hello.txt");

            let m = ipld_foo.metadata();
            assert_eq!(m.unixfs_type, Some(UnixfsType::Dir));
            assert_eq!(m.path.to_string(), path);
            assert_eq!(m.typ, OutType::Unixfs);
            assert_eq!(m.size, None);
            assert_eq!(m.resolved_path, vec![root_cid_str.parse().unwrap()]);
        }

        {
            let path = format!("/ipfs/{root_cid_str}/hello.txt");
            let ipld_hello_txt = resolver.resolve(path.parse().unwrap()).await.unwrap();

            assert!(ipld_hello_txt
                .unixfs_read_dir(&resolver, OutMetrics::default())
                .unwrap()
                .is_none());

            let m = ipld_hello_txt.metadata();
            assert_eq!(m.unixfs_type, Some(UnixfsType::File));
            assert_eq!(m.path.to_string(), path);
            assert_eq!(m.typ, OutType::Unixfs);
            assert_eq!(m.size, Some(6));
            assert_eq!(
                m.resolved_path,
                vec![
                    root_cid_str.parse().unwrap(),
                    hello_txt_cid_str.parse().unwrap(),
                ]
            );

            if let OutContent::Unixfs(node) = ipld_hello_txt.content {
                assert_eq!(
                    read_to_string(
                        node.into_content_reader(
                            ipld_hello_txt.context,
                            resolver.clone(),
                            OutMetrics::default(),
                            ResponseClip::NoClip,
                        )
                        .unwrap()
                        .unwrap()
                    )
                    .await,
                    "hello\n"
                );
            } else {
                panic!("invalid result: {:?}", ipld_hello_txt);
            }
        }

        {
            let path = format!("/ipfs/{hello_txt_cid_str}");
            let ipld_hello_txt = resolver.resolve(path.parse().unwrap()).await.unwrap();

            assert!(ipld_hello_txt
                .unixfs_read_dir(&resolver, OutMetrics::default())
                .unwrap()
                .is_none());

            let m = ipld_hello_txt.metadata();
            assert_eq!(m.unixfs_type, Some(UnixfsType::File));
            assert_eq!(m.path.to_string(), path);
            assert_eq!(m.typ, OutType::Unixfs);
            assert_eq!(m.size, Some(6));
            assert_eq!(m.resolved_path, vec![hello_txt_cid_str.parse().unwrap()]);

            if let OutContent::Unixfs(node) = ipld_hello_txt.content {
                assert_eq!(
                    read_to_string(
                        node.into_content_reader(
                            ipld_hello_txt.context,
                            resolver.clone(),
                            OutMetrics::default(),
                            ResponseClip::NoClip,
                        )
                        .unwrap()
                        .unwrap()
                    )
                    .await,
                    "hello\n"
                );
            } else {
                panic!("invalid result: {:?}", ipld_hello_txt);
            }
        }

        {
            let path = format!("/ipfs/{root_cid_str}/bar");
            let ipld_bar = resolver.resolve(path.parse().unwrap()).await.unwrap();

            let ls = ipld_bar
                .unixfs_read_dir(&resolver, OutMetrics::default())
                .unwrap()
                .unwrap()
                .try_collect::<Vec<_>>()
                .await
                .unwrap();
            assert_eq!(ls.len(), 1);
            assert_eq!(ls[0].name.as_ref().unwrap(), "bar.txt");

            let m = ipld_bar.metadata();
            assert_eq!(m.unixfs_type, Some(UnixfsType::Dir));
            assert_eq!(m.path.to_string(), path);
            assert_eq!(m.typ, OutType::Unixfs);
            assert_eq!(m.size, None);
            assert_eq!(
                m.resolved_path,
                vec![root_cid_str.parse().unwrap(), bar_cid_str.parse().unwrap(),]
            );
        }

        {
            let path = format!("/ipfs/{root_cid_str}/bar/bar.txt");
            let ipld_bar_txt = resolver.resolve(path.parse().unwrap()).await.unwrap();

            let m = ipld_bar_txt.metadata();
            assert_eq!(m.unixfs_type, Some(UnixfsType::File));
            assert_eq!(m.path.to_string(), path);
            assert_eq!(m.typ, OutType::Unixfs);
            assert_eq!(m.size, Some(6));
            assert_eq!(
                m.resolved_path,
                vec![
                    root_cid_str.parse().unwrap(),
                    bar_cid_str.parse().unwrap(),
                    bar_txt_cid_str.parse().unwrap(),
                ]
            );

            if let OutContent::Unixfs(node) = ipld_bar_txt.content {
                assert_eq!(
                    read_to_string(
                        node.into_content_reader(
                            ipld_bar_txt.context,
                            resolver.clone(),
                            OutMetrics::default(),
                            ResponseClip::NoClip,
                        )
                        .unwrap()
                        .unwrap()
                    )
                    .await,
                    "world\n"
                );
            } else {
                panic!("invalid result: {:?}", ipld_bar_txt);
            }
        }
    }

    #[tokio::test]
    async fn test_resolver_seeking() {
        // Test content
        // ------------
        // QmZULkCELmmk5XNfCgTnCyFgAVxBRBXyDHGGMVoLFLiXEN foo/hello.txt
        //   contains: "hello"
        // QmdkGfDx42RNdAZFALHn5hjHqUq7L9o6Ef4zLnFEu3Y4Go foo

        let hello_txt_cid_str = "QmZULkCELmmk5XNfCgTnCyFgAVxBRBXyDHGGMVoLFLiXEN";
        let hello_txt_block_bytes = load_fixture(hello_txt_cid_str).await;

        // read root
        let root_cid_str = "QmdkGfDx42RNdAZFALHn5hjHqUq7L9o6Ef4zLnFEu3Y4Go";
        let root_cid: Cid = root_cid_str.parse().unwrap();
        let root_block_bytes = load_fixture(root_cid_str).await;

        let loader: HashMap<Cid, Bytes> = [
            (root_cid, root_block_bytes.clone()),
            (hello_txt_cid_str.parse().unwrap(), hello_txt_block_bytes),
        ]
        .into_iter()
        .collect();
        let loader = Arc::new(loader);
        let resolver = Resolver::new(loader.clone());

        let path = format!("/ipfs/{root_cid_str}/hello.txt");
        let ipld_hello_txt = resolver.resolve(path.parse().unwrap()).await.unwrap();

        let ctx = ipld_hello_txt.context.clone();
        if let OutContent::Unixfs(node) = ipld_hello_txt.content {
            // clip response
            let cr = seek_and_clip(ctx.clone(), &node, resolver.clone(), 0..2).await;
            assert_eq!(read_to_string(cr).await, "he");

            let cr = seek_and_clip(ctx.clone(), &node, resolver.clone(), 0..5).await;
            assert_eq!(read_to_string(cr).await, "hello");

            // clip to the end
            let cr = seek_and_clip(ctx.clone(), &node, resolver.clone(), 0..6).await;
            assert_eq!(read_to_string(cr).await, "hello\n");

            // clip beyond the end
            let cr = seek_and_clip(ctx.clone(), &node, resolver.clone(), 0..100).await;
            assert_eq!(read_to_string(cr).await, "hello\n");

            // seek
            let cr = seek_and_clip(ctx.clone(), &node, resolver.clone(), 1..100).await;
            assert_eq!(read_to_string(cr).await, "ello\n");

            // seek and clip
            let cr = seek_and_clip(ctx.clone(), &node, resolver.clone(), 1..3).await;
            assert_eq!(read_to_string(cr).await, "el");
        } else {
            panic!("invalid result: {:?}", ipld_hello_txt);
        }
    }

    #[tokio::test]
    async fn test_resolver_seeking_chunked() {
        // Test content
        // ------------
        // QmUr9cs4mhWxabKqm9PYPSQQ6AQGbHJBtyrNmxtKgxqUx9 README.md
        //
        // imported with `go-ipfs add --chunker size-100`

        let pieces_cid_str = [
            "QmccJ8pV5hG7DEbq66ih1ZtowxgvqVS6imt98Ku62J2WRw",
            "QmUajVwSkEp9JvdW914Qh1BCMRSUf2ztiQa6jqy1aWhwJv",
            "QmNyLad1dWGS6mv2zno4iEviBSYSUR2SrQ8JoZNDz1UHYy",
            "QmcXoBdCgmFMoNbASaQCNVswRuuuqbw4VvA7e5GtHbhRNp",
            "QmP9yKRwuji5i7RTgrevwJwXp7uqQu1prv88nxq9uj99rW",
        ];

        // read root
        let root_cid_str = "QmUr9cs4mhWxabKqm9PYPSQQ6AQGbHJBtyrNmxtKgxqUx9";
        let root_cid: Cid = root_cid_str.parse().unwrap();
        let root_block_bytes = load_fixture(root_cid_str).await;
        let root_block = UnixfsNode::decode(&root_cid, root_block_bytes.clone()).unwrap();

        let links: Vec<_> = root_block.links().collect::<Result<_>>().unwrap();
        assert_eq!(links.len(), 5);

        let mut loader: HashMap<Cid, Bytes> =
            [(root_cid, root_block_bytes.clone())].into_iter().collect();

        for c in &pieces_cid_str {
            let bytes = load_fixture(c).await;
            loader.insert(c.parse().unwrap(), bytes);
        }

        let loader = Arc::new(loader);
        let resolver = Resolver::new(loader.clone());

        {
            let path = format!("/ipfs/{root_cid_str}");
            let ipld_readme = resolver.resolve(path.parse().unwrap()).await.unwrap();

            let m = ipld_readme.metadata();
            assert_eq!(m.unixfs_type, Some(UnixfsType::File));
            assert_eq!(m.path.to_string(), path);
            assert_eq!(m.typ, OutType::Unixfs);
            assert_eq!(m.size, Some(426));
            assert_eq!(m.resolved_path, vec![root_cid_str.parse().unwrap(),]);

            let size = m.size.unwrap();

            let ctx = ipld_readme.context.clone();
            if let OutContent::Unixfs(node) = ipld_readme.content {
                let cr = seek_and_clip(ctx.clone(), &node, resolver.clone(), 1..size - 1).await;
                let content = read_to_string(cr).await;
                assert_eq!(content.len(), (size - 2) as usize);
                assert!(content.starts_with(" iroh")); // without seeking '# iroh'
                assert!(content.ends_with("</sub>\n")); // without clipping '</sub>\n\n'

                let cr = seek_and_clip(ctx, &node, resolver.clone(), 101..size - 101).await;
                let content = read_to_string(cr).await;
                assert_eq!(content.len(), (size - 202) as usize);
                assert!(content.starts_with("2.0</a>"));
                assert!(content.ends_with("the Apac"));
            } else {
                panic!("invalid result: {:?}", ipld_readme);
            }
        }
    }

    #[tokio::test]
    async fn test_resolve_recursive_unixfs_basics_cid_v0() {
        // Test content
        // ------------
        // QmaRGe7bVmVaLmxbrMiVNXqW4pRNNp3xq7hFtyRKA3mtJL foo/bar/bar.txt
        //   contains: "world"
        // QmZULkCELmmk5XNfCgTnCyFgAVxBRBXyDHGGMVoLFLiXEN foo/hello.txt
        //   contains: "hello"
        // QmcHTZfwWWYG2Gbv9wR6bWZBvAgpFV5BcDoLrC2XMCkggn foo/bar
        // QmdkGfDx42RNdAZFALHn5hjHqUq7L9o6Ef4zLnFEu3Y4Go foo

        let bar_txt_cid_str = "QmaRGe7bVmVaLmxbrMiVNXqW4pRNNp3xq7hFtyRKA3mtJL";
        let bar_txt_block_bytes = load_fixture(bar_txt_cid_str).await;

        let bar_cid_str = "QmcHTZfwWWYG2Gbv9wR6bWZBvAgpFV5BcDoLrC2XMCkggn";
        let bar_block_bytes = load_fixture(bar_cid_str).await;

        let hello_txt_cid_str = "QmZULkCELmmk5XNfCgTnCyFgAVxBRBXyDHGGMVoLFLiXEN";
        let hello_txt_block_bytes = load_fixture(hello_txt_cid_str).await;

        // read root
        let root_cid_str = "QmdkGfDx42RNdAZFALHn5hjHqUq7L9o6Ef4zLnFEu3Y4Go";
        let root_cid: Cid = root_cid_str.parse().unwrap();
        let root_block_bytes = load_fixture(root_cid_str).await;
        let root_block = UnixfsNode::decode(&root_cid, root_block_bytes.clone()).unwrap();

        let links: Vec<_> = root_block.links().collect::<Result<_>>().unwrap();
        assert_eq!(links.len(), 2);

        assert_eq!(links[0].cid, bar_cid_str.parse().unwrap());
        assert_eq!(links[0].name.unwrap(), "bar");

        assert_eq!(links[1].cid, hello_txt_cid_str.parse().unwrap());
        assert_eq!(links[1].name.unwrap(), "hello.txt");

        let loader: HashMap<Cid, Bytes> = [
            (root_cid, root_block_bytes.clone()),
            (hello_txt_cid_str.parse().unwrap(), hello_txt_block_bytes),
            (bar_cid_str.parse().unwrap(), bar_block_bytes),
            (bar_txt_cid_str.parse().unwrap(), bar_txt_block_bytes),
        ]
        .into_iter()
        .collect();
        let loader = Arc::new(loader);
        let resolver = Resolver::new(loader.clone());

        let path = format!("/ipfs/{root_cid_str}");
        let results: Vec<_> = resolver
            .resolve_recursive(path.parse().unwrap())
            .try_collect()
            .await
            .unwrap();
        assert_eq!(results.len(), 4);

        for result in &results {
            assert_eq!(result.typ(), OutType::Unixfs);
        }

        assert_eq!(
            results[0].metadata().path.to_string(),
            format!("/ipfs/{root_cid_str}")
        );
        assert_eq!(
            results[1].metadata().path.to_string(),
            format!("/ipfs/{bar_cid_str}")
        );
        assert_eq!(
            results[2].metadata().path.to_string(),
            format!("/ipfs/{hello_txt_cid_str}")
        );
        assert_eq!(
            results[3].metadata().path.to_string(),
            format!("/ipfs/{bar_txt_cid_str}")
        );
    }

    #[tokio::test]
    async fn test_unixfs_basics_cid_v1() {
        // uses raw leaves

        // Test content
        // ------------
        // bafkreihcldjer7njjrrxknqh67cestxa7s7jf4nhnp62y6k4twcbahvtc4 foo/bar/bar.txt
        //   contains: "world"
        // bafkreicysg23kiwv34eg2d7qweipxwosdo2py4ldv42nbauguluen5v6am foo/hello.txt
        //   contains: "hello"
        // bafybeihmgpuwcdrfi47gfxisll7kmurvi6kd7rht5hlq2ed5omxobfip3a foo/bar
        // bafybeietod5kx72jgbngoontthoax6nva4edkjnieghwqfzenstg4gil5i foo

        let bar_txt_cid_str = "bafkreihcldjer7njjrrxknqh67cestxa7s7jf4nhnp62y6k4twcbahvtc4";
        let bar_txt_block_bytes = load_fixture(bar_txt_cid_str).await;

        let bar_cid_str = "bafybeihmgpuwcdrfi47gfxisll7kmurvi6kd7rht5hlq2ed5omxobfip3a";
        let bar_block_bytes = load_fixture(bar_cid_str).await;

        let hello_txt_cid_str = "bafkreicysg23kiwv34eg2d7qweipxwosdo2py4ldv42nbauguluen5v6am";
        let hello_txt_block_bytes = load_fixture(hello_txt_cid_str).await;

        // read root
        let root_cid_str = "bafybeietod5kx72jgbngoontthoax6nva4edkjnieghwqfzenstg4gil5i";
        let root_cid: Cid = root_cid_str.parse().unwrap();
        let root_block_bytes = load_fixture(root_cid_str).await;
        let root_block = UnixfsNode::decode(&root_cid, root_block_bytes.clone()).unwrap();

        let links: Vec<_> = root_block.links().collect::<Result<_>>().unwrap();
        assert_eq!(links.len(), 2);

        assert_eq!(links[0].cid, bar_cid_str.parse().unwrap());
        assert_eq!(links[0].name.unwrap(), "bar");

        assert_eq!(links[1].cid, hello_txt_cid_str.parse().unwrap());
        assert_eq!(links[1].name.unwrap(), "hello.txt");

        let loader: HashMap<Cid, Bytes> = [
            (root_cid, root_block_bytes.clone()),
            (hello_txt_cid_str.parse().unwrap(), hello_txt_block_bytes),
            (bar_cid_str.parse().unwrap(), bar_block_bytes),
            (bar_txt_cid_str.parse().unwrap(), bar_txt_block_bytes),
        ]
        .into_iter()
        .collect();
        let loader = Arc::new(loader);
        let resolver = Resolver::new(loader.clone());

        {
            let ipld_foo = resolver
                .resolve(root_cid_str.parse().unwrap())
                .await
                .unwrap();

            let ls = ipld_foo
                .unixfs_read_dir(&resolver, OutMetrics::default())
                .unwrap()
                .unwrap()
                .try_collect::<Vec<_>>()
                .await
                .unwrap();
            assert_eq!(ls.len(), 2);
            assert_eq!(ls[0].name.as_ref().unwrap(), "bar");
            assert_eq!(ls[1].name.as_ref().unwrap(), "hello.txt");
        }

        {
            let ipld_hello_txt = resolver
                .resolve(format!("{root_cid_str}/hello.txt").parse().unwrap())
                .await
                .unwrap();

            if let OutContent::Unixfs(node) = ipld_hello_txt.content {
                assert_eq!(
                    read_to_string(
                        node.into_content_reader(
                            ipld_hello_txt.context,
                            resolver.clone(),
                            OutMetrics::default(),
                            ResponseClip::NoClip,
                        )
                        .unwrap()
                        .unwrap()
                    )
                    .await,
                    "hello\n"
                );
            } else {
                panic!("invalid result: {:?}", ipld_hello_txt);
            }
        }

        {
            let ipld_bar = resolver
                .resolve(format!("{root_cid_str}/bar").parse().unwrap())
                .await
                .unwrap();

            let ls = ipld_bar
                .unixfs_read_dir(&resolver, OutMetrics::default())
                .unwrap()
                .unwrap()
                .try_collect::<Vec<_>>()
                .await
                .unwrap();
            assert_eq!(ls.len(), 1);
            assert_eq!(ls[0].name.as_ref().unwrap(), "bar.txt");
        }

        {
            let ipld_bar_txt = resolver
                .resolve(format!("{root_cid_str}/bar/bar.txt").parse().unwrap())
                .await
                .unwrap();

            if let OutContent::Unixfs(node) = ipld_bar_txt.content {
                assert_eq!(
                    read_to_string(
                        node.into_content_reader(
                            ipld_bar_txt.context,
                            resolver.clone(),
                            OutMetrics::default(),
                            ResponseClip::NoClip
                        )
                        .unwrap()
                        .unwrap()
                    )
                    .await,
                    "world\n"
                );
            } else {
                panic!("invalid result: {:?}", ipld_bar_txt);
            }
        }
    }

    #[tokio::test]
    async fn test_unixfs_split_file_regular() {
        // Test content
        // ------------
        // QmUr9cs4mhWxabKqm9PYPSQQ6AQGbHJBtyrNmxtKgxqUx9 README.md
        //
        // imported with `go-ipfs add --chunker size-100`

        let pieces_cid_str = [
            "QmccJ8pV5hG7DEbq66ih1ZtowxgvqVS6imt98Ku62J2WRw",
            "QmUajVwSkEp9JvdW914Qh1BCMRSUf2ztiQa6jqy1aWhwJv",
            "QmNyLad1dWGS6mv2zno4iEviBSYSUR2SrQ8JoZNDz1UHYy",
            "QmcXoBdCgmFMoNbASaQCNVswRuuuqbw4VvA7e5GtHbhRNp",
            "QmP9yKRwuji5i7RTgrevwJwXp7uqQu1prv88nxq9uj99rW",
        ];

        // read root
        let root_cid_str = "QmUr9cs4mhWxabKqm9PYPSQQ6AQGbHJBtyrNmxtKgxqUx9";
        let root_cid: Cid = root_cid_str.parse().unwrap();
        let root_block_bytes = load_fixture(root_cid_str).await;
        let root_block = UnixfsNode::decode(&root_cid, root_block_bytes.clone()).unwrap();

        let links: Vec<_> = root_block.links().collect::<Result<_>>().unwrap();
        assert_eq!(links.len(), 5);

        let mut loader: HashMap<Cid, Bytes> =
            [(root_cid, root_block_bytes.clone())].into_iter().collect();

        for c in &pieces_cid_str {
            let bytes = load_fixture(c).await;
            loader.insert(c.parse().unwrap(), bytes);
        }

        let loader = Arc::new(loader);
        let resolver = Resolver::new(loader.clone());

        {
            let path = format!("/ipfs/{root_cid_str}");
            let ipld_readme = resolver.resolve(path.parse().unwrap()).await.unwrap();

            let m = ipld_readme.metadata();
            assert_eq!(m.unixfs_type, Some(UnixfsType::File));
            assert_eq!(m.path.to_string(), path);
            assert_eq!(m.typ, OutType::Unixfs);
            assert_eq!(m.size, Some(426));
            assert_eq!(m.resolved_path, vec![root_cid_str.parse().unwrap(),]);

            if let OutContent::Unixfs(node) = ipld_readme.content {
                let content = read_to_string(
                    node.into_content_reader(
                        ipld_readme.context,
                        resolver.clone(),
                        OutMetrics::default(),
                        ResponseClip::NoClip,
                    )
                    .unwrap()
                    .unwrap(),
                )
                .await;
                print!("{}", content);
                assert_eq!(content.len(), 426);
                assert!(content.starts_with("# iroh"));
                assert!(content.ends_with("</sub>\n\n"));
            } else {
                panic!("invalid result: {:?}", ipld_readme);
            }
        }
    }

    #[tokio::test]
    async fn test_unixfs_split_file_recursive() {
        // Test content
        // ------------
        // QmUr9cs4mhWxabKqm9PYPSQQ6AQGbHJBtyrNmxtKgxqUx9 README.md
        //
        // imported with `go-ipfs add --chunker size-100`

        let pieces_cid_str = [
            "QmccJ8pV5hG7DEbq66ih1ZtowxgvqVS6imt98Ku62J2WRw",
            "QmUajVwSkEp9JvdW914Qh1BCMRSUf2ztiQa6jqy1aWhwJv",
            "QmNyLad1dWGS6mv2zno4iEviBSYSUR2SrQ8JoZNDz1UHYy",
            "QmcXoBdCgmFMoNbASaQCNVswRuuuqbw4VvA7e5GtHbhRNp",
            "QmP9yKRwuji5i7RTgrevwJwXp7uqQu1prv88nxq9uj99rW",
        ];

        // read root
        let root_cid_str = "QmUr9cs4mhWxabKqm9PYPSQQ6AQGbHJBtyrNmxtKgxqUx9";
        let root_cid: Cid = root_cid_str.parse().unwrap();
        let root_block_bytes = load_fixture(root_cid_str).await;
        let root_block = UnixfsNode::decode(&root_cid, root_block_bytes.clone()).unwrap();

        let links: Vec<_> = root_block.links().collect::<Result<_>>().unwrap();
        assert_eq!(links.len(), 5);

        let mut loader: HashMap<Cid, Bytes> =
            [(root_cid, root_block_bytes.clone())].into_iter().collect();

        for c in &pieces_cid_str {
            let bytes = load_fixture(c).await;
            loader.insert(c.parse().unwrap(), bytes);
        }

        let loader = Arc::new(loader);
        let resolver = Resolver::new(loader.clone());

        {
            let path = format!("/ipfs/{root_cid_str}");
            let parts: Vec<_> = resolver
                .resolve_recursive(path.parse().unwrap())
                .try_collect()
                .await
                .unwrap();
            assert_eq!(parts.len(), 6);
            assert_eq!(parts[0].metadata().unixfs_type.unwrap(), UnixfsType::File);
            assert_eq!(parts[0].metadata().path, Path::from_cid(root_cid));
            assert_eq!(parts[1].metadata().path, pieces_cid_str[0].parse().unwrap());
            assert_eq!(parts[2].metadata().path, pieces_cid_str[1].parse().unwrap());
            assert_eq!(parts[3].metadata().path, pieces_cid_str[2].parse().unwrap());
            assert_eq!(parts[4].metadata().path, pieces_cid_str[3].parse().unwrap());
            assert_eq!(parts[5].metadata().path, pieces_cid_str[4].parse().unwrap());
        }
    }

    #[tokio::test]
    async fn test_unixfs_symlink() {
        // Test content
        // ------------
        // QmaRGe7bVmVaLmxbrMiVNXqW4pRNNp3xq7hFtyRKA3mtJL foo/bar/bar.txt
        //   contains: "world"
        // QmTh6zphkkZXhLimR5hfy1QnWrzf6EwP15r5aQqSzhUCYz foo/bar/my-symlink-local.txt
        //   contains: ./bar.txt
        // QmZSCBhytmu1Mr5gVrsXsB6D8S2XMQXSoofHdPxtPGrZBj foo/bar/my-symlink-outer.txt
        //   contains: ../../hello.txt (out of bounds)
        // QmRZQMR6cpczdJAF4xXtisda3DbvFrHxuwi5nF2NJKZvzC foo/bar/my-symlink.txt
        //   contains: ../hello.txt
        // QmZULkCELmmk5XNfCgTnCyFgAVxBRBXyDHGGMVoLFLiXEN foo/hello.txt
        // QmT7qkMZnZNDACJ8CT4PnVkxXKJfcKNVggkygzRcvZE72B foo/bar
        // QmfTVUNatSpmZUERu62hwSEuLHEUNuY8FFuzFL5n187yGq foo

        let bar_txt_cid_str = "QmaRGe7bVmVaLmxbrMiVNXqW4pRNNp3xq7hFtyRKA3mtJL";
        let bar_txt_block_bytes = load_fixture(bar_txt_cid_str).await;

        let my_symlink_local_cid_str = "QmTh6zphkkZXhLimR5hfy1QnWrzf6EwP15r5aQqSzhUCYz";
        let my_symlink_local_block_bytes = load_fixture(my_symlink_local_cid_str).await;

        let my_symlink_cid_str = "QmRZQMR6cpczdJAF4xXtisda3DbvFrHxuwi5nF2NJKZvzC";
        let my_symlink_block_bytes = load_fixture(my_symlink_cid_str).await;

        let my_symlink_outer_cid_str = "QmZSCBhytmu1Mr5gVrsXsB6D8S2XMQXSoofHdPxtPGrZBj";
        let my_symlink_outer_block_bytes = load_fixture(my_symlink_outer_cid_str).await;

        let bar_cid_str = "QmT7qkMZnZNDACJ8CT4PnVkxXKJfcKNVggkygzRcvZE72B";
        let bar_block_bytes = load_fixture(bar_cid_str).await;

        let hello_txt_cid_str = "QmZULkCELmmk5XNfCgTnCyFgAVxBRBXyDHGGMVoLFLiXEN";
        let hello_txt_block_bytes = load_fixture(hello_txt_cid_str).await;

        // read root
        let root_cid_str = "QmfTVUNatSpmZUERu62hwSEuLHEUNuY8FFuzFL5n187yGq";
        let root_cid: Cid = root_cid_str.parse().unwrap();
        let root_block_bytes = load_fixture(root_cid_str).await;
        let root_block = UnixfsNode::decode(&root_cid, root_block_bytes.clone()).unwrap();

        let links: Vec<_> = root_block.links().collect::<Result<_>>().unwrap();
        assert_eq!(links.len(), 2);

        assert_eq!(links[0].cid, bar_cid_str.parse().unwrap());
        assert_eq!(links[0].name.unwrap(), "bar");

        assert_eq!(links[1].cid, hello_txt_cid_str.parse().unwrap());
        assert_eq!(links[1].name.unwrap(), "hello.txt");

        let loader: HashMap<Cid, Bytes> = [
            (root_cid, root_block_bytes.clone()),
            (hello_txt_cid_str.parse().unwrap(), hello_txt_block_bytes),
            (bar_cid_str.parse().unwrap(), bar_block_bytes),
            (bar_txt_cid_str.parse().unwrap(), bar_txt_block_bytes),
            (my_symlink_cid_str.parse().unwrap(), my_symlink_block_bytes),
            (
                my_symlink_local_cid_str.parse().unwrap(),
                my_symlink_local_block_bytes,
            ),
            (
                my_symlink_outer_cid_str.parse().unwrap(),
                my_symlink_outer_block_bytes,
            ),
        ]
        .into_iter()
        .collect();
        let loader = Arc::new(loader);
        let resolver = Resolver::new(loader.clone());

        {
            let path = format!("/ipfs/{root_cid_str}/hello.txt");
            let ipld_hello_txt = resolver.resolve(path.parse().unwrap()).await.unwrap();

            assert!(ipld_hello_txt
                .unixfs_read_dir(&resolver, OutMetrics::default())
                .unwrap()
                .is_none());

            let m = ipld_hello_txt.metadata();
            assert_eq!(m.unixfs_type, Some(UnixfsType::File));
            assert_eq!(m.path.to_string(), path);
            assert_eq!(m.typ, OutType::Unixfs);
            assert_eq!(m.size, Some(6));
            assert_eq!(
                m.resolved_path,
                vec![
                    root_cid_str.parse().unwrap(),
                    hello_txt_cid_str.parse().unwrap()
                ]
            );

            if let OutContent::Unixfs(node) = ipld_hello_txt.content {
                assert_eq!(
                    read_to_string(
                        node.into_content_reader(
                            ipld_hello_txt.context,
                            resolver.clone(),
                            OutMetrics::default(),
                            ResponseClip::NoClip
                        )
                        .unwrap()
                        .unwrap()
                    )
                    .await,
                    "hello\n"
                );
            } else {
                panic!("invalid result: {:?}", ipld_hello_txt);
            }
        }

        {
            let path = format!("/ipfs/{root_cid_str}/bar");
            let ipld_bar = resolver.resolve(path.parse().unwrap()).await.unwrap();

            let ls = ipld_bar
                .unixfs_read_dir(&resolver, OutMetrics::default())
                .unwrap()
                .unwrap()
                .try_collect::<Vec<_>>()
                .await
                .unwrap();
            assert_eq!(ls.len(), 4);
            assert_eq!(ls[0].name.as_ref().unwrap(), "bar.txt");
            assert_eq!(ls[1].name.as_ref().unwrap(), "my-symlink-local.txt");
            assert_eq!(ls[2].name.as_ref().unwrap(), "my-symlink-outer.txt");
            assert_eq!(ls[3].name.as_ref().unwrap(), "my-symlink.txt");
        }

        // regular file
        {
            let path = format!("/ipfs/{root_cid_str}/bar/bar.txt");
            let ipld_bar_txt = resolver.resolve(path.parse().unwrap()).await.unwrap();

            let m = ipld_bar_txt.metadata();
            assert_eq!(m.unixfs_type, Some(UnixfsType::File));
            assert_eq!(m.path.to_string(), path);
            assert_eq!(m.typ, OutType::Unixfs);
            assert_eq!(m.size, Some(6));
            assert_eq!(
                m.resolved_path,
                vec![
                    root_cid_str.parse().unwrap(),
                    bar_cid_str.parse().unwrap(),
                    bar_txt_cid_str.parse().unwrap()
                ]
            );

            if let OutContent::Unixfs(node) = ipld_bar_txt.content {
                assert_eq!(
                    read_to_string(
                        node.into_content_reader(
                            ipld_bar_txt.context,
                            resolver.clone(),
                            OutMetrics::default(),
                            ResponseClip::NoClip
                        )
                        .unwrap()
                        .unwrap()
                    )
                    .await,
                    "world\n"
                );
            } else {
                panic!("invalid result: {:?}", ipld_bar_txt);
            }
        }

        // symlink local file
        {
            let path = format!("/ipfs/{root_cid_str}/bar/my-symlink-local.txt");
            let ipld_bar_txt = resolver.resolve(path.parse().unwrap()).await.unwrap();

            let m = ipld_bar_txt.metadata();
            assert_eq!(m.unixfs_type, Some(UnixfsType::Symlink));
            assert_eq!(m.path.to_string(), path);
            assert_eq!(m.typ, OutType::Unixfs);
            assert_eq!(
                m.resolved_path,
                vec![
                    root_cid_str.parse().unwrap(),
                    bar_cid_str.parse().unwrap(),
                    my_symlink_local_cid_str.parse().unwrap()
                ]
            );

            if let OutContent::Unixfs(node) = ipld_bar_txt.content {
                assert_eq!(
                    read_to_string(
                        node.into_content_reader(
                            ipld_bar_txt.context,
                            resolver.clone(),
                            OutMetrics::default(),
                            ResponseClip::NoClip
                        )
                        .unwrap()
                        .unwrap()
                    )
                    .await,
                    "./bar.txt"
                );
            } else {
                panic!("invalid result: {:?}", ipld_bar_txt);
            }
        }

        // symlink outside
        {
            let path = format!("/ipfs/{root_cid_str}/bar/my-symlink-outer.txt");
            let ipld_bar_txt = resolver.resolve(path.parse().unwrap()).await.unwrap();

            let m = ipld_bar_txt.metadata();
            assert_eq!(m.unixfs_type, Some(UnixfsType::Symlink));
            assert_eq!(m.path.to_string(), path);
            assert_eq!(m.typ, OutType::Unixfs);
            assert_eq!(
                m.resolved_path,
                vec![
                    root_cid_str.parse().unwrap(),
                    bar_cid_str.parse().unwrap(),
                    my_symlink_outer_cid_str.parse().unwrap()
                ]
            );

            if let OutContent::Unixfs(node) = ipld_bar_txt.content {
                assert_eq!(
                    read_to_string(
                        node.into_content_reader(
                            ipld_bar_txt.context,
                            resolver.clone(),
                            OutMetrics::default(),
                            ResponseClip::NoClip,
                        )
                        .unwrap()
                        .unwrap()
                    )
                    .await,
                    "../../hello.txt"
                );
            } else {
                panic!("invalid result: {:?}", ipld_bar_txt);
            }
        }

        // symlink file
        {
            let path = format!("/ipfs/{root_cid_str}/bar/my-symlink.txt");
            let ipld_bar_txt = resolver.resolve(path.parse().unwrap()).await.unwrap();

            let m = ipld_bar_txt.metadata();
            assert_eq!(m.unixfs_type, Some(UnixfsType::Symlink));
            assert_eq!(m.path.to_string(), path);
            assert_eq!(m.typ, OutType::Unixfs);
            assert_eq!(
                m.resolved_path,
                vec![
                    root_cid_str.parse().unwrap(),
                    bar_cid_str.parse().unwrap(),
                    my_symlink_cid_str.parse().unwrap()
                ]
            );

            if let OutContent::Unixfs(node) = ipld_bar_txt.content {
                assert_eq!(
                    read_to_string(
                        node.into_content_reader(
                            ipld_bar_txt.context,
                            resolver.clone(),
                            OutMetrics::default(),
                            ResponseClip::NoClip
                        )
                        .unwrap()
                        .unwrap()
                    )
                    .await,
                    "../hello.txt"
                );
            } else {
                panic!("invalid result: {:?}", ipld_bar_txt);
            }

            let path = format!("/ipfs/{my_symlink_cid_str}");
            let ipld_bar_txt = resolver.resolve(path.parse().unwrap()).await.unwrap();

            let m = ipld_bar_txt.metadata();
            assert_eq!(m.unixfs_type, Some(UnixfsType::Symlink));
            assert_eq!(m.path.to_string(), path);
            assert_eq!(m.typ, OutType::Unixfs);
            assert_eq!(m.resolved_path, vec![my_symlink_cid_str.parse().unwrap()]);

            if let OutContent::Unixfs(node) = ipld_bar_txt.content {
                assert_eq!(
                    read_to_string(
                        node.into_content_reader(
                            ipld_bar_txt.context,
                            resolver.clone(),
                            OutMetrics::default(),
                            ResponseClip::NoClip
                        )
                        .unwrap()
                        .unwrap()
                    )
                    .await,
                    "../hello.txt"
                );
            } else {
                panic!("invalid result: {:?}", ipld_bar_txt);
            }
        }
    }

    #[tokio::test]
    async fn test_unixfs_hamt_dir() {
        // Test content
        // ------------
        // for n in $(seq 10000); do echo $n > foo/$n.txt; done
        // ipfs add --recursive foo
        //
        // QmUu8pzQ5yjhDrg4GiHYLeko2oT76vcmYX5bw6sjiEJ82k foo
        // QmWKbcq9HGfat7FsL85qrwNUxnmo3xAWzUo2nEj9BoAZeP foo/9999.txt

        let root_cid_str = "QmUu8pzQ5yjhDrg4GiHYLeko2oT76vcmYX5bw6sjiEJ82k";

        let reader = tokio::io::BufReader::new(
            tokio::fs::File::open("./fixtures/big-foo.car")
                .await
                .unwrap(),
        );
        let car_reader = iroh_car::CarReader::new(reader).await.unwrap();
        let files: HashMap<Cid, Bytes> = car_reader
            .stream()
            .map(|r| r.map(|(k, v)| (k, Bytes::from(v))))
            .try_collect()
            .await
            .unwrap();
        assert_eq!(files.len(), 10938);

        let loader = Arc::new(files);
        let resolver = Resolver::new(loader.clone());

        // foo/bar/bar.txt
        {
            let path = format!("/ipfs/{root_cid_str}/bar/bar.txt");
            let ipld_txt = resolver.resolve(path.parse().unwrap()).await.unwrap();

            assert!(ipld_txt
                .unixfs_read_dir(&resolver, OutMetrics::default())
                .unwrap()
                .is_none());

            let m = ipld_txt.metadata();
            assert_eq!(m.unixfs_type, Some(UnixfsType::File));
            assert_eq!(m.path.to_string(), path);
            assert_eq!(m.typ, OutType::Unixfs);
            assert!(m.size.unwrap() > 0);

            if let OutContent::Unixfs(node) = ipld_txt.content {
                assert_eq!(
                    read_to_string(
                        node.into_content_reader(
                            ipld_txt.context,
                            resolver.clone(),
                            OutMetrics::default(),
                            ResponseClip::NoClip
                        )
                        .unwrap()
                        .unwrap()
                    )
                    .await,
                    "world\n",
                );
            } else {
                panic!("invalid result: {:?}", ipld_txt);
            }
        }
        // read the directory listing
        {
            let path = format!("/ipfs/{root_cid_str}");
            let ipld_txt = resolver.resolve(path.parse().unwrap()).await.unwrap();

            let mut links = ipld_txt
                .unixfs_read_dir(&resolver, OutMetrics::default())
                .expect("missing listing")
                .unwrap()
                .try_collect::<Vec<_>>()
                .await
                .unwrap();
            // these are not sorted by name originally
            links.sort_by(|a, b| {
                let a = a.name.as_ref().unwrap();
                let b = b.name.as_ref().unwrap();

                match (
                    a.replace(".txt", "").parse::<usize>(),
                    b.replace(".txt", "").parse::<usize>(),
                ) {
                    (Ok(a), Ok(b)) => a.cmp(&b),
                    _ => a.cmp(b),
                }
            });

            for (i, link) in links.iter().take(10000).enumerate() {
                assert_eq!(link.name, Some(format!("{}.txt", i + 1)));
            }

            assert_eq!(links[10000].name, Some("bar".into()));
            assert_eq!(links[10001].name, Some("hello.txt".into()));

            assert_eq!(links.len(), 10_000 + 2);
        }

        for i in 1..=10000 {
            tokio::task::yield_now().await; // yield so sessions can be closed
            let path = format!("/ipfs/{root_cid_str}/{}.txt", i);
            let ipld_txt = resolver.resolve(path.parse().unwrap()).await.unwrap();

            assert!(ipld_txt
                .unixfs_read_dir(&resolver, OutMetrics::default())
                .unwrap()
                .is_none());

            let m = ipld_txt.metadata();
            assert_eq!(m.unixfs_type, Some(UnixfsType::File));
            assert_eq!(m.path.to_string(), path);
            assert_eq!(m.typ, OutType::Unixfs);
            assert!(m.size.unwrap() > 0);

            if let OutContent::Unixfs(node) = ipld_txt.content {
                assert_eq!(
                    read_to_string(
                        node.into_content_reader(
                            ipld_txt.context,
                            resolver.clone(),
                            OutMetrics::default(),
                            ResponseClip::NoClip
                        )
                        .unwrap()
                        .unwrap()
                    )
                    .await,
                    format!("{}\n", i),
                );
            } else {
                panic!("invalid result: {:?}", ipld_txt);
            }
        }
    }

    #[tokio::test]
    async fn test_resolve_recursive_with_path() {
        // Test content
        // ------------
        // QmaRGe7bVmVaLmxbrMiVNXqW4pRNNp3xq7hFtyRKA3mtJL foo/bar/bar.txt
        //   contains: "world"
        // QmZULkCELmmk5XNfCgTnCyFgAVxBRBXyDHGGMVoLFLiXEN foo/hello.txt
        //   contains: "hello"
        // QmcHTZfwWWYG2Gbv9wR6bWZBvAgpFV5BcDoLrC2XMCkggn foo/bar
        // QmdkGfDx42RNdAZFALHn5hjHqUq7L9o6Ef4zLnFEu3Y4Go foo

        let bar_txt_cid_str = "QmaRGe7bVmVaLmxbrMiVNXqW4pRNNp3xq7hFtyRKA3mtJL";
        let bar_txt_block_bytes = load_fixture(bar_txt_cid_str).await;

        let bar_cid_str = "QmcHTZfwWWYG2Gbv9wR6bWZBvAgpFV5BcDoLrC2XMCkggn";
        let bar_block_bytes = load_fixture(bar_cid_str).await;

        let hello_txt_cid_str = "QmZULkCELmmk5XNfCgTnCyFgAVxBRBXyDHGGMVoLFLiXEN";
        let hello_txt_block_bytes = load_fixture(hello_txt_cid_str).await;

        // read root
        let root_cid_str = "QmdkGfDx42RNdAZFALHn5hjHqUq7L9o6Ef4zLnFEu3Y4Go";
        let root_cid: Cid = root_cid_str.parse().unwrap();
        let root_block_bytes = load_fixture(root_cid_str).await;
        let root_block = UnixfsNode::decode(&root_cid, root_block_bytes.clone()).unwrap();

        let links: Vec<_> = root_block.links().collect::<Result<_>>().unwrap();
        assert_eq!(links.len(), 2);

        assert_eq!(links[0].cid, bar_cid_str.parse().unwrap());
        assert_eq!(links[0].name.unwrap(), "bar");

        assert_eq!(links[1].cid, hello_txt_cid_str.parse().unwrap());
        assert_eq!(links[1].name.unwrap(), "hello.txt");

        let loader: HashMap<Cid, Bytes> = [
            (root_cid, root_block_bytes.clone()),
            (hello_txt_cid_str.parse().unwrap(), hello_txt_block_bytes),
            (bar_cid_str.parse().unwrap(), bar_block_bytes),
            (bar_txt_cid_str.parse().unwrap(), bar_txt_block_bytes),
        ]
        .into_iter()
        .collect();
        let loader = Arc::new(loader);
        let resolver = Resolver::new(loader.clone());

        let path = format!("/ipfs/{root_cid_str}");
        let results: Vec<_> = resolver
            .resolve_recursive_with_paths(path.parse().unwrap())
            .try_collect()
            .await
            .unwrap();
        assert_eq!(results.len(), 4);

        assert_eq!(results[0].0.to_string(), format!("/ipfs/{root_cid_str}"));
        assert_eq!(
            results[1].0.to_string(),
            format!("/ipfs/{root_cid_str}/bar")
        );
        assert_eq!(
            results[2].0.to_string(),
            format!("/ipfs/{root_cid_str}/hello.txt")
        );
        assert_eq!(
            results[3].0.to_string(),
            format!("/ipfs/{root_cid_str}/bar/bar.txt")
        );
    }
}<|MERGE_RESOLUTION|>--- conflicted
+++ resolved
@@ -1250,35 +1250,6 @@
     Ok(links)
 }
 
-<<<<<<< HEAD
-#[tracing::instrument]
-async fn resolve_dnslink(url: &str) -> Result<Vec<Path>> {
-    let url = format!("_dnslink.{}.", url);
-    let records = resolve_txt_record(&url).await?;
-    let records = records
-        .into_iter()
-        .filter(|r| r.starts_with("dnslink="))
-        .map(|r| {
-            let p = r.trim_start_matches("dnslink=").trim();
-            p.parse()
-        })
-        .collect::<Result<_>>()?;
-    Ok(records)
-}
-
-async fn resolve_txt_record(url: &str) -> Result<Vec<String>> {
-    use trust_dns_resolver::config::*;
-    use trust_dns_resolver::AsyncResolver;
-
-    // Construct a new Resolver with default configuration options
-    let resolver = AsyncResolver::tokio(ResolverConfig::default(), ResolverOpts::default())?;
-
-    let txt_response = resolver.txt_lookup(url).await?;
-
-    let out = txt_response.into_iter().map(|r| r.to_string()).collect();
-    Ok(out)
-}
-
 #[async_trait]
 impl<S: BuildHasher + Clone + Send + Sync + 'static> ContentLoader for HashMap<Cid, Bytes, S> {
     async fn load_cid(&self, cid: &Cid, _ctx: &LoaderContext) -> Result<LoadedCid> {
@@ -1301,8 +1272,6 @@
     }
 }
 
-=======
->>>>>>> 35955d6b
 #[cfg(test)]
 mod tests {
     use std::{
