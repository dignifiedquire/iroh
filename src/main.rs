use std::collections::{BTreeMap, HashMap};
use std::net::{Ipv4Addr, SocketAddrV4};
use std::time::Duration;
use std::{fmt, net::SocketAddr, path::PathBuf, str::FromStr};

use anyhow::{Context, Result};
use clap::{Parser, Subcommand};
use console::{style, Emoji};
use futures::{Stream, StreamExt};
use indicatif::{
    HumanBytes, HumanDuration, MultiProgress, ProgressBar, ProgressDrawTarget, ProgressState,
    ProgressStyle,
};
use iroh::blobs::{Blob, Collection};
use iroh::get::get_response_machine::{ConnectedNext, EndBlobNext};
use iroh::get::{get_data_path, get_missing_range, get_missing_ranges, pathbuf_from_name};
use iroh::protocol::{AuthToken, GetRequest, RangeSpecSeq};
use iroh::provider::{Database, Provider, Ticket};
use iroh::rpc_protocol::*;
use iroh::rpc_protocol::{
    ListRequest, ProvideRequest, ProviderRequest, ProviderResponse, ProviderService, VersionRequest,
};
use quic_rpc::transport::quinn::{QuinnConnection, QuinnServerEndpoint};
use quic_rpc::{RpcClient, ServiceEndpoint};
use tokio::io::AsyncWriteExt;
use tracing_subscriber::{prelude::*, EnvFilter};
mod main_util;
use iroh::tokio_util::SeekOptimized;

use iroh::{get, provider, Hash, Keypair, PeerId};
use main_util::Blake3Cid;

use crate::main_util::iroh_data_root;

#[cfg(feature = "metrics")]
use iroh::metrics::init_metrics;

const DEFAULT_RPC_PORT: u16 = 0x1337;
const RPC_ALPN: [u8; 17] = *b"n0/provider-rpc/1";
const MAX_RPC_CONNECTIONS: u32 = 16;
const MAX_RPC_STREAMS: u64 = 1024;
const MAX_CONCURRENT_DIALS: u8 = 16;

/// Send data.
///
/// The iroh command line tool has two modes: provide and get.
///
/// The provide mode is a long-running process binding to a socket which the get mode
/// contacts to request data.  By default the provide process also binds to an RPC port
/// which allows adding additional data to be provided as well as a few other maintenance
/// commands.
///
/// The get mode retrieves data from the provider, for this it needs the hash, provider
/// address and PeerID as well as an authentication code.  The get-ticket subcommand is a
/// shortcut to provide all this information conveniently in a single ticket.
#[derive(Parser, Debug, Clone)]
#[clap(version)]
struct Cli {
    #[clap(subcommand)]
    command: Commands,
    /// Log SSL pre-master key to file in SSLKEYLOGFILE environment variable.
    #[clap(long)]
    keylog: bool,
    /// Bind address on which to serve Prometheus metrics
    #[cfg(feature = "metrics")]
    #[clap(long)]
    metrics_addr: Option<SocketAddr>,
}

#[derive(Debug, Clone)]
enum ProviderRpcPort {
    Enabled(u16),
    Disabled,
}

impl From<ProviderRpcPort> for Option<u16> {
    fn from(value: ProviderRpcPort) -> Self {
        match value {
            ProviderRpcPort::Enabled(port) => Some(port),
            ProviderRpcPort::Disabled => None,
        }
    }
}

impl fmt::Display for ProviderRpcPort {
    fn fmt(&self, f: &mut fmt::Formatter<'_>) -> fmt::Result {
        match self {
            ProviderRpcPort::Enabled(port) => write!(f, "{port}"),
            ProviderRpcPort::Disabled => write!(f, "disabled"),
        }
    }
}

impl FromStr for ProviderRpcPort {
    type Err = anyhow::Error;

    fn from_str(s: &str) -> Result<Self, Self::Err> {
        if s == "disabled" {
            Ok(ProviderRpcPort::Disabled)
        } else {
            Ok(ProviderRpcPort::Enabled(s.parse()?))
        }
    }
}

#[derive(Subcommand, Debug, Clone)]
#[allow(clippy::large_enum_variant)]
enum Commands {
    /// Serve data from the given path.
    ///
    /// If PATH is a folder all files in that folder will be served.  If no PATH is
    /// specified reads from STDIN.
    Provide {
        /// Path to initial file or directory to provide
        path: Option<PathBuf>,
        #[clap(long, short)]
        /// Listening address to bind to
        #[clap(long, short, default_value_t = SocketAddr::from(provider::DEFAULT_BIND_ADDR))]
        addr: SocketAddr,
        /// Auth token, defaults to random generated
        #[clap(long)]
        auth_token: Option<String>,
        /// RPC port, set to "disabled" to disable RPC
        #[clap(long, default_value_t = ProviderRpcPort::Enabled(DEFAULT_RPC_PORT))]
        rpc_port: ProviderRpcPort,
    },
    /// List hashes on the running provider.
    List {
        /// RPC port of the provider
        #[clap(long, default_value_t = DEFAULT_RPC_PORT)]
        rpc_port: u16,
    },
    /// Validate hashes on the running provider.
    Validate {
        /// RPC port of the provider
        #[clap(long, default_value_t = DEFAULT_RPC_PORT)]
        rpc_port: u16,
    },
    /// Shutdown provider.
    Shutdown {
        /// Shutdown mode.
        ///
        /// Hard shutdown will immediately terminate the process, soft shutdown will wait
        /// for all connections to close.
        #[clap(long, default_value_t = false)]
        force: bool,
        /// RPC port of the provider
        #[clap(long, default_value_t = DEFAULT_RPC_PORT)]
        rpc_port: u16,
    },
    /// Identify the running provider.
    Id {
        /// RPC port of the provider
        #[clap(long, default_value_t = DEFAULT_RPC_PORT)]
        rpc_port: u16,
    },
    /// Add data from PATH to the running provider's database.
    Add {
        /// The path to the file or folder to add
        path: PathBuf,
        /// RPC port
        #[clap(long, default_value_t = DEFAULT_RPC_PORT)]
        rpc_port: u16,
    },
    /// Fetch the data identified by HASH from a provider.
    Get {
        /// The hash to retrieve, as a Blake3 CID
        hash: Blake3Cid,
        /// PeerId of the provider
        #[clap(long, short)]
        peer: PeerId,
        /// The authentication token to present to the server
        #[clap(long)]
        auth_token: String,
        /// Address of the provider
        #[clap(long, short, default_value_t = SocketAddr::from(get::DEFAULT_PROVIDER_ADDR))]
        addr: SocketAddr,
        /// Directory in which to save the file(s), defaults to writing to STDOUT
        #[clap(long, short)]
        out: Option<PathBuf>,
        /// True to download a single blob, false (default) to download a collection and its children.
        #[clap(long, default_value_t = false)]
        single: bool,
    },
    /// Fetch data from a provider using a ticket.
    ///
    /// The ticket contains all hash, authentication and connection information to connect
    /// to the provider.  It is a simpler, but slightly less flexible alternative to the
    /// `get` subcommand.
    GetTicket {
        /// Directory in which to save the file(s), defaults to writing to STDOUT
        #[clap(long, short)]
        out: Option<PathBuf>,
        /// Ticket containing everything to retrieve the data from a provider.
        ticket: Ticket,
    },
    /// List listening addresses of the provider.
    Addresses {
        /// RPC port
        #[clap(long, default_value_t = DEFAULT_RPC_PORT)]
        rpc_port: u16,
    },
}

// Note about writing to STDOUT vs STDERR
// Looking at https://unix.stackexchange.com/questions/331611/do-progress-reports-logging-information-belong-on-stderr-or-stdout
// it is a little complicated.
// The current setup is to write all progress information to STDERR and all data to STDOUT.
macro_rules! progress {
    // Match a format string followed by any number of arguments
    ($fmt:expr $(, $args:expr)*) => {{
        eprintln!($fmt $(, $args)*);
    }};
}

async fn make_rpc_client(
    rpc_port: u16,
) -> anyhow::Result<RpcClient<ProviderService, QuinnConnection<ProviderResponse, ProviderRequest>>>
{
    let bind_addr = SocketAddrV4::new(Ipv4Addr::UNSPECIFIED, 0).into();
    let endpoint =
        iroh::get::make_client_endpoint(bind_addr, None, vec![RPC_ALPN.to_vec()], false)?;
    let addr = SocketAddr::new(Ipv4Addr::LOCALHOST.into(), rpc_port);
    let server_name = "localhost".to_string();
    let connection = QuinnConnection::new(endpoint, addr, server_name);
    let client = RpcClient::<ProviderService, _>::new(connection);
    // Do a version request to check if the server is running.
    let _version = tokio::time::timeout(Duration::from_secs(1), client.rpc(VersionRequest))
        .await
        .context("iroh server is not running")??;
    Ok(client)
}

struct ProvideProgressState {
    mp: MultiProgress,
    pbs: HashMap<u64, ProgressBar>,
}

impl ProvideProgressState {
    fn new() -> Self {
        Self {
            mp: MultiProgress::new(),
            pbs: HashMap::new(),
        }
    }

    fn found(&mut self, name: String, id: u64, size: u64) {
        let pb = self.mp.add(ProgressBar::new(size));
        pb.set_style(ProgressStyle::default_bar()
            .template("{spinner:.green} [{bar:40.cyan/blue}] {msg} {bytes}/{total_bytes} ({bytes_per_sec}, eta {eta})").unwrap()
            .progress_chars("=>-"));
        pb.set_message(name);
        pb.set_length(size);
        pb.set_position(0);
        pb.enable_steady_tick(Duration::from_millis(500));
        self.pbs.insert(id, pb);
    }

    fn progress(&mut self, id: u64, progress: u64) {
        if let Some(pb) = self.pbs.get_mut(&id) {
            pb.set_position(progress);
        }
    }

    fn done(&mut self, id: u64, _hash: Hash) {
        if let Some(pb) = self.pbs.remove(&id) {
            pb.finish_and_clear();
            self.mp.remove(&pb);
        }
    }

    fn all_done(self) {
        self.mp.clear().ok();
    }

    fn error(self) {
        self.mp.clear().ok();
    }
}

struct ValidateProgressState {
    mp: MultiProgress,
    pbs: HashMap<u64, ProgressBar>,
    overall: ProgressBar,
    total: u64,
    errors: u64,
    successes: u64,
}

impl ValidateProgressState {
    fn new() -> Self {
        let mp = MultiProgress::new();
        let overall = mp.add(ProgressBar::new(0));
        overall.enable_steady_tick(Duration::from_millis(500));
        Self {
            mp,
            pbs: HashMap::new(),
            overall,
            total: 0,
            errors: 0,
            successes: 0,
        }
    }

    fn starting(&mut self, total: u64) {
        self.total = total;
        self.errors = 0;
        self.successes = 0;
        self.overall.set_position(0);
        self.overall.set_length(total);
        self.overall.set_style(
            ProgressStyle::default_bar()
                .template("{spinner:.green} [{bar:60.cyan/blue}] {msg}")
                .unwrap()
                .progress_chars("=>-"),
        );
    }

    fn add_entry(&mut self, id: u64, hash: Hash, path: Option<PathBuf>, size: u64) {
        let pb = self.mp.insert_before(&self.overall, ProgressBar::new(size));
        pb.set_style(ProgressStyle::default_bar()
            .template("{spinner:.green} [{bar:40.cyan/blue}] {msg} {bytes}/{total_bytes} ({bytes_per_sec}, eta {eta})").unwrap()
            .progress_chars("=>-"));
        let msg = if let Some(path) = path {
            path.display().to_string()
        } else {
            format!("outboard {}", Blake3Cid(hash))
        };
        pb.set_message(msg);
        pb.set_position(0);
        pb.set_length(size);
        pb.enable_steady_tick(Duration::from_millis(500));
        self.pbs.insert(id, pb);
    }

    fn progress(&mut self, id: u64, progress: u64) {
        if let Some(pb) = self.pbs.get_mut(&id) {
            pb.set_position(progress);
        }
    }

    fn abort(self, error: String) {
        let error_line = self.mp.add(ProgressBar::new(0));
        error_line.set_style(ProgressStyle::default_bar().template("{msg}").unwrap());
        error_line.set_message(error);
    }

    fn done(&mut self, id: u64, error: Option<String>) {
        if let Some(pb) = self.pbs.remove(&id) {
            let ok_char = style(Emoji("✔", "OK")).green();
            let fail_char = style(Emoji("✗", "Error")).red();
            let ok = error.is_none();
            let msg = match error {
                Some(error) => format!("{} {} {}", pb.message(), fail_char, error),
                None => format!("{} {}", pb.message(), ok_char),
            };
            if ok {
                self.successes += 1;
            } else {
                self.errors += 1;
            }
            self.overall.set_position(self.errors + self.successes);
            self.overall.set_message(format!(
                "Overall {} {}, {} {}",
                self.errors, fail_char, self.successes, ok_char
            ));
            if ok {
                pb.finish_and_clear();
            } else {
                pb.set_style(ProgressStyle::default_bar().template("{msg}").unwrap());
                pb.finish_with_message(msg);
            }
        }
    }
}

#[derive(Debug)]
struct ProvideResponseEntry {
    pub name: String,
    pub size: u64,
}

async fn aggregate_add_response<S, E>(
    stream: S,
) -> anyhow::Result<(Hash, Vec<ProvideResponseEntry>)>
where
    S: Stream<Item = std::result::Result<ProvideProgress, E>> + Unpin,
    E: std::error::Error + Send + Sync + 'static,
{
    let mut stream = stream;
    let mut collection_hash = None;
    let mut collections = BTreeMap::<u64, (String, u64, Option<Hash>)>::new();
    let mut mp = Some(ProvideProgressState::new());
    while let Some(item) = stream.next().await {
        match item? {
            ProvideProgress::Found { name, id, size } => {
                tracing::info!("Found({},{},{})", id, name, size);
                if let Some(mp) = mp.as_mut() {
                    mp.found(name.clone(), id, size);
                }
                collections.insert(id, (name, size, None));
            }
            ProvideProgress::Progress { id, offset } => {
                tracing::info!("Progress({}, {})", id, offset);
                if let Some(mp) = mp.as_mut() {
                    mp.progress(id, offset);
                }
            }
            ProvideProgress::Done { hash, id } => {
                tracing::info!("Done({},{:?})", id, hash);
                if let Some(mp) = mp.as_mut() {
                    mp.done(id, hash);
                }
                match collections.get_mut(&id) {
                    Some((_, _, ref mut h)) => {
                        *h = Some(hash);
                    }
                    None => {
                        anyhow::bail!("Got Done for unknown collection id {}", id);
                    }
                }
            }
            ProvideProgress::AllDone { hash } => {
                tracing::info!("AllDone({:?})", hash);
                if let Some(mp) = mp.take() {
                    mp.all_done();
                }
                collection_hash = Some(hash);
                break;
            }
            ProvideProgress::Abort(e) => {
                if let Some(mp) = mp.take() {
                    mp.error();
                }
                anyhow::bail!("Error while adding data: {}", e);
            }
        }
    }
    let hash = collection_hash.context("Missing hash for collection")?;
    let entries = collections
        .into_iter()
        .map(|(_, (name, size, hash))| {
            let _hash = hash.context(format!("Missing hash for {}", name))?;
            Ok(ProvideResponseEntry { name, size })
        })
        .collect::<Result<Vec<_>>>()?;
    Ok((hash, entries))
}

fn print_add_response(hash: Hash, entries: Vec<ProvideResponseEntry>) {
    let mut total_size = 0;
    for ProvideResponseEntry { name, size, .. } in entries {
        total_size += size;
        println!("- {}: {}", name, HumanBytes(size));
    }
    println!("Total: {}", HumanBytes(total_size));
    println!();
    println!("Collection: {}", Blake3Cid::new(hash));
}

const PROGRESS_STYLE: &str =
    "{msg}\n{spinner:.green} [{elapsed_precise}] [{wide_bar:.cyan/blue}] {bytes}/{total_bytes} ({eta})";

#[cfg(feature = "metrics")]
fn init_metrics_collection(
    metrics_addr: Option<SocketAddr>,
) -> Option<tokio::task::JoinHandle<()>> {
    init_metrics();
    // doesn't start the server if the address is None
    if let Some(metrics_addr) = metrics_addr {
        return Some(tokio::spawn(async move {
            iroh::metrics::start_metrics_server(metrics_addr)
                .await
                .unwrap_or_else(|e| {
                    eprintln!("Failed to start metrics server: {}", e);
                });
        }));
    }
    tracing::info!("Metrics server not started, no address provided");
    None
}

fn main() -> Result<()> {
    let rt = tokio::runtime::Builder::new_multi_thread()
        .enable_all()
        .build()?;
    rt.block_on(main_impl())?;
    // give the runtime some time to finish, but do not wait indefinitely.
    // there are cases where the a runtime thread is blocked doing io.
    // e.g. reading from stdin.
    rt.shutdown_timeout(Duration::from_millis(500));
    Ok(())
}

async fn main_impl() -> Result<()> {
    tracing_subscriber::registry()
        .with(tracing_subscriber::fmt::layer().with_writer(std::io::stderr))
        .with(EnvFilter::from_default_env())
        .init();

    let cli = Cli::parse();

    #[cfg(feature = "metrics")]
    let metrics_fut = init_metrics_collection(cli.metrics_addr);

    let r = match cli.command {
        Commands::Get {
            hash,
            peer,
            auth_token,
            addr,
            out,
            single,
        } => {
            let opts = get::Options {
                addr,
                peer_id: Some(peer),
                keylog: cli.keylog,
            };
            let token = AuthToken::from_str(&auth_token)
                .context("Wrong format for authentication token")?;
            let get = GetInteractive::Hash {
                hash: *hash.as_hash(),
                opts,
                token,
                single,
            };
            tokio::select! {
                biased;
                res = get_interactive(get, out) => res,
                _ = tokio::signal::ctrl_c() => {
                    println!("Ending transfer early...");
                    Ok(())
                }
            }
        }
        Commands::GetTicket { out, ticket } => {
            let get = GetInteractive::Ticket {
                ticket,
                keylog: cli.keylog,
            };
            tokio::select! {
                biased;
                res = get_interactive(get, out) => res,
                _ = tokio::signal::ctrl_c() => {
                    println!("Ending transfer early...");
                    Ok(())
                }
            }
        }
        Commands::Provide {
            path,
            addr,
            auth_token,
            rpc_port,
        } => {
            let iroh_data_root = iroh_data_root()?;
            let db = {
                if iroh_data_root.is_dir() {
                    // try to load db
                    Database::load(&iroh_data_root).await?
                } else {
                    // directory does not exist, create an empty db
                    Database::default()
                }
            };
            let key = Some(iroh_data_root.join("keypair"));

            let provider = provide(
                db.clone(),
                addr,
                auth_token,
                key,
                cli.keylog,
                rpc_port.into(),
            )
            .await?;
            let controller = provider.controller();

            // task that will add data to the provider, either from a file or from stdin
            let fut = {
                let provider = provider.clone();
                tokio::spawn(async move {
                    let (path, tmp_path) = if let Some(path) = path {
                        let absolute = path.canonicalize()?;
                        println!("Adding {} as {}...", path.display(), absolute.display());
                        (absolute, None)
                    } else {
                        // Store STDIN content into a temporary file
                        let (file, path) = tempfile::NamedTempFile::new()?.into_parts();
                        let mut file = tokio::fs::File::from_std(file);
                        let path_buf = path.to_path_buf();
                        // Copy from stdin to the file, until EOF
                        tokio::io::copy(&mut tokio::io::stdin(), &mut file).await?;
                        println!("Adding from stdin...");
                        // return the TempPath to keep it alive
                        (path_buf, Some(path))
                    };
                    // tell the provider to add the data
                    let stream = controller.server_streaming(ProvideRequest { path }).await?;
                    let (hash, entries) = aggregate_add_response(stream).await?;
                    print_add_response(hash, entries);
                    let ticket = provider.ticket(hash)?;
                    println!("All-in-one ticket: {ticket}");
                    anyhow::Ok(tmp_path)
                })
            };

            let provider2 = provider.clone();
            tokio::select! {
                biased;
                _ = tokio::signal::ctrl_c() => {
                    println!("Shutting down provider...");
                    provider2.shutdown();
                }
                res = provider => {
                    res?;
                }
            }
            // persist the db to disk.
            db.save(&iroh_data_root).await?;

            // the future holds a reference to the temp file, so we need to
            // keep it for as long as the provider is running. The drop(fut)
            // makes this explicit.
            fut.abort();
            drop(fut);
            Ok(())
        }
        Commands::List { rpc_port } => {
            let client = make_rpc_client(rpc_port).await?;
            let mut response = client.server_streaming(ListRequest).await?;
            while let Some(item) = response.next().await {
                let item = item?;
                println!(
                    "{} {} ({})",
                    item.path.display(),
                    Blake3Cid(item.hash),
                    HumanBytes(item.size),
                );
            }
            Ok(())
        }
        Commands::Validate { rpc_port } => {
            let client = make_rpc_client(rpc_port).await?;
            let mut state = ValidateProgressState::new();
            let mut response = client.server_streaming(ValidateRequest).await?;

            while let Some(item) = response.next().await {
                match item? {
                    ValidateProgress::Starting { total } => {
                        state.starting(total);
                    }
                    ValidateProgress::Entry {
                        id,
                        hash,
                        path,
                        size,
                    } => {
                        state.add_entry(id, hash, path, size);
                    }
                    ValidateProgress::Progress { id, offset } => {
                        state.progress(id, offset);
                    }
                    ValidateProgress::Done { id, error } => {
                        state.done(id, error);
                    }
                    ValidateProgress::Abort(error) => {
                        state.abort(error.to_string());
                        break;
                    }
                    ValidateProgress::AllDone => {
                        break;
                    }
                }
            }
            Ok(())
        }
        Commands::Shutdown { force, rpc_port } => {
            let client = make_rpc_client(rpc_port).await?;
            client.rpc(ShutdownRequest { force }).await?;
            Ok(())
        }
        Commands::Id { rpc_port } => {
            let client = make_rpc_client(rpc_port).await?;
            let response = client.rpc(IdRequest).await?;

            println!("Listening address: {}", response.listen_addr);
            println!("PeerID: {}", response.peer_id);
            println!("Auth token: {}", response.auth_token);
            Ok(())
        }
        Commands::Add { path, rpc_port } => {
            let client = make_rpc_client(rpc_port).await?;
            let absolute = path.canonicalize()?;
            println!("Adding {} as {}...", path.display(), absolute.display());
            let stream = client
                .server_streaming(ProvideRequest { path: absolute })
                .await?;
            let (hash, entries) = aggregate_add_response(stream).await?;
            print_add_response(hash, entries);
            Ok(())
        }
        Commands::Addresses { rpc_port } => {
            let client = make_rpc_client(rpc_port).await?;
            let response = client.rpc(AddrsRequest).await?;
            println!("Listening addresses: {:?}", response.addrs);
            Ok(())
        }
    };

    #[cfg(feature = "metrics")]
    if let Some(metrics_fut) = metrics_fut {
        metrics_fut.abort();
        drop(metrics_fut);
    }
    r
}

async fn provide(
    db: Database,
    addr: SocketAddr,
    auth_token: Option<String>,
    key: Option<PathBuf>,
    keylog: bool,
    rpc_port: Option<u16>,
) -> Result<Provider> {
    let keypair = get_keypair(key).await?;

    let mut builder = provider::Provider::builder(db)
        .keylog(keylog)
        .bind_addr(addr);
    if let Some(ref encoded) = auth_token {
        let auth_token = AuthToken::from_str(encoded)?;
        builder = builder.auth_token(auth_token);
    }
    let provider = if let Some(rpc_port) = rpc_port {
        let rpc_endpoint = make_rpc_endpoint(&keypair, rpc_port)?;
        builder
            .rpc_endpoint(rpc_endpoint)
            .keypair(keypair)
            .spawn()?
    } else {
        builder.keypair(keypair).spawn()?
    };

    println!("Listening address: {}", provider.local_address());
    println!("PeerID: {}", provider.peer_id());
    println!("Auth token: {}", provider.auth_token());
    println!();
    Ok(provider)
}

fn make_rpc_endpoint(
    keypair: &Keypair,
    rpc_port: u16,
) -> Result<impl ServiceEndpoint<ProviderService>> {
    let rpc_addr = SocketAddr::V4(SocketAddrV4::new(Ipv4Addr::LOCALHOST, rpc_port));
    let rpc_quinn_endpoint = quinn::Endpoint::server(
        iroh::provider::make_server_config(
            keypair,
            MAX_RPC_STREAMS,
            MAX_RPC_CONNECTIONS,
            vec![RPC_ALPN.to_vec()],
        )?,
        rpc_addr,
    )?;
    let rpc_endpoint =
        QuinnServerEndpoint::<ProviderRequest, ProviderResponse>::new(rpc_quinn_endpoint)?;
    Ok(rpc_endpoint)
}

async fn get_keypair(key: Option<PathBuf>) -> Result<Keypair> {
    match key {
        Some(key_path) => {
            if key_path.exists() {
                let keystr = tokio::fs::read(key_path).await?;
                let keypair = Keypair::try_from_openssh(keystr)?;
                Ok(keypair)
            } else {
                let keypair = Keypair::generate();
                let ser_key = keypair.to_openssh()?;
                if let Some(parent) = key_path.parent() {
                    tokio::fs::create_dir_all(parent).await?;
                }
                tokio::fs::write(key_path, ser_key).await?;
                Ok(keypair)
            }
        }
        None => {
            // No path provided, just generate one
            Ok(Keypair::generate())
        }
    }
}

#[derive(Debug)]
enum GetInteractive {
    Ticket {
        ticket: Ticket,
        keylog: bool,
    },
    Hash {
        hash: Hash,
        opts: get::Options,
        token: AuthToken,
        single: bool,
    },
}

impl GetInteractive {
    fn hash(&self) -> Hash {
        match self {
            GetInteractive::Ticket { ticket, .. } => ticket.hash(),
            GetInteractive::Hash { hash, .. } => *hash,
        }
    }

    fn single(&self) -> bool {
        match self {
            GetInteractive::Ticket { .. } => false,
            GetInteractive::Hash { single, .. } => *single,
        }
    }
}

/// Get into a file or directory
async fn get_to_dir(get: GetInteractive, out_dir: PathBuf) -> Result<()> {
    let hash = get.hash();
    let single = get.single();
    progress!("Fetching: {}", Blake3Cid::new(hash));
    progress!("{} Connecting ...", style("[1/3]").bold().dim());

    let temp_dir = out_dir.join(".iroh-tmp");
    let (query, collection) = if single {
        let name = Blake3Cid::new(hash).to_string();
        let query = get_missing_range(&get.hash(), name.as_str(), &temp_dir, &out_dir)?;
        (query, vec![Blob { hash, name }])
    } else {
        let (query, collection) = get_missing_ranges(get.hash(), &out_dir, &temp_dir)?;
        (
            query,
            collection.map(|x| x.into_inner()).unwrap_or_default(),
        )
    };

    let pb = ProgressBar::hidden();
    pb.enable_steady_tick(std::time::Duration::from_millis(50));
    pb.set_style(
        ProgressStyle::with_template(PROGRESS_STYLE)
            .unwrap()
            .with_key(
                "eta",
                |state: &ProgressState, w: &mut dyn std::fmt::Write| {
                    write!(w, "{:.1}s", state.eta().as_secs_f64()).unwrap()
                },
            )
            .progress_chars("#>-"),
    );

    let init_download_progress = |count: u64, missing_bytes: u64| {
        progress!("{} Downloading ...", style("[3/3]").bold().dim());
        progress!(
            "  {} file(s) with total transfer size {}",
            count,
            HumanBytes(missing_bytes)
        );
        pb.set_length(missing_bytes);
        pb.reset();
        pb.set_draw_target(ProgressDrawTarget::stderr());
    };

    // collection info, in case we won't get a callback with is_root
    let collection_info = if collection.is_empty() {
        None
    } else {
        Some((collection.len() as u64, 0))
    };

<<<<<<< HEAD
    let request = GetRequest::new(get.hash(), query).into();
=======
    let request = GetRequest::new(get.hash(), query);
>>>>>>> f21ccf80
    let response = match get {
        GetInteractive::Ticket { ticket, keylog } => {
            get::run_ticket(&ticket, request, keylog, MAX_CONCURRENT_DIALS).await?
        }
        GetInteractive::Hash { opts, token, .. } => get::run(request, token, opts).await?,
    };
    let connected = response.next().await?;
    progress!("{} Requesting ...", style("[2/3]").bold().dim());
    if let Some((count, missing_bytes)) = collection_info {
        init_download_progress(count, missing_bytes);
    }
    let (mut next, collection) = match connected.next().await? {
        ConnectedNext::StartCollection(curr) => {
            tokio::fs::create_dir_all(&temp_dir)
                .await
                .context("unable to create directory {temp_dir}")?;
            tokio::fs::create_dir_all(&out_dir)
                .await
                .context("Unable to create directory {out_dir}")?;
            let curr = curr.next();
            let (curr, size) = curr.next().await?;
            let mut collection_data = Vec::with_capacity(size as usize);
            let curr = curr.concatenate(&mut collection_data, |_, _| {}).await?;
            let collection = Collection::from_bytes(&collection_data)?;
            init_download_progress(collection.total_entries(), collection.total_blobs_size());
            tokio::fs::write(get_data_path(&temp_dir, hash), collection_data).await?;
            (curr.next(), collection.into_inner())
        }
        ConnectedNext::StartChild(start_child) => {
            (EndBlobNext::MoreChildren(start_child), collection)
        }
        ConnectedNext::Closing(finish) => (EndBlobNext::Closing(finish), collection),
    };
    // read all the children
    let finishing = loop {
        let start = match next {
            EndBlobNext::MoreChildren(sc) => sc,
            EndBlobNext::Closing(finish) => break finish,
        };
        let child_offset = start.child_offset() as usize;
        let blob = match collection.get(child_offset) {
            Some(blob) => blob,
            None => break start.finish(),
        };

        let hash = blob.hash;
        let name = &blob.name;
        let name = if name.is_empty() {
            PathBuf::from(hash.to_string())
        } else {
            pathbuf_from_name(name)
        };
        pb.set_message(format!("Receiving '{}'...", name.display()));
        pb.reset();
        let header = start.next(blob.hash);

        let curr = {
            let final_path = out_dir.join(&name);
            let tempname = blake3::Hash::from(hash).to_hex();
            let data_path = temp_dir.join(format!("{}.data.part", tempname));
            let outboard_path = temp_dir.join(format!("{}.outboard.part", tempname));
            let data_file = tokio::fs::OpenOptions::new()
                .write(true)
                .create(true)
                .open(&data_path)
                .await?;
            let mut data_file = SeekOptimized::new(data_file).into();
            tracing::debug!("piping data to {:?} and {:?}", data_path, outboard_path);
            let (curr, size) = header.next().await?;
            pb.set_length(size);
            let mut outboard_file = if size > 0 {
                let outboard_file = tokio::fs::OpenOptions::new()
                    .write(true)
                    .create(true)
                    .open(&outboard_path)
                    .await?;
                let outboard_file = SeekOptimized::new(outboard_file).into();
                Some(outboard_file)
            } else {
                None
            };
            let on_write = |offset, _size| {
                // println!("offset: {}/{}", offset, pb.length().unwrap());
                pb.set_position(offset);
            };
            let curr = curr
                .write_all_with_outboard(&mut outboard_file, &mut data_file, on_write)
                .await?;
            tokio::fs::create_dir_all(
                final_path
                    .parent()
                    .context("final path should have parent")?,
            )
            .await?;
            // Flush the data file first, it is the only thing that matters at this point
            data_file.into_inner().shutdown().await?;
            // Rename temp file, to target name
            // once this is done, the file is considered complete
            tokio::fs::rename(data_path, final_path).await?;
            if let Some(outboard_file) = outboard_file.take() {
                // not sure if we have to do this
                outboard_file.into_inner().shutdown().await?;
                // delete the outboard file
                tokio::fs::remove_file(outboard_path).await?;
            }
            curr
        };
        pb.finish();
        next = curr.next();
    };
    let stats = finishing.next().await?;
    tokio::fs::remove_dir_all(temp_dir).await?;
    pb.finish_and_clear();
    progress!(
        "Transferred {} in {}, {}/s",
        HumanBytes(stats.bytes_read),
        HumanDuration(stats.elapsed),
        HumanBytes((stats.bytes_read as f64 / stats.elapsed.as_secs_f64()) as u64)
    );

    Ok(())
}

/// get to stdout, no resume possible
async fn get_to_stdout(get: GetInteractive) -> Result<()> {
    let hash = get.hash();
    progress!("Fetching: {}", Blake3Cid::new(hash));
    progress!("{} Connecting ...", style("[1/3]").bold().dim());
    let query = RangeSpecSeq::all();

    let pb = ProgressBar::hidden();
    pb.enable_steady_tick(std::time::Duration::from_millis(50));
    pb.set_style(
        ProgressStyle::with_template(PROGRESS_STYLE)
            .unwrap()
            .with_key(
                "eta",
                |state: &ProgressState, w: &mut dyn std::fmt::Write| {
                    write!(w, "{:.1}s", state.eta().as_secs_f64()).unwrap()
                },
            )
            .progress_chars("#>-"),
    );

<<<<<<< HEAD
    let request = GetRequest::new(get.hash(), query).into();
=======
    let request = GetRequest::new(get.hash(), query);
>>>>>>> f21ccf80
    let response = match get {
        GetInteractive::Ticket { ticket, keylog } => {
            get::run_ticket(&ticket, request, keylog, MAX_CONCURRENT_DIALS).await?
        }
        GetInteractive::Hash { opts, token, .. } => get::run(request, token, opts).await?,
    };
    let connected = response.next().await?;
    progress!("{} Requesting ...", style("[2/3]").bold().dim());
    let ConnectedNext::StartCollection(curr) = connected.next().await? else {
        anyhow::bail!("expected a collection");
    };
    let (mut next, collection) = {
        let curr = curr.next();
        let (curr, size) = curr.next().await?;
        let mut collection_data = Vec::with_capacity(size as usize);
        let curr = curr.concatenate(&mut collection_data, |_, _| {}).await?;
        let collection = Collection::from_bytes(&collection_data)?;
        let count = collection.total_entries();
        let missing_bytes = collection.total_blobs_size();
        progress!("{} Downloading ...", style("[3/3]").bold().dim());
        progress!(
            "  {} file(s) with total transfer size {}",
            count,
            HumanBytes(missing_bytes)
        );
        pb.set_length(missing_bytes);
        pb.reset();
        pb.set_draw_target(ProgressDrawTarget::stderr());
        (curr.next(), collection.into_inner())
    };
    // read all the children
    let finishing = loop {
        let start = match next {
            EndBlobNext::MoreChildren(sc) => sc,
            EndBlobNext::Closing(finish) => break finish,
        };
        let child_offset = start.child_offset() as usize;
        let blob = match collection.get(child_offset) {
            Some(blob) => blob,
            None => break start.finish(),
        };

        let hash = blob.hash;
        let name = &blob.name;
        let name = if name.is_empty() {
            PathBuf::from(hash.to_string())
        } else {
            pathbuf_from_name(name)
        };
        pb.set_message(format!("Receiving '{}'...", name.display()));
        pb.reset();
        let header = start.next(blob.hash);
        let curr = {
            let on_write = |offset, _size| {
                pb.set_position(offset);
            };
            header.concatenate(tokio::io::stdout(), on_write).await?
        };
        pb.finish();
        next = curr.next();
    };
    let stats = finishing.next().await?;
    pb.finish_and_clear();
    progress!(
        "Transferred {} in {}, {}/s",
        HumanBytes(stats.bytes_read),
        HumanDuration(stats.elapsed),
        HumanBytes((stats.bytes_read as f64 / stats.elapsed.as_secs_f64()) as u64)
    );

    Ok(())
}

async fn get_interactive(get: GetInteractive, out_dir: Option<PathBuf>) -> Result<()> {
    if let Some(out_dir) = out_dir {
        get_to_dir(get, out_dir).await
    } else {
        get_to_stdout(get).await
    }
}<|MERGE_RESOLUTION|>--- conflicted
+++ resolved
@@ -877,11 +877,7 @@
         Some((collection.len() as u64, 0))
     };
 
-<<<<<<< HEAD
     let request = GetRequest::new(get.hash(), query).into();
-=======
-    let request = GetRequest::new(get.hash(), query);
->>>>>>> f21ccf80
     let response = match get {
         GetInteractive::Ticket { ticket, keylog } => {
             get::run_ticket(&ticket, request, keylog, MAX_CONCURRENT_DIALS).await?
@@ -1026,11 +1022,7 @@
             .progress_chars("#>-"),
     );
 
-<<<<<<< HEAD
     let request = GetRequest::new(get.hash(), query).into();
-=======
-    let request = GetRequest::new(get.hash(), query);
->>>>>>> f21ccf80
     let response = match get {
         GetInteractive::Ticket { ticket, keylog } => {
             get::run_ticket(&ticket, request, keylog, MAX_CONCURRENT_DIALS).await?
