--- conflicted
+++ resolved
@@ -533,13 +533,8 @@
     /// See [`Ticket`] for more details of how it can be used.
     pub async fn ticket(&self, hash: Hash) -> Result<Ticket> {
         // TODO: Verify that the hash exists in the db?
-<<<<<<< HEAD
         let addrs = self.listen_addresses().await?;
-        Ticket::new(hash, self.peer_id(), addrs, self.inner.auth_token)
-=======
-        let addrs = self.listen_addresses()?;
         Ticket::new(hash, self.peer_id(), addrs)
->>>>>>> dfcbf7eb
     }
 
     /// Aborts the provider.
@@ -649,12 +644,7 @@
     async fn id(self, _: IdRequest) -> IdResponse {
         IdResponse {
             peer_id: Box::new(self.inner.keypair.public().into()),
-<<<<<<< HEAD
-            auth_token: Box::new(self.inner.auth_token),
             listen_addrs: self.inner.listen_addresses().await.unwrap_or_default(),
-=======
-            listen_addr: Box::new(self.inner.listen_addr),
->>>>>>> dfcbf7eb
             version: env!("CARGO_PKG_VERSION").to_string(),
         }
     }
