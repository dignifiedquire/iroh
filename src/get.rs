//! The client side API
//!
//! The main entry point is [`run`]. This function takes callbacks that will
//! be invoked when blobs or collections are received. It is up to the caller
//! to store the received data.
use std::fmt::Debug;
use std::io;
use std::net::{Ipv4Addr, Ipv6Addr, SocketAddr, SocketAddrV4, SocketAddrV6};
use std::sync::Arc;
use std::task::Poll;
use std::time::{Duration, Instant};

use crate::blobs::Collection;
use crate::protocol::{
    read_bao_encoded, read_lp, write_lp, AuthToken, Handshake, Request, Res, Response,
};
use crate::provider::Ticket;
use crate::subnet::{same_subnet_v4, same_subnet_v6};
use crate::tls::{self, Keypair, PeerId};
use crate::IROH_BLOCK_SIZE;
use anyhow::{anyhow, bail, Context, Result};
<<<<<<< HEAD
use bao_tree::outboard::{OutboardMut, PostOrderMemOutboard};
use bao_tree::tokio_io::{DecodeResponseStream, DecodeResponseStreamItem};
use bao_tree::BaoTree;
use bytes::{Buf, Bytes, BytesMut};
=======
use bao_tree::io::tokio::AsyncResponseDecoder;
use bytes::BytesMut;
>>>>>>> bb094c21
use default_net::Interface;
use futures::stream::FusedStream;
use futures::{ready, Future, StreamExt};
use postcard::experimental::max_size::MaxSize;
use range_collections::RangeSet2;
use tokio::io::{AsyncRead, AsyncReadExt, ReadBuf};
use tracing::{debug, error};

pub use crate::util::Hash;

/// Options for the client
#[derive(Clone, Debug)]
pub struct Options {
    /// The address to connect to
    pub addr: SocketAddr,
    /// The peer id to expect
    pub peer_id: Option<PeerId>,
    /// Whether to log the SSL keys when `SSLKEYLOGFILE` environment variable is set.
    pub keylog: bool,
}

impl Default for Options {
    fn default() -> Self {
        Options {
            addr: "127.0.0.1:4433".parse().unwrap(),
            peer_id: None,
            keylog: false,
        }
    }
}

/// Create a quinn client endpoint
pub fn make_client_endpoint(
    bind_addr: SocketAddr,
    peer_id: Option<PeerId>,
    alpn_protocols: Vec<Vec<u8>>,
    keylog: bool,
) -> Result<quinn::Endpoint> {
    let keypair = Keypair::generate();

    let tls_client_config = tls::make_client_config(&keypair, peer_id, alpn_protocols, keylog)?;
    let mut client_config = quinn::ClientConfig::new(Arc::new(tls_client_config));
    let mut endpoint = quinn::Endpoint::client(bind_addr)?;
    let mut transport_config = quinn::TransportConfig::default();
    transport_config.keep_alive_interval(Some(Duration::from_secs(1)));
    client_config.transport_config(Arc::new(transport_config));

    endpoint.set_default_client_config(client_config);
    Ok(endpoint)
}

/// Establishes a QUIC connection to the provided peer.
async fn dial_peer(opts: Options) -> Result<quinn::Connection> {
    let bind_addr = match opts.addr.is_ipv6() {
        true => SocketAddrV6::new(Ipv6Addr::UNSPECIFIED, 0, 0, 0).into(),
        false => SocketAddrV4::new(Ipv4Addr::UNSPECIFIED, 0).into(),
    };
    let endpoint =
        make_client_endpoint(bind_addr, opts.peer_id, vec![tls::P2P_ALPN.to_vec()], false)?;

    debug!("connecting to {}", opts.addr);
    let connect = endpoint.connect(opts.addr, "localhost")?;
    let connection = connect.await.context("failed connecting to provider")?;

    Ok(connection)
}

/// Stats about the transfer.
#[derive(Debug, Clone, PartialEq, Eq)]
pub struct Stats {
    /// The number of bytes transferred
    pub data_len: u64,
    /// The time it took to transfer the data
    pub elapsed: Duration,
}

impl Stats {
    /// Transfer rate in megabits per second
    pub fn mbits(&self) -> f64 {
        let data_len_bit = self.data_len * 8;
        data_len_bit as f64 / (1000. * 1000.) / self.elapsed.as_secs_f64()
    }
}

/// A verified stream of data coming from the provider
///
/// We guarantee that the data is correct by incrementally verifying a hash
#[derive(Debug)]
pub struct DataStream {
    /// response stream we are decoding
    inner: DecodeResponseStream<quinn::RecvStream>,
    /// outboard where we store hashes
    outboard: PostOrderMemOutboard,
    /// current data to output, must not be empty
    curr: Option<Bytes>,
}

impl DataStream {
    fn new(inner: quinn::RecvStream, hash: Hash) -> Self {
        let inner =
            DecodeResponseStream::new(hash.into(), RangeSet2::all(), IROH_BLOCK_SIZE, inner);
        let outboard =
            PostOrderMemOutboard::new(hash.into(), BaoTree::empty(IROH_BLOCK_SIZE), vec![]);
        DataStream {
            inner,
            outboard,
            curr: None,
        }
    }

    async fn read_size(&mut self) -> io::Result<u64> {
        Ok(self.inner.read_tree().await?.size().0)
    }

    fn into_inner(self) -> quinn::RecvStream {
        self.inner.into_inner()
    }
}

impl AsyncRead for DataStream {
    fn poll_read(
        mut self: std::pin::Pin<&mut Self>,
        cx: &mut std::task::Context<'_>,
        buf: &mut ReadBuf,
    ) -> Poll<io::Result<()>> {
        Poll::Ready(loop {
            // first check if we got something to output
            if let Some(mut data) = self.curr.take() {
                debug_assert!(!data.is_empty());
                let len = data.len().min(buf.remaining());
                buf.put_slice(&data[..len]);
                data.advance(len);
                if !data.is_empty() {
                    self.curr = Some(data);
                }
                // only return when either we wrote something or we were called
                // with an empty buffer.
                // Returning without writing for a non empty buffer would mean EOF.
                break Ok(());
            };
            // otherwise, try to get more data
            match ready!(self.inner.poll_next_unpin(cx)) {
                Some(Ok(DecodeResponseStreamItem::Header { size })) => {
                    // resize the outboard
                    self.outboard.set_size(size)?;
                }
                Some(Ok(DecodeResponseStreamItem::Parent { node, pair })) => {
                    // update the outboard
                    self.outboard.save(node, &pair)?;
                }
                Some(Ok(DecodeResponseStreamItem::Leaf { data, .. })) => {
                    // we got some data to output, store it in curr
                    if !data.is_empty() {
                        self.curr = Some(data);
                    }
                }
                Some(Err(cause)) => break Err(cause.into()),
                None => break Ok(()),
            }
        })
    }
}

/// Gets a collection and all its blobs using a [`Ticket`].
pub async fn run_ticket<A, B, C, FutA, FutB, FutC>(
    ticket: &Ticket,
    keylog: bool,
    max_concurrent: u8,
    on_connected: A,
    on_collection: B,
    on_blob: C,
) -> Result<Stats>
where
    A: FnOnce() -> FutA,
    FutA: Future<Output = Result<()>>,
    B: FnOnce(&Collection) -> FutB,
    FutB: Future<Output = Result<()>>,
    C: FnMut(Hash, DataStream, String) -> FutC,
    FutC: Future<Output = Result<DataStream>>,
{
    let start = Instant::now();
    let connection = dial_ticket(ticket, keylog, max_concurrent.into()).await?;
    run_connection(
        connection,
        ticket.hash(),
        ticket.token(),
        start,
        on_connected,
        on_collection,
        on_blob,
    )
    .await
}

async fn dial_ticket(
    ticket: &Ticket,
    keylog: bool,
    max_concurrent: usize,
) -> Result<quinn::Connection> {
    // Sort the interfaces to make sure local ones are at the front of the list.
    let interfaces = default_net::get_interfaces();
    let (mut addrs, other_addrs) = ticket
        .addrs()
        .iter()
        .partition::<Vec<_>, _>(|addr| is_same_subnet(addr, &interfaces));
    addrs.extend(other_addrs);

    let mut conn_stream = futures::stream::iter(addrs)
        .map(|addr| {
            let opts = Options {
                addr,
                peer_id: Some(ticket.peer()),
                keylog,
            };
            dial_peer(opts)
        })
        .buffer_unordered(max_concurrent);
    while let Some(res) = conn_stream.next().await {
        match res {
            Ok(conn) => return Ok(conn),
            Err(_) => continue,
        }
    }
    Err(anyhow!("Failed to establish connection to peer"))
}

fn is_same_subnet(addr: &SocketAddr, interfaces: &[Interface]) -> bool {
    for interface in interfaces {
        match addr {
            SocketAddr::V4(peer_addr) => {
                for net in interface.ipv4.iter() {
                    if same_subnet_v4(net.addr, *peer_addr.ip(), net.prefix_len) {
                        return true;
                    }
                }
            }
            SocketAddr::V6(peer_addr) => {
                for net in interface.ipv6.iter() {
                    if same_subnet_v6(net.addr, *peer_addr.ip(), net.prefix_len) {
                        return true;
                    }
                }
            }
        }
    }
    false
}

/// Get a collection and all its blobs from a provider
pub async fn run<A, B, C, FutA, FutB, FutC>(
    hash: Hash,
    auth_token: AuthToken,
    opts: Options,
    on_connected: A,
    on_collection: B,
    on_blob: C,
) -> Result<Stats>
where
    A: FnOnce() -> FutA,
    FutA: Future<Output = Result<()>>,
    B: FnOnce(&Collection) -> FutB,
    FutB: Future<Output = Result<()>>,
    C: FnMut(Hash, DataStream, String) -> FutC,
    FutC: Future<Output = Result<DataStream>>,
{
    let now = Instant::now();
    let connection = dial_peer(opts).await?;
    run_connection(
        connection,
        hash,
        auth_token,
        now,
        on_connected,
        on_collection,
        on_blob,
    )
    .await
}

/// Gets a collection and all its blobs from a provider on the established connection.
async fn run_connection<A, B, C, FutA, FutB, FutC>(
    connection: quinn::Connection,
    hash: Hash,
    auth_token: AuthToken,
    start_time: Instant,
    on_connected: A,
    on_collection: B,
    mut on_blob: C,
) -> Result<Stats>
where
    A: FnOnce() -> FutA,
    FutA: Future<Output = Result<()>>,
    B: FnOnce(&Collection) -> FutB,
    FutB: Future<Output = Result<()>>,
    C: FnMut(Hash, DataStream, String) -> FutC,
    FutC: Future<Output = Result<DataStream>>,
{
    let (mut writer, mut reader) = connection.open_bi().await?;

    on_connected().await?;

    let mut out_buffer = BytesMut::zeroed(std::cmp::max(
        Request::POSTCARD_MAX_SIZE,
        Handshake::POSTCARD_MAX_SIZE,
    ));

    // 1. Send Handshake
    {
        debug!("sending handshake");
        let handshake = Handshake::new(auth_token);
        let used = postcard::to_slice(&handshake, &mut out_buffer)?;
        write_lp(&mut writer, used).await?;
    }

    // 2. Send Request
    {
        debug!("sending request");
        let req = Request { name: hash };

        let used = postcard::to_slice(&req, &mut out_buffer)?;
        write_lp(&mut writer, used).await?;
    }
    writer.finish().await?;
    drop(writer);

    // 3. Read response
    {
        debug!("reading response");
        let mut in_buffer = BytesMut::with_capacity(1024);

        // track total amount of blob data transferred
        let mut data_len = 0;
        // read next message
        match read_lp(&mut reader, &mut in_buffer).await? {
            Some(response_buffer) => {
                let response: Response = postcard::from_bytes(&response_buffer)?;
                match response.data {
                    // server is sending over a collection of blobs
                    Res::FoundCollection { total_blobs_size } => {
                        data_len = total_blobs_size;

                        // read entire collection data into buffer
                        let data = read_bao_encoded(&mut reader, hash).await?;

                        // decode the collection
                        let collection = Collection::from_bytes(&data)?;
                        on_collection(&collection).await?;

                        // expect to get blob data in the order they appear in the collection
                        let mut remaining_size = total_blobs_size;
                        for blob in collection.into_inner() {
                            let mut blob_reader =
                                handle_blob_response(blob.hash, reader, &mut in_buffer).await?;

                            let size = blob_reader.read_size().await?;
                            anyhow::ensure!(
                                size <= remaining_size,
                                "downloaded more than {total_blobs_size}"
                            );
                            remaining_size -= size;
                            let mut blob_reader =
                                on_blob(blob.hash, blob_reader, blob.name).await?;

                            if blob_reader.read_exact(&mut [0u8; 1]).await.is_ok() {
                                bail!("`on_blob` callback did not fully read the blob content")
                            }
                            reader = blob_reader.into_inner();
                        }
                    }

                    // unexpected message
                    Res::Found { .. } => {
                        // we should only receive `Res::FoundCollection` or `Res::NotFound` from the
                        // provider at this point in the exchange
                        bail!("Unexpected message from provider. Ending transfer early.");
                    }

                    // data associated with the hash is not found
                    Res::NotFound => {
                        Err(anyhow!("data not found"))?;
                    }
                }

                // Shut down the stream
                if let Some(chunk) = reader.read_chunk(8, false).await? {
                    reader.stop(0u8.into()).ok();
                    error!("Received unexpected data from the provider: {chunk:?}");
                }
                drop(reader);

                let elapsed = start_time.elapsed();

                let stats = Stats { data_len, elapsed };

                Ok(stats)
            }
            None => {
                bail!("provider closed stream");
            }
        }
    }
}

/// Read next response, and if `Res::Found`, reads the next blob of data off the reader.
///
/// Returns an `AsyncReader`
/// The `AsyncReader` can be used to read the content.
async fn handle_blob_response(
    hash: Hash,
    mut reader: quinn::RecvStream,
    buffer: &mut BytesMut,
) -> Result<DataStream> {
    match read_lp(&mut reader, buffer).await? {
        Some(response_buffer) => {
            let response: Response = postcard::from_bytes(&response_buffer)?;
            match response.data {
                // unexpected message
                Res::FoundCollection { .. } => Err(anyhow!(
                    "Unexpected message from provider. Ending transfer early."
                ))?,
                // blob data not found
                Res::NotFound => Err(anyhow!("data for {} not found", hash))?,
                // next blob in collection will be sent over
                Res::Found => {
                    assert!(buffer.is_empty());
                    let decoder = DataStream::new(reader, hash);
                    Ok(decoder)
                }
            }
        }
        None => Err(anyhow!("server disconnected"))?,
    }
}<|MERGE_RESOLUTION|>--- conflicted
+++ resolved
@@ -19,17 +19,12 @@
 use crate::tls::{self, Keypair, PeerId};
 use crate::IROH_BLOCK_SIZE;
 use anyhow::{anyhow, bail, Context, Result};
-<<<<<<< HEAD
+use bao_tree::io::DecodeResponseItem;
+use bao_tree::io::tokio::DecodeResponseStream;
 use bao_tree::outboard::{OutboardMut, PostOrderMemOutboard};
-use bao_tree::tokio_io::{DecodeResponseStream, DecodeResponseStreamItem};
 use bao_tree::BaoTree;
 use bytes::{Buf, Bytes, BytesMut};
-=======
-use bao_tree::io::tokio::AsyncResponseDecoder;
-use bytes::BytesMut;
->>>>>>> bb094c21
 use default_net::Interface;
-use futures::stream::FusedStream;
 use futures::{ready, Future, StreamExt};
 use postcard::experimental::max_size::MaxSize;
 use range_collections::RangeSet2;
@@ -170,15 +165,15 @@
             };
             // otherwise, try to get more data
             match ready!(self.inner.poll_next_unpin(cx)) {
-                Some(Ok(DecodeResponseStreamItem::Header { size })) => {
+                Some(Ok(DecodeResponseItem::Header { size })) => {
                     // resize the outboard
                     self.outboard.set_size(size)?;
                 }
-                Some(Ok(DecodeResponseStreamItem::Parent { node, pair })) => {
+                Some(Ok(DecodeResponseItem::Parent { node, pair })) => {
                     // update the outboard
                     self.outboard.save(node, &pair)?;
                 }
-                Some(Ok(DecodeResponseStreamItem::Leaf { data, .. })) => {
+                Some(Ok(DecodeResponseItem::Leaf { data, .. })) => {
                     // we got some data to output, store it in curr
                     if !data.is_empty() {
                         self.curr = Some(data);
