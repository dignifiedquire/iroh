--- conflicted
+++ resolved
@@ -1182,12 +1182,7 @@
         let parts = PacketSplitIter::new(dm.buf);
         // Normalize local_ip
         let dst_ip = self.normalized_local_addr().ok().map(|addr| addr.ip());
-<<<<<<< HEAD
-        let addr = ep_fake_wg_addr;
         parts
-=======
-        let res = parts
->>>>>>> 2f8aeb97
             .map(|part| match part {
                 Ok(part) => {
                     let meta = quinn_udp::RecvMeta {
