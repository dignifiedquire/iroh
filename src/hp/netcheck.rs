//! Checks the network conditions from the current host.
//! Based on <https://github.com/tailscale/tailscale/blob/main/net/netcheck/netcheck.go>

use std::{
    collections::HashMap,
    fmt::{self, Debug},
    net::{IpAddr, Ipv4Addr, Ipv6Addr, SocketAddr},
    pin::Pin,
    sync::Arc,
    task::{Context, Poll},
};

use anyhow::{anyhow, bail, ensure, Context as _, Result};
use bytes::Bytes;
use futures::{
    stream::{FuturesUnordered, StreamExt},
    Future, FutureExt,
};
use rand::seq::IteratorRandom;
use tokio::{
    net::UdpSocket,
    sync::{self, broadcast, mpsc, RwLock},
    task::JoinSet,
    time::{self, Duration, Instant},
};
use tokio_util::sync::CancellationToken;
use tracing::{debug, debug_span, info, instrument, trace, warn, Instrument};
use trust_dns_resolver::TokioAsyncResolver;

use crate::net::{interfaces, ip::to_canonical};

use self::probe::{Probe, ProbePlan, ProbeProto};

use super::{
    derp::{DerpMap, DerpNode, DerpRegion, UseIpv4, UseIpv6},
    ping::Pinger,
    portmapper, stun,
};

mod probe;

/// Fake DNS TLD used in tests for an invalid hostname.
const DOT_INVALID: &str = ".invalid";

// The various default timeouts for things.

/// The maximum amount of time netcheck will spend gathering a single report.
const OVERALL_PROBE_TIMEOUT: Duration = Duration::from_secs(5);

/// The maximum amount of time netcheck will spend probing with STUN packets without getting a
/// reply before switching to HTTP probing, on the assumption that outbound UDP is blocked.
const STUN_PROBE_TIMEOUT: Duration = Duration::from_secs(3);

/// The maximum amount of time netcheck will spend probing with ICMP packets.
const ICMP_PROBE_TIMEOUT: Duration = Duration::from_secs(1);

/// The amount of time we wait for a hairpinned packet to come back.
const HAIRPIN_CHECK_TIMEOUT: Duration = Duration::from_millis(100);

const FULL_REPORT_INTERVAL: Duration = Duration::from_secs(5 * 60);

const ENOUGH_REGIONS: usize = 3;

// Chosen semi-arbitrarily
const CAPTIVE_PORTAL_DELAY: Duration = Duration::from_millis(200);

/// Timeout for captive portal checks, must be lower than OVERALL_PROBE_TIMEOUT
const CAPTIVE_PORTAL_TIMEOUT: Duration = Duration::from_secs(2);

#[derive(Default, Debug, PartialEq, Eq, Clone)]
pub struct Report {
    /// A UDP STUN round trip completed.
    pub udp: bool,
    /// An IPv6 STUN round trip completed.
    pub ipv6: bool,
    /// An IPv4 STUN round trip completed.
    pub ipv4: bool,
    /// An IPv6 packet was able to be sent
    pub ipv6_can_send: bool,
    /// an IPv4 packet was able to be sent
    pub ipv4_can_send: bool,
    /// could bind a socket to ::1
    pub os_has_ipv6: bool,
    /// an ICMPv4 round trip completed
    pub icmpv4: bool,
    /// Whether STUN results depend which STUN server you're talking to (on IPv4).
    pub mapping_varies_by_dest_ip: Option<bool>,
    /// Whether the router supports communicating between two local devices through the NATted
    /// public IP address (on IPv4).
    pub hair_pinning: Option<bool>,
    /// Whether UPnP appears present on the LAN.
    /// None means not checked.
    pub upnp: Option<bool>,
    /// Whether NAT-PMP appears present on the LAN.
    /// None means not checked.
    pub pmp: Option<bool>,
    /// Whether PCP appears present on the LAN.
    /// None means not checked.
    pub pcp: Option<bool>,
    /// or 0 for unknown
    pub preferred_derp: usize,
    /// keyed by DERP Region ID
    pub region_latency: HashMap<usize, Duration>,
    /// keyed by DERP Region ID
    pub region_v4_latency: HashMap<usize, Duration>,
    /// keyed by DERP Region ID
    pub region_v6_latency: HashMap<usize, Duration>,
    /// ip:port of global IPv4
    pub global_v4: Option<SocketAddr>,
    /// `[ip]:port` of global IPv6
    pub global_v6: Option<SocketAddr>,
    /// CaptivePortal is set when we think there's a captive portal that is
    /// intercepting HTTP traffic.
    pub captive_portal: Option<bool>,
}

impl Report {
    /// Reports whether any of UPnP, PMP, or PCP are non-empty.
    pub fn any_port_mapping_checked(&self) -> bool {
        self.upnp.is_some() || self.pmp.is_some() || self.pcp.is_some()
    }
}

impl fmt::Display for Report {
    fn fmt(&self, f: &mut fmt::Formatter<'_>) -> fmt::Result {
        fmt::Debug::fmt(&self, f)
    }
}

/// Generates a netcheck [`Report`].
/// Client to generate netcheck [`Report`]s.
///
/// This has an actor inside, but it only runs when [`Client::get_report`] is being called.
/// While running it expects to be passed received stun packets using
/// [`Client::get_stun_packet_channel`], the [`crate::hp::magicsock::Conn`] using this client needs to be wired up to
/// do so.
#[derive(Debug)]
pub struct Client {
    msg_sender: mpsc::Sender<(Bytes, SocketAddr)>,
    actor: Actor,
}

#[derive(Debug)]
struct Reports {
    /// Do a full region scan, even if last is `Some`.
    next_full: bool,
    /// Some previous reports.
    prev: HashMap<Instant, Arc<Report>>,
    /// Most recent report.
    last: Option<Arc<Report>>,
    /// Time of last full (non-incremental) report.
    last_full: Instant,
    /// Current hair pinning tx
    current_hair_tx: Option<stun::TransactionId>,
}

impl Client {
    pub async fn new(port_mapper: Option<portmapper::Client>) -> Result<Self> {
        let last_full = Instant::now();
        let (got_hair_stun, _) = broadcast::channel(1);

        let (msg_sender, msg_receiver) = mpsc::channel(32);

        let dns_resolver = TokioAsyncResolver::tokio_from_system_conf()?;

        let actor = Actor {
            receiver: msg_receiver,
            reports: Reports {
                next_full: false,
                prev: Default::default(),
                last: None,
                last_full,
                current_hair_tx: None,
            },
            skip_external_network: false,
            port_mapper,
            got_hair_stun,
            dns_resolver,
        };

        Ok(Client { msg_sender, actor })
    }

    /// Used by [`crate::hp::magicsock::Conn`] to pass received stun packets to the running netcheck actor.
    pub fn get_stun_packet_channel(&self) -> mpsc::Sender<(Bytes, SocketAddr)> {
        self.msg_sender.clone()
    }

    /// Runs a netcheck, returning the report.
    ///
    /// It may not be called concurrently with itself, `&mut self` takes care of that.
    ///
    /// The *stun_conn4* and *stun_conn6* endpoints are bound UDP sockets to use to send out
    /// STUN packets.  This function **will not read from the sockets**, as they may be
    /// receiving other traffic as well, normally they are the sockets carrying the real
    /// traffic.  Thus all stun packets received on those sockets should be passed to
    /// [`Client::get_stun_packet_channel`] in order for this function to receive the stun
    /// responses and function correctly.
    ///
    /// If these are not passed in this will bind sockets for STUN itself, though results
    /// may not be as reliable.
    pub async fn get_report(
        &mut self,
        dm: &DerpMap,
        stun_conn4: Option<Arc<UdpSocket>>,
        stun_conn6: Option<Arc<UdpSocket>>,
    ) -> Result<Arc<Report>> {
        // If not given  UdpSockets to send stun packets, create them.
        // TODO: Is failure really fatal?
        let cancel_token = CancellationToken::new();
        let stun_conn4 = match stun_conn4 {
            Some(stun_conn4) => stun_conn4,
            None => {
                let addr = SocketAddr::from((Ipv4Addr::UNSPECIFIED, 0));
                let sock = UdpSocket::bind(addr)
                    .await
                    .context("netcheck: failed to bind udp 0.0.0.0:0")?;
                let sock = Arc::new(sock);
                Self::spawn_udp_listener(
                    sock.clone(),
                    self.msg_sender.clone(),
                    cancel_token.clone(),
                );
                sock
            }
        };
        let stun_conn6 = match stun_conn6 {
            Some(stun_conn6) => stun_conn6,
            None => {
                let addr = SocketAddr::from((Ipv6Addr::UNSPECIFIED, 0));
                let sock = UdpSocket::bind(addr)
                    .await
                    .context("netcheck: failed to bind udp6 [::]:0")?;
                let sock = Arc::new(sock);
                Self::spawn_udp_listener(
                    sock.clone(),
                    self.msg_sender.clone(),
                    cancel_token.clone(),
                );
                sock
            }
        };
        let _cancel_on_drop = cancel_token.drop_guard();

        // TODO: consider if DerpMap should be made to easily clone?  It seems expensive
        // right now.
        self.actor.run(dm.clone(), stun_conn4, stun_conn6).await
    }

    /// Spawns a tokio task reading stun packets from the UDP socket.
<<<<<<< HEAD
    ///
    /// This is a sync function and does not wait until the task is running.  However this
    /// is fine since the socket is already bound so packets will not be lost.
    fn spawn_udp_listener(
        sock: Arc<UdpSocket>,
        sender: mpsc::Sender<ActorMessage>,
        cancel_token: CancellationToken,
    ) {
        let span = debug_span!(
            "stun.listener.udp",
            local_addr = sock
                .local_addr()
                .map(|a| a.to_string())
                .unwrap_or(String::from("-")),
        );
        tokio::spawn(
            async move {
                debug!("udp stun socket listener started");
                // TODO: Can we do better for buffers here?  Probably doesn't matter
                // much.
                let mut buf = vec![0u8; 64 << 10];
                loop {
                    tokio::select! {
                        biased;
                        _ = cancel_token.cancelled() => break,
                        res = Self::recv_stun_once(&sock, &mut buf, &sender) => {
                            if let Err(err) = res {
                                warn!(%err, "stun recv failed");
                                break;
                            }
                        }
                    }
=======
    fn spawn_udp_listener(&self, sock: Arc<UdpSocket>, sender: mpsc::Sender<(Bytes, SocketAddr)>) {
        tokio::spawn(async move {
            debug!("udp stun socket listener started");
            // TODO: Can we do better for buffers here?  Probably doesn't matter
            // much.
            let mut buf = vec![0u8; 64 << 10];
            loop {
                if let Err(err) = Self::recv_stun_socket(&sock, &mut buf, &sender).await {
                    // TODO: handle socket closed nicely
                    warn!(%err, "stun recv failed");
                    break;
>>>>>>> e54653fc
                }
                debug!("udp stun socket listener stopped");
            }
            .instrument(span),
        );
    }

    /// Receive STUN response from a UDP socket, pass it to the actor.
    async fn recv_stun_once(
        sock: &UdpSocket,
        buf: &mut [u8],
        sender: &mpsc::Sender<(Bytes, SocketAddr)>,
    ) -> Result<()> {
        let (count, mut from_addr) = sock
            .recv_from(buf)
            .await
            .context("Error reading from stun socket")?;
        let payload = &buf[..count];
        from_addr.set_ip(to_canonical(from_addr.ip()));
        sender
            .send((Bytes::from(payload.to_vec()), from_addr))
            .await
            .context("actor stopped")
    }
}

async fn measure_https_latency(_reg: &DerpRegion) -> Result<(Duration, IpAddr)> {
    anyhow::bail!("not implemented");
    // TODO:
    // - needs derphttp::Client
    // - measurement hooks to measure server processing time

    // metricHTTPSend.Add(1)
    // let ctx, cancel := context.WithTimeout(httpstat.WithHTTPStat(ctx, &result), overallProbeTimeout);
    // let dc := derphttp.NewNetcheckClient(c.logf);
    // let tlsConn, tcpConn, node := dc.DialRegionTLS(ctx, reg)?;
    // if ta, ok := tlsConn.RemoteAddr().(*net.TCPAddr);
    // req, err := http.NewRequestWithContext(ctx, "GET", "https://"+node.HostName+"/derp/latency-check", nil);
    // resp, err := hc.Do(req);

    // // DERPs should give us a nominal status code, so anything else is probably
    // // an access denied by a MITM proxy (or at the very least a signal not to
    // // trust this latency check).
    // if resp.StatusCode > 299 {
    //     return 0, ip, fmt.Errorf("unexpected status code: %d (%s)", resp.StatusCode, resp.Status)
    // }
    // _, err = io.Copy(io.Discard, io.LimitReader(resp.Body, 8<<10));
    // result.End(c.timeNow())

    // // TODO: decide best timing heuristic here.
    // // Maybe the server should return the tcpinfo_rtt?
    // return result.ServerProcessing, ip, nil
}

/// Reports whether or not we think the system is behind a
/// captive portal, detected by making a request to a URL that we know should
/// return a "204 No Content" response and checking if that's what we get.
///
/// The boolean return is whether we think we have a captive portal.
async fn check_captive_portal(dm: &DerpMap, preferred_derp: Option<usize>) -> Result<bool> {
    // If we have a preferred DERP region with more than one node, try
    // that; otherwise, pick a random one not marked as "Avoid".
    let preferred_derp = if preferred_derp.is_none()
        || dm.regions.get(&preferred_derp.unwrap()).is_none()
        || (preferred_derp.is_some()
            && dm
                .regions
                .get(&preferred_derp.unwrap())
                .unwrap()
                .nodes
                .is_empty())
    {
        let mut rids = Vec::with_capacity(dm.regions.len());
        for (id, reg) in dm.regions.iter() {
            if reg.avoid || reg.nodes.is_empty() {
                continue;
            }
            rids.push(id);
        }

        if rids.is_empty() {
            return Ok(false);
        }

        let i = (0..rids.len())
            .choose(&mut rand::thread_rng())
            .unwrap_or_default();
        *rids[i]
    } else {
        preferred_derp.unwrap()
    };

    // Has a node, as we filtered out regions without nodes above.
    let node = &dm.regions.get(&preferred_derp).unwrap().nodes[0];

    if node.host_name.ends_with(&DOT_INVALID) {
        // Don't try to connect to invalid hostnames. This occurred in tests:
        // https://github.com/tailscale/tailscale/issues/6207
        // TODO(bradfitz,andrew-d): how to actually handle this nicely?
        return Ok(false);
    }

    let client = reqwest::ClientBuilder::new()
        .redirect(reqwest::redirect::Policy::none())
        .build()?;

    // Note: the set of valid characters in a challenge and the total
    // length is limited; see is_challenge_char in bin/derper for more
    // details.
    let challenge = format!("ts_{}", node.host_name);

    let res = client
        .request(
            reqwest::Method::GET,
            format!("http://{}/generate_204", node.host_name),
        )
        .header("X-Tailscale-Challenge", &challenge)
        .send()
        .await?;

    let expected_response = format!("response {challenge}");
    let is_valid_response = res
        .headers()
        .get("X-Tailscale-Response")
        .map(|s| s.to_str().unwrap_or_default())
        == Some(&expected_response);

    info!(
        "check_captive_portal url={} status_code={} valid_response={}",
        res.url(),
        res.status(),
        is_valid_response,
    );
    let has_captive = res.status() != 204 || !is_valid_response;

    Ok(has_captive)
}

async fn measure_icmp_latency(
    resolver: &TokioAsyncResolver,
    reg: &DerpRegion,
    p: &Pinger,
) -> Result<Duration> {
    if reg.nodes.is_empty() {
        anyhow::bail!(
            "no nodes for region {} ({})",
            reg.region_id,
            reg.region_code
        );
    }

    // Try pinging the first node in the region
    let node = &reg.nodes[0];

    // Get the IPAddr by asking for the UDP address that we would use for
    // STUN and then using that IP.
    let node_addr = get_node_addr(resolver, node, ProbeProto::Ipv4)
        .await
        .ok_or_else(|| anyhow::anyhow!("no address for node {}", node.name))?;

    debug!(
        "ICMP ping start to {} with payload len {} - derp {} {}",
        node_addr,
        node.name.as_bytes().len(),
        node.name,
        reg.region_id
    );
    // Use the unique node.name field as the packet data to reduce the
    // likelihood that we get a mismatched echo response.
    let d = p.send(node_addr.ip(), node.name.as_bytes()).await?;
    debug!(
        "ICMP ping done {} with latency {}ms - derp {} {}",
        node_addr,
        d.as_millis(),
        node.name,
        reg.region_id
    );
    Ok(d)
}

async fn get_node_addr(
    resolver: &TokioAsyncResolver,
    n: &DerpNode,
    proto: ProbeProto,
) -> Option<SocketAddr> {
    let mut port = n.stun_port;
    if port == 0 {
        port = 3478;
    }
    if let Some(ip) = n.stun_test_ip {
        if proto == ProbeProto::Ipv4 && ip.is_ipv6() {
            return None;
        }
        if proto == ProbeProto::Ipv6 && ip.is_ipv4() {
            return None;
        }
        return Some(SocketAddr::new(ip, port));
    }

    match proto {
        ProbeProto::Ipv4 => {
            if let UseIpv4::Some(ip) = n.ipv4 {
                return Some(SocketAddr::new(IpAddr::V4(ip), port));
            }
        }
        ProbeProto::Ipv6 => {
            if let UseIpv6::Some(ip) = n.ipv6 {
                return Some(SocketAddr::new(IpAddr::V6(ip), port));
            }
        }
        _ => {}
    }

    // TODO: add singleflight+dnscache here.
    if let Ok(addrs) = dns_lookup(resolver, &n.host_name).await {
        for addr in addrs {
            if addr.is_ipv4() && proto == ProbeProto::Ipv4 {
                let addr = to_canonical(addr);
                return Some(SocketAddr::new(addr, port));
            }
            if addr.is_ipv6() && proto == ProbeProto::Ipv6 {
                return Some(SocketAddr::new(addr, port));
            }
            if proto == ProbeProto::Https {
                // For now just return the first one
                return Some(SocketAddr::new(addr, port));
            }
        }
    }

    None
}

async fn dns_lookup(
    resolver: &TokioAsyncResolver,
    host: &str,
) -> Result<trust_dns_resolver::lookup_ip::LookupIp> {
    let response = resolver.lookup_ip(host).await?;

    Ok(response)
}

/// Holds the state for a single invocation of `Client::get_report`.
#[derive(Debug)]
struct ReportState {
    hair_tx: stun::TransactionId,
    got_hair_stun: broadcast::Receiver<SocketAddr>,
    // notified on hair pin timeout
    hair_timeout: Arc<sync::Notify>,
    pc4: Arc<UdpSocket>,
    pc6: Arc<UdpSocket>,
    pc4_hair: Arc<UdpSocket>,
    /// Doing a lite, follow-up netcheck
    incremental: bool,
    stop_probe: Arc<sync::Notify>,
    wait_port_map: wg::AsyncWaitGroup,
    /// The report which will be returned.
    report: Arc<RwLock<Report>>,
    sent_hair_check: bool,
    got_ep4: Option<SocketAddr>,
    timers: JoinSet<()>,
    plan: ProbePlan,
    last: Option<Arc<Report>>,
}

#[derive(Debug)]
struct Inflight {
    tx: stun::TransactionId,
    start: Instant,
    s: sync::oneshot::Sender<(Duration, SocketAddr)>,
}

impl ReportState {
    #[instrument(name = "report_state", skip_all)]
    async fn run(
        mut self,
        in_flight: sync::mpsc::Sender<Inflight>,
        dm: DerpMap,
        port_mapper: Option<portmapper::Client>,
        skip_external_network: bool,
        resolver: &TokioAsyncResolver,
    ) -> Result<(Report, DerpMap)> {
        debug!(port_mapper = %port_mapper.is_some(), %skip_external_network, "running report");
        self.report.write().await.os_has_ipv6 = os_has_ipv6().await;

        let mut port_mapping = MaybeFuture::default();
        if !skip_external_network {
            if let Some(ref port_mapper) = port_mapper {
                let port_mapper = port_mapper.clone();
                port_mapping.inner = Some(Box::pin(async move {
                    match port_mapper.probe().await {
                        Ok(res) => Some((res.upnp, res.pmp, res.pcp)),
                        Err(err) => {
                            warn!("skipping port mapping: {:?}", err);
                            None
                        }
                    }
                }));
            }
        }

        self.prepare_hairpin().await;

        // Even if we're doing a non-incremental update, we may want to try our
        // preferred DERP region for captive portal detection. Save that, if we have it.
        let preferred_derp = self.last.as_ref().map(|l| l.preferred_derp);

        // If we're doing a full probe, also check for a captive portal. We
        // delay by a bit to wait for UDP STUN to finish, to avoid the probe if
        // it's unnecessary.
        let mut captive_task = if !self.incremental {
            let dm = dm.clone();
            MaybeFuture {
                inner: Some(Box::pin(async move {
                    // wait
                    time::sleep(CAPTIVE_PORTAL_DELAY).await;
                    let captive_portal_check = tokio::time::timeout(
                        CAPTIVE_PORTAL_TIMEOUT,
                        check_captive_portal(&dm, preferred_derp),
                    );
                    match captive_portal_check.await {
                        Ok(Ok(found)) => Some(found),
                        Ok(Err(err)) => {
                            info!("check_captive_portal error: {:?}", err);
                            None
                        }
                        Err(_) => {
                            info!("check_captive_portal timed out");
                            None
                        }
                    }
                })),
            }
        } else {
            MaybeFuture::default()
        };

        let pinger = if self.plan.has_https_probes() {
            Some(Pinger::new().await.context("failed to create pinger")?)
        } else {
            None
        };

        let mut probes = FuturesUnordered::default();
        for probe_set in self.plan.values() {
            let mut set = FuturesUnordered::default();
            for probe in probe_set {
                let probe = probe.clone();
                let node = named_node(&dm, probe.node());
                ensure!(node.is_some(), "missing named node {}", probe.node());
                let node = node.unwrap().clone();
                let in_flight = in_flight.clone();
                let pc4 = self.pc4.clone();
                let pc6 = self.pc6.clone();
                let report = self.report.clone();
                let pinger = pinger.clone();

                set.push(Box::pin(async move {
                    run_probe(report, resolver, pc4, pc6, node, probe, in_flight, pinger).await
                }));
            }

            probes.push(Box::pin(async move {
                while let Some(res) = set.next().await {
                    match res {
                        Ok(res) => {
                            trace!(probe = ?res.probe, "probe successfull");
                            return Ok(res);
                        }
                        Err(ProbeError::Transient(err, probe)) => {
                            warn!(?probe, "probe failed: {:?}", err);
                            continue;
                        }
                        Err(ProbeError::Fatal(err, probe)) => {
                            warn!(?probe, "probe error fatal: {:?}", err);
                            return Err(err);
                        }
                    }
                }
                bail!("no successfull probes");
            }));
        }

        let stun_timer = time::sleep(STUN_PROBE_TIMEOUT);
        tokio::pin!(stun_timer);
        let probes_aborted = self.stop_probe.clone();

        loop {
            tokio::select! {
                _ = &mut stun_timer => {
                    debug!("STUN timer expired");
                    break;
                },
                pm = &mut port_mapping => {
                    let mut report = self.report.write().await;
                    match pm {
                        Some((upnp, pmp, pcp)) => {
                            report.upnp = Some(upnp);
                            report.pmp = Some(pmp);
                            report.pcp = Some(pcp);
                        }
                        None => {
                            report.upnp = None;
                            report.pmp = None;
                            report.pcp = None;
                        }
                    }
                    port_mapping.inner = None;
                }
                probe_report = probes.next() => {
                    match probe_report {
                        Some(Ok(probe_report)) => {
                            debug!("finished probe: {:?}", probe_report);
                            match probe_report.probe {
                                Probe::Https { reg, .. } => {
                                    if let Some(delay) = probe_report.delay {
                                        let mut report = self.report.write().await;
                                        let l = report.region_latency.entry(reg.region_id).or_insert(delay);
                                        if *l >= delay {
                                            *l = delay;
                                        }
                                    }
                                }
                                Probe::Ipv4 { node, .. } | Probe::Ipv6 { node, .. } => {
                                    if let Some(delay) = probe_report.delay {
                                        let node = named_node(&dm, &node).expect("missing node");
                                        self.add_node_latency(node, probe_report.addr, delay).await;
                                    }
                                }
                            }
                            let mut report = self.report.write().await;
                            report.ipv4_can_send = probe_report.ipv4_can_send;
                            report.ipv6_can_send = probe_report.ipv6_can_send;
                            report.icmpv4 = probe_report.icmpv4;
                        }
                        Some(Err(err)) => {
                            warn!("probe error: {:?}", err);
                        }
                        None => {
                            // All of our probes finished, so if we have >0 responses, we
                            // stop our captive portal check.
                            if self.any_udp().await {
                                captive_task.inner = None;
                            }
                            break;
                        }
                    }
                }
                found = &mut captive_task => {
                    let mut report = self.report.write().await;
                    report.captive_portal = found;
                    captive_task.inner = None;
                }
                _ = probes_aborted.notified() => {
                    // Saw enough regions.
                    debug!("saw enough regions; not waiting for rest");
                    // We can stop the captive portal check since we know that we
                    // got a bunch of STUN responses.
                    captive_task.inner = None;
                    break;
                }
            }
        }

        // abort the rest of the probes
        debug!("aborting {} probes, already done", probes.len());
        drop(probes);

        self.wait_hair_check().await;
        debug!("hair_check done");

        if !skip_external_network && port_mapper.is_some() {
            self.wait_port_map.wait().await;
            debug!("port_map done");
        }

        self.stop_timers();

        // Wait for captive portal check before finishing the report.
        if captive_task.inner.is_some() {
            let mut report = self.report.write().await;
            report.captive_portal = captive_task.await;
        }

        let ReportState { report, .. } = self;
        let report = RwLock::into_inner(Arc::try_unwrap(report).expect("should be the last one"));

        Ok((report, dm))
    }

    async fn prepare_hairpin(&self) {
        // At least the Apple Airport Extreme doesn't allow hairpin
        // sends from a private socket until it's seen traffic from
        // that src IP:port to something else out on the internet.
        //
        // See https://github.com/tailscale/tailscale/issues/188#issuecomment-600728643
        //
        // And it seems that even sending to a likely-filtered RFC 5737
        // documentation-only IPv4 range is enough to set up the mapping.
        // So do that for now. In the future we might want to classify networks
        // that do and don't require this separately. But for now help it.
        let documentation_ip: SocketAddr = "203.0.113.1:12345".parse().unwrap();

        if let Err(err) = self
            .pc4_hair
            .send_to(
                b"tailscale netcheck; see https://github.com/tailscale/tailscale/issues/188",
                documentation_ip,
            )
            .await
        {
            warn!("unable to send hairpin prep: {:?}", err);
        }
    }

    async fn any_udp(&self) -> bool {
        self.report.read().await.udp
    }

    /// Reports whether executing the given probe would yield any new information.
    /// The given node is provided just because the sole caller already has it
    /// and it saves a lookup.
    async fn start_hair_check(&mut self, dst: SocketAddr) {
        if self.sent_hair_check || self.incremental {
            return;
        }
        self.sent_hair_check = true;
        if let Err(err) = self
            .pc4_hair
            .send_to(&stun::request(self.hair_tx), dst)
            .await
        {
            debug!("failed to send haircheck to {}: {:?}", dst, err);
        }

        debug!("sent haircheck to {}", dst);

        let timeout = self.hair_timeout.clone();
        tokio::task::spawn(async move {
            time::sleep(HAIRPIN_CHECK_TIMEOUT).await;
            timeout.notify_waiters();
        });
    }

    async fn wait_hair_check(&mut self) {
        let last = self.last.as_deref();
        if self.incremental {
            if let Some(last) = last {
                let last_val = last.hair_pinning;
                self.report.write().await.hair_pinning = last_val;
            }
            return;
        }
        if !self.sent_hair_check {
            return;
        }

        tokio::select! {
            _ = self.got_hair_stun.recv() => {
                self.report.write().await.hair_pinning = Some(true);
            }
            _ = self.hair_timeout.notified() => {
                debug!("hair_check timeout");
                self.report.write().await.hair_pinning = Some(false);
            }
        }
    }

    fn stop_timers(&mut self) {
        self.timers.abort_all();
    }

    /// Updates `self` to note that node's latency is `d`. If `ipp`
    /// is non-zero (for all but HTTPS replies), it's recorded as our UDP IP:port.
    async fn add_node_latency(&mut self, node: &DerpNode, ipp: Option<SocketAddr>, d: Duration) {
        debug!(node = %node.name, latency = ?d, "add node latency");
        let mut report = self.report.write().await;
        report.udp = true;
        update_latency(&mut report.region_latency, node.region_id, d);

        // Once we've heard from enough regions (3), start a timer to
        // give up on the other ones. The timer's duration is a
        // function of whether this is our initial full probe or an
        // incremental one. For incremental ones, wait for the
        // duration of the slowest region. For initial ones, double that.
        if report.region_latency.len() == ENOUGH_REGIONS {
            let mut timeout = max_duration_value(&report.region_latency);
            if !self.incremental {
                timeout *= 2;
            }

            let stop_probe = self.stop_probe.clone();
            self.timers.spawn(async move {
                time::sleep(timeout).await;
                stop_probe.notify_waiters();
            });
        }

        if let Some(ipp) = ipp {
            if ipp.is_ipv6() {
                update_latency(&mut report.region_v6_latency, node.region_id, d);
                report.ipv6 = true;
                report.global_v6 = Some(ipp);
            // TODO: track MappingVariesByDestIP for IPv6
            // too? Would be sad if so, but who knows.
            } else if ipp.is_ipv4() {
                update_latency(&mut report.region_v4_latency, node.region_id, d);
                report.ipv4 = true;
                if self.got_ep4.is_none() {
                    self.got_ep4 = Some(ipp);
                    report.global_v4 = Some(ipp);
                    drop(report);
                    self.start_hair_check(ipp).await;
                } else if self.got_ep4 != Some(ipp) {
                    report.mapping_varies_by_dest_ip = Some(true);
                } else if report.mapping_varies_by_dest_ip.is_none() {
                    report.mapping_varies_by_dest_ip = Some(false);
                }
            }
        }
    }
}

#[derive(Debug)]
enum ProbeError {
    /// Abort the current set.
    Fatal(anyhow::Error, Probe),
    /// Continue the other probes.
    Transient(anyhow::Error, Probe),
}

#[allow(clippy::too_many_arguments)]
#[instrument(level = "debug", skip_all, fields(probe = ?probe))]
async fn run_probe(
    report: Arc<RwLock<Report>>,
    resolver: &TokioAsyncResolver,
    pc4: Arc<UdpSocket>,
    pc6: Arc<UdpSocket>,
    node: DerpNode,
    probe: Probe,
    in_flight: sync::mpsc::Sender<Inflight>,
    pinger: Option<Pinger>,
) -> Result<ProbeReport, ProbeError> {
    if !probe.delay().is_zero() {
        debug!("delaying probe");
        time::sleep(*probe.delay()).await;
    }

    if !probe_would_help(&*report.read().await, &probe, &node) {
        return Err(ProbeError::Fatal(anyhow!("probe would not help"), probe));
    }

    let addr = get_node_addr(resolver, &node, probe.proto()).await;
    if addr.is_none() {
        return Err(ProbeError::Transient(anyhow!("no node addr"), probe));
    }
    let addr = addr.unwrap();
    let txid = stun::TransactionId::default();
    let req = stun::request(txid);
    let sent = Instant::now(); // after DNS lookup above

    let (s, r) = sync::oneshot::channel();
    in_flight
        .send(Inflight {
            tx: txid,
            start: sent,
            s,
        })
        .await
        .map_err(|e| ProbeError::Transient(e.into(), probe.clone()))?;
    let mut result = ProbeReport::new(probe.clone());

    match probe {
        Probe::Ipv4 { .. } => {
            // TODO:
            // metricSTUNSend4.Add(1)
            let n = pc4.send_to(&req, addr).await;
            debug!(%addr, send_res=?n, "sending probe IPV4");
            // TODO:  || neterror.TreatAsLostUDP(err)
            if n.is_ok() && n.unwrap() == req.len() {
                result.ipv4_can_send = true;

                let (delay, addr) = r
                    .await
                    .map_err(|e| ProbeError::Transient(e.into(), probe))?;
                result.delay = Some(delay);
                result.addr = Some(addr);
            }
        }
        Probe::Ipv6 { .. } => {
            // TODO:
            // metricSTUNSend6.Add(1)
            let n = pc6.send_to(&req, addr).await;
            debug!(%addr, snd_res=?n, "sending probe IPV6");
            // TODO:  || neterror.TreatAsLostUDP(err)
            if n.is_ok() && n.unwrap() == req.len() {
                result.ipv6_can_send = true;

                let (delay, addr) = r
                    .await
                    .map_err(|e| ProbeError::Transient(e.into(), probe))?;
                result.delay = Some(delay);
                result.addr = Some(addr);
            }
        }
        Probe::Https { reg, .. } => {
            debug!("sending probe HTTPS (icmp: {})", pinger.is_some());

            let res = if let Some(ref pinger) = pinger {
                tokio::join!(
                    time::timeout(
                        ICMP_PROBE_TIMEOUT,
                        measure_icmp_latency(resolver, &reg, pinger).map(Some)
                    ),
                    measure_https_latency(&reg)
                )
            } else {
                (Ok(None), measure_https_latency(&reg).await)
            };
            if let Ok(Some(icmp_res)) = res.0 {
                match icmp_res {
                    Ok(d) => {
                        result.delay = Some(d);
                        result.ipv4_can_send = true;
                        result.icmpv4 = true;
                    }
                    Err(err) => {
                        warn!("icmp latency measurement failed: {:?}", err);
                    }
                }
            }
            match res.1 {
                Ok((d, ip)) => {
                    result.delay = Some(d);
                    // We set these IPv4 and IPv6 but they're not really used
                    // and we don't necessarily set them both. If UDP is blocked
                    // and both IPv4 and IPv6 are available over TCP, it's basically
                    // random which fields end up getting set here.
                    // Since they're not needed, that's fine for now.
                    if ip.is_ipv4() {
                        result.ipv4_can_send = true
                    }
                    if ip.is_ipv6() {
                        result.ipv6_can_send = true
                    }
                }
                Err(err) => {
                    warn!("https latency measurement failed: {:?}", err);
                }
            }
        }
    }

    Ok(result)
}

fn probe_would_help(report: &Report, probe: &Probe, node: &DerpNode) -> bool {
    // If the probe is for a region we don't yet know about, that would help.
    if !report.region_latency.contains_key(&node.region_id) {
        return true;
    }

    // If the probe is for IPv6 and we don't yet have an IPv6 report, that would help.
    if probe.proto() == ProbeProto::Ipv6 && report.region_v6_latency.is_empty() {
        return true;
    }

    // For IPv4, we need at least two IPv4 results overall to
    // determine whether we're behind a NAT that shows us as
    // different source IPs and/or ports depending on who we're
    // talking to. If we don't yet have two results yet
    // (`mapping_varies_by_dest_ip` is blank), then another IPv4 probe
    // would be good.
    if probe.proto() == ProbeProto::Ipv4 && report.mapping_varies_by_dest_ip.is_none() {
        return true;
    }

    // Otherwise not interesting.
    false
}

fn update_latency(m: &mut HashMap<usize, Duration>, region_id: usize, d: Duration) {
    let prev = m.entry(region_id).or_insert(d);
    if d < *prev {
        *prev = d;
    }
}

fn named_node<'a>(dm: &'a DerpMap, node_name: &str) -> Option<&'a DerpNode> {
    for r in dm.regions.values() {
        for n in &r.nodes {
            if n.name == node_name {
                return Some(n);
            }
        }
    }
    None
}

fn max_duration_value(m: &HashMap<usize, Duration>) -> Duration {
    m.values().max().cloned().unwrap_or_default()
}

#[derive(Debug)]
struct ProbeReport {
    ipv4_can_send: bool,
    ipv6_can_send: bool,
    icmpv4: bool,
    delay: Option<Duration>,
    probe: Probe,
    addr: Option<SocketAddr>,
}
impl ProbeReport {
    fn new(probe: Probe) -> Self {
        ProbeReport {
            probe,
            ipv4_can_send: false,
            ipv6_can_send: false,
            icmpv4: false,
            delay: None,
            addr: None,
        }
    }
}

#[derive(Debug)]
struct Actor {
    /// Actor messages channel.
    receiver: mpsc::Receiver<(Bytes, SocketAddr)>,
    reports: Reports,
    /// Whether the client should try to reach things other than localhost.
    ///
    /// This is set to true in tests to avoid probing the local LAN's router, etc.
    skip_external_network: bool,
    /// Whether to run port mapping queries.
    port_mapper: Option<portmapper::Client>,
    got_hair_stun: broadcast::Sender<SocketAddr>,
    dns_resolver: TokioAsyncResolver,
}

impl Actor {
    /// Performs a single netcheck run.
    ///
    /// See [`Client::get_report`] for the arguments.
    #[instrument(name = "get_report", skip_all)]
    async fn run(
        &mut self,
        dm: DerpMap,
        stun_sock_v4: Arc<UdpSocket>,
        stun_sock_v6: Arc<UdpSocket>,
    ) -> Result<Arc<Report>> {
        let report_state = self
            .create_report_state(&dm, stun_sock_v4.clone(), stun_sock_v6.clone())
            .await
            .context("failed to create ReportState")?;
        let (in_flight_s, mut in_flight_r) = sync::mpsc::channel(8);
        let mut running = {
            let port_mapper = self.port_mapper.clone();
            let skip_external = self.skip_external_network;
            let resolver = self.dns_resolver.clone(); // not a cheap clone
            Box::pin(time::timeout(OVERALL_PROBE_TIMEOUT, async move {
                report_state
                    .run(in_flight_s, dm, port_mapper, skip_external, &resolver)
                    .await
            }))
        };
        let mut in_flight = HashMap::new();

        loop {
            tokio::select! {
                Some(inf) = in_flight_r.recv() => {
                    in_flight.insert(inf.tx, inf);
                }
                msg = self.receiver.recv() => {
                    debug!("incoming stun packet: {:?}", msg);
                    match msg {
                        None => bail!("client dropped, abort"),
                        Some((pkt, source)) =>
                            self.receive_stun_packet(&mut in_flight, &pkt, source),
                    }
                }
                res = &mut running => {
                    match res {
                        Ok(Ok((report, dm))) => {
                            let report = self.finish_and_store_report(report, &dm);
                            return Ok(report)
                        }
                        Err(err) => {
                            warn!("generate report timed out: {:?}", err);
                            return Err(err.into());
                        }
                        Ok(Err(err)) => {
                            warn!("failed to generate report: {:?}", err);
                            return Err(err);
                        }
                    }
                }
            }
        }
    }

    async fn create_report_state(
        &mut self,
        dm: &DerpMap,
        pc4: Arc<UdpSocket>,
        pc6: Arc<UdpSocket>,
    ) -> Result<ReportState> {
        let now = Instant::now();

        // Create a UDP4 socket used for sending to our discovered IPv4 address.
        let pc4_hair = UdpSocket::bind("0.0.0.0:0")
            .await
            .context("udp4: failed to bind")?;

        // random payload
        let hair_tx = stun::TransactionId::default();
        // Store the last hair_tx to make sure we can check against hair pins.
        self.reports.current_hair_tx = Some(hair_tx);

        let got_hair_stun_r = self.got_hair_stun.subscribe();
        let if_state = interfaces::State::new().await;
        let mut do_full = self.reports.next_full
            || now.duration_since(self.reports.last_full) > FULL_REPORT_INTERVAL;

        // If the last report had a captive portal and reported no UDP access,
        // it's possible that we didn't get a useful netcheck due to the
        // captive portal blocking us. If so, make this report a full (non-incremental) one.
        if !do_full {
            if let Some(ref last) = self.reports.last {
                do_full = !last.udp && last.captive_portal.unwrap_or_default();
            }
        }
        if do_full {
            self.reports.last = None; // causes ProbePlan::new below to do a full (initial) plan
            self.reports.next_full = false;
            self.reports.last_full = now;

            // TODO
            // metricNumGetReportFull.Add(1);
        }

        let last = self.reports.last.clone();
        let plan = ProbePlan::new(dm, &if_state, last.as_deref()).await;

        Ok(ReportState {
            incremental: last.is_some(),
            pc4,
            pc6,
            pc4_hair: Arc::new(pc4_hair),
            hair_timeout: Arc::new(sync::Notify::new()),
            stop_probe: Arc::new(sync::Notify::new()),
            wait_port_map: wg::AsyncWaitGroup::new(),
            report: Default::default(),
            sent_hair_check: false,
            got_ep4: None,
            timers: Default::default(),
            hair_tx,
            got_hair_stun: got_hair_stun_r,
            plan,
            last,
        })
    }

    fn receive_stun_packet(
        &self,
        in_flight: &mut HashMap<stun::TransactionId, Inflight>,
        pkt: &[u8],
        src: SocketAddr,
    ) {
        trace!(%src, "received STUN packet");

        // if src.is_ipv4() {
        // TODO:
        // metricSTUNRecv4.Add(1)
        // } else if src.is_ipv6() {
        // TODO:
        // metricSTUNRecv6.Add(1)
        // }

        if self.handle_hair_stun(pkt, src) {
            return;
        }

        match stun::parse_response(pkt) {
            Ok((tx, addr_port)) => {
                if let Some(inf) = in_flight.remove(&tx) {
                    let elapsed = inf.start.elapsed();
                    let _ = inf.s.send((elapsed, addr_port));
                }
            }
            Err(err) => {
                if stun::parse_binding_request(pkt).is_ok() {
                    // This was probably our own netcheck hairpin
                    // check probe coming in late. Ignore.
                    return;
                }
                info!(
                    "received unexpected STUN message response from {}: {:?}",
                    src, err
                );
            }
        }
    }

    fn finish_and_store_report(&mut self, report: Report, dm: &DerpMap) -> Arc<Report> {
        let report = self.add_report_history_and_set_preferred_derp(report);
        self.log_concise_report(&report, dm);

        report
    }

    fn log_concise_report(&self, r: &Report, dm: &DerpMap) {
        let mut log = "report: ".to_string();
        log += &format!("udp={}", r.udp);
        if !r.ipv4 {
            log += &format!(" v4={}", r.ipv4)
        }
        if !r.udp {
            log += &format!(" icmpv4={}", r.icmpv4)
        }

        log += &format!(" v6={}", r.ipv6);
        if !r.ipv6 {
            log += &format!(" v6os={}", r.os_has_ipv6);
        }
        log += &format!(" mapvarydest={:?}", r.mapping_varies_by_dest_ip);
        log += &format!(" hair={:?}", r.hair_pinning);
        if r.any_port_mapping_checked() {
            log += &format!(
                " portmap={{ UPnP: {:?}, PMP: {:?}, PCP: {:?} }}",
                r.upnp, r.pmp, r.pcp
            );
        } else {
            log += " portmap=?";
        }
        if let Some(ipp) = r.global_v4 {
            log += &format!(" v4a={}", ipp);
        }
        if let Some(ipp) = r.global_v6 {
            log += &format!(" v6a={}", ipp);
        }
        if let Some(c) = r.captive_portal {
            log += &format!(" captiveportal={}", c);
        }
        log += &format!(" derp={}", r.preferred_derp);
        if r.preferred_derp != 0 {
            log += " derpdist=";
            let mut need_comma = false;
            for rid in &dm.region_ids() {
                if let Some(d) = r.region_v4_latency.get(rid) {
                    if need_comma {
                        log += ",";
                    }
                    log += &format!("{}v4:{}", rid, d.as_millis());
                    need_comma = true;
                }
                if let Some(d) = r.region_v6_latency.get(rid) {
                    if need_comma {
                        log += ",";
                    }
                    log += &format!("{}v6:{}", rid, d.as_millis());
                    need_comma = true;
                }
            }
        }

        info!("{}", log);
    }

    /// Adds `r` to the set of recent Reports and mutates `r.preferred_derp` to contain the best recent one.
    /// `r` is stored ref counted and a reference is returned.
    fn add_report_history_and_set_preferred_derp(&mut self, mut r: Report) -> Arc<Report> {
        let mut prev_derp = 0;
        if let Some(ref last) = self.reports.last {
            prev_derp = last.preferred_derp;
        }
        let now = Instant::now();
        const MAX_AGE: Duration = Duration::from_secs(5 * 60);

        // region ID => its best recent latency in last MAX_AGE
        let mut best_recent = HashMap::new();

        // chain the current report as we are still mutating it
        let prevs_iter = self
            .reports
            .prev
            .iter()
            .map(|(a, b)| -> (&Instant, &Report) { (a, b) })
            .chain(std::iter::once((&now, &r)));

        let mut to_remove = Vec::new();
        for (t, pr) in prevs_iter {
            if now.duration_since(*t) > MAX_AGE {
                to_remove.push(*t);
                continue;
            }
            for (region_id, d) in &pr.region_latency {
                let bd = best_recent.entry(*region_id).or_insert(*d);
                if d < bd {
                    *bd = *d;
                }
            }
        }

        for t in to_remove {
            self.reports.prev.remove(&t);
        }

        // Then, pick which currently-alive DERP server from the
        // current report has the best latency over the past MAX_AGE.
        let mut best_any = Duration::default();
        let mut old_region_cur_latency = Duration::default();
        {
            for (region_id, d) in &r.region_latency {
                if *region_id == prev_derp {
                    old_region_cur_latency = *d;
                }
                let best = *best_recent.get(region_id).unwrap();
                if r.preferred_derp == 0 || best < best_any {
                    best_any = best;
                    r.preferred_derp = *region_id;
                }
            }

            // If we're changing our preferred DERP but the old one's still
            // accessible and the new one's not much better, just stick with
            // where we are.
            if prev_derp != 0
                && r.preferred_derp != prev_derp
                && !old_region_cur_latency.is_zero()
                && best_any > old_region_cur_latency / 3 * 2
            {
                r.preferred_derp = prev_derp;
            }
        }

        let r = Arc::new(r);
        self.reports.prev.insert(now, r.clone());
        self.reports.last = Some(r.clone());

        r
    }

    /// Reports whether `pkt` (from `src`) was our magic hairpin probe packet that we sent to ourselves.
    fn handle_hair_stun(&self, pkt: &[u8], src: SocketAddr) -> bool {
        if let Some(ref hair_tx) = self.reports.current_hair_tx {
            if let Ok(ref tx) = stun::parse_binding_request(pkt) {
                if tx == hair_tx {
                    self.got_hair_stun.send(src).ok();
                    return true;
                }
            }
        }
        false
    }
}

/// Test if IPv6 works at all, or if it's been hard disabled at the OS level.
async fn os_has_ipv6() -> bool {
    // TODO: use socket2 to specify binding to ipv6
    let udp = UdpSocket::bind("[::1]:0").await;
    udp.is_ok()
}

// TODO: Metrics
// var (
// 	metricNumGetReport      = clientmetric.NewCounter("netcheck_report")
// 	metricNumGetReportFull  = clientmetric.NewCounter("netcheck_report_full")
// 	metricNumGetReportError = clientmetric.NewCounter("netcheck_report_error")

// 	metricSTUNSend4 = clientmetric.NewCounter("netcheck_stun_send_ipv4")
// 	metricSTUNSend6 = clientmetric.NewCounter("netcheck_stun_send_ipv6")
// 	metricSTUNRecv4 = clientmetric.NewCounter("netcheck_stun_recv_ipv4")
// 	metricSTUNRecv6 = clientmetric.NewCounter("netcheck_stun_recv_ipv6")
// 	metricHTTPSend  = clientmetric.NewCounter("netcheck_https_measure")
// )

/// Resolves to pending if the inner is `None`.
#[derive(Debug)]
struct MaybeFuture<T> {
    inner: Option<T>,
}

impl<T> Default for MaybeFuture<T> {
    fn default() -> Self {
        MaybeFuture { inner: None }
    }
}

impl<T: Future + Unpin> Future for MaybeFuture<T> {
    type Output = T::Output;

    fn poll(mut self: Pin<&mut Self>, cx: &mut Context<'_>) -> Poll<Self::Output> {
        match self.inner {
            Some(ref mut t) => Pin::new(t).poll(cx),
            None => Poll::Pending,
        }
    }
}

#[cfg(test)]
mod tests {
    use super::*;
    use tracing_subscriber::{prelude::*, EnvFilter};

    #[tokio::test]
    async fn test_basic() -> Result<()> {
        tracing_subscriber::registry()
            .with(tracing_subscriber::fmt::layer().with_writer(std::io::stderr))
            .with(EnvFilter::from_default_env())
            .try_init()
            .ok();

        let (stun_addr, stun_stats, done) = stun::test::serve("0.0.0.0".parse().unwrap()).await?;

        let mut client = Client::new(None).await?;
        let dm = stun::test::derp_map_of([stun_addr].into_iter());
        dbg!(&dm);

        for i in 0..5 {
            println!("--round {}", i);
            let r = client.get_report(&dm, None, None).await?;

            assert!(r.udp, "want UDP");
            assert_eq!(
                r.region_latency.len(),
                1,
                "expected 1 key in DERPLatency; got {}",
                r.region_latency.len()
            );
            assert!(
                r.region_latency.get(&1).is_some(),
                "expected key 1 in DERPLatency; got {:?}",
                r.region_latency
            );
            assert!(r.global_v4.is_some(), "expected globalV4 set");
            assert_eq!(
                r.preferred_derp, 1,
                "preferred_derp = {}; want 1",
                r.preferred_derp
            );
        }

        done.send(()).unwrap();
        assert!(
            stun_stats.total().await >= 5,
            "expected at least 5 stun, got {}",
            stun_stats.total().await,
        );

        Ok(())
    }

    #[tokio::test]
    async fn test_google_stun() -> Result<()> {
        tracing_subscriber::registry()
            .with(tracing_subscriber::fmt::layer().with_writer(std::io::stderr))
            .with(EnvFilter::from_default_env())
            .try_init()
            .ok();

        let mut client = Client::new(None)
            .await
            .context("failed to create netcheck client")?;
        let stun_port = 19302;
        let host_name = "stun.l.google.com".into();
        let derp_port = 0;
        let mut dm = DerpMap::default_from_node(
            host_name,
            stun_port,
            derp_port,
            UseIpv4::None,
            UseIpv6::None,
        );
<<<<<<< HEAD
        dbg!(&dm);
=======
        dm.regions.get_mut(&1).unwrap().nodes[0].stun_only = true;
>>>>>>> e54653fc

        let r = client
            .get_report(&dm, None, None)
            .await
            .context("failed to get netcheck report")?;
        assert!(r.udp, "want UDP");
        assert_eq!(
            r.region_latency.len(),
            1,
            "expected 1 key in DERPLatency; got {}",
            r.region_latency.len()
        );
        assert!(
            r.region_latency.get(&1).is_some(),
            "expected key 1 in DERPLatency; got {:?}",
            r.region_latency
        );
        assert!(r.global_v4.is_some(), "expected globalV4 set");
        assert_eq!(
            r.preferred_derp, 1,
            "preferred_derp = {}; want 1",
            r.preferred_derp
        );

        Ok(())
    }

    #[tokio::test]
    async fn test_udp_tokio() -> Result<()> {
        let local_addr = "127.0.0.1";
        let bind_addr = "0.0.0.0";

        let server = UdpSocket::bind(format!("{bind_addr}:0")).await?;
        let addr = server.local_addr()?;

        let server_task = tokio::task::spawn(async move {
            let mut buf = vec![0u8; 32];
            println!("server recv");
            let (n, addr) = server.recv_from(&mut buf).await.unwrap();
            println!("server send");
            server.send_to(&buf[..n], addr).await.unwrap();
        });

        let client = UdpSocket::bind(format!("{bind_addr}:0")).await?;
        let data = b"foobar";
        println!("client: send");
        let server_addr = format!("{local_addr}:{}", addr.port());
        client.send_to(data, server_addr).await?;
        let mut buf = vec![0u8; 32];
        println!("client recv");
        let (n, addr_r) = client.recv_from(&mut buf).await?;
        assert_eq!(&buf[..n], data);
        assert_eq!(addr_r.port(), addr.port());

        server_task.await?;

        Ok(())
    }

    #[tokio::test]
    async fn test_udp_blocked() -> Result<()> {
        tracing_subscriber::registry()
            .with(tracing_subscriber::fmt::layer().with_writer(std::io::stderr))
            .with(EnvFilter::from_default_env())
            .try_init()
            .ok();

        let blackhole = tokio::net::UdpSocket::bind("127.0.0.1:0").await?;
        let stun_addr = blackhole.local_addr()?;
        let mut dm = stun::test::derp_map_of([stun_addr].into_iter());
        dm.regions.get_mut(&1).unwrap().nodes[0].stun_only = true;

        let mut client = Client::new(None).await?;

        let r = client.get_report(&dm, None, None).await?;
        let mut r: Report = (*r).clone();
        r.upnp = None;
        r.pmp = None;
        r.pcp = None;

        let want = Report {
            // The ip_v4_can_send flag gets set differently across platforms.
            // On Windows this test detects false, while on Linux detects true.
            // That's not relevant to this test, so just accept what we're given.
            ipv4_can_send: r.ipv4_can_send,
            // OS IPv6 test is irrelevant here, accept whatever the current machine has.
            os_has_ipv6: r.os_has_ipv6,
            // Captive portal test is irrelevant; accept what the current report has.
            captive_portal: r.captive_portal,
            ..Default::default()
        };

        assert_eq!(r, want);

        Ok(())
    }

    #[tokio::test(flavor = "current_thread", start_paused = true)]
    async fn test_add_report_history_set_preferred_derp() -> Result<()> {
        // report returns a *Report from (DERP host, Duration)+ pairs.
        fn report(a: impl IntoIterator<Item = (&'static str, u64)>) -> Option<Arc<Report>> {
            let mut report = Report::default();
            for (s, d) in a {
                assert!(s.starts_with('d'), "invalid derp server key");
                let region_id: usize = s[1..].parse().unwrap();
                report
                    .region_latency
                    .insert(region_id, Duration::from_secs(d));
            }

            Some(Arc::new(report))
        }
        struct Step {
            /// Delay in seconds
            after: u64,
            r: Option<Arc<Report>>,
        }
        struct Test {
            name: &'static str,
            steps: Vec<Step>,
            /// want PreferredDERP on final step
            want_derp: usize,
            // wanted len(c.prev)
            want_prev_len: usize,
        }

        let tests = [
            Test {
                name: "first_reading",
                steps: vec![Step {
                    after: 0,
                    r: report([("d1", 2), ("d2", 3)]),
                }],
                want_prev_len: 1,
                want_derp: 1,
            },
            Test {
                name: "with_two",
                steps: vec![
                    Step {
                        after: 0,
                        r: report([("d1", 2), ("d2", 3)]),
                    },
                    Step {
                        after: 1,
                        r: report([("d1", 4), ("d2", 3)]),
                    },
                ],
                want_prev_len: 2,
                want_derp: 1, // t0's d1 of 2 is still best
            },
            Test {
                name: "but_now_d1_gone",
                steps: vec![
                    Step {
                        after: 0,
                        r: report([("d1", 2), ("d2", 3)]),
                    },
                    Step {
                        after: 1,
                        r: report([("d1", 4), ("d2", 3)]),
                    },
                    Step {
                        after: 2,
                        r: report([("d2", 3)]),
                    },
                ],
                want_prev_len: 3,
                want_derp: 2, // only option
            },
            Test {
                name: "d1_is_back",
                steps: vec![
                    Step {
                        after: 0,
                        r: report([("d1", 2), ("d2", 3)]),
                    },
                    Step {
                        after: 1,
                        r: report([("d1", 4), ("d2", 3)]),
                    },
                    Step {
                        after: 2,
                        r: report([("d2", 3)]),
                    },
                    Step {
                        after: 3,
                        r: report([("d1", 4), ("d2", 3)]),
                    }, // same as 2 seconds ago
                ],
                want_prev_len: 4,
                want_derp: 1, // t0's d1 of 2 is still best
            },
            Test {
                name: "things_clean_up",
                steps: vec![
                    Step {
                        after: 0,
                        r: report([("d1", 1), ("d2", 2)]),
                    },
                    Step {
                        after: 1,
                        r: report([("d1", 1), ("d2", 2)]),
                    },
                    Step {
                        after: 2,
                        r: report([("d1", 1), ("d2", 2)]),
                    },
                    Step {
                        after: 3,
                        r: report([("d1", 1), ("d2", 2)]),
                    },
                    Step {
                        after: 10 * 60,
                        r: report([("d3", 3)]),
                    },
                ],
                want_prev_len: 1, // t=[0123]s all gone. (too old, older than 10 min)
                want_derp: 3,     // only option
            },
            Test {
                name: "preferred_derp_hysteresis_no_switch",
                steps: vec![
                    Step {
                        after: 0,
                        r: report([("d1", 4), ("d2", 5)]),
                    },
                    Step {
                        after: 1,
                        r: report([("d1", 4), ("d2", 3)]),
                    },
                ],
                want_prev_len: 2,
                want_derp: 1, // 2 didn't get fast enough
            },
            Test {
                name: "preferred_derp_hysteresis_do_switch",
                steps: vec![
                    Step {
                        after: 0,
                        r: report([("d1", 4), ("d2", 5)]),
                    },
                    Step {
                        after: 1,
                        r: report([("d1", 4), ("d2", 1)]),
                    },
                ],
                want_prev_len: 2,
                want_derp: 2, // 2 got fast enough
            },
        ];
        for mut tt in tests {
            println!("test: {}", tt.name);
            let mut client = Client::new(None).await?;

            for s in &mut tt.steps {
                // trigger the timer
                time::advance(Duration::from_secs(s.after)).await;
                let r = Arc::try_unwrap(s.r.take().unwrap()).unwrap();
                s.r = Some(client.actor.add_report_history_and_set_preferred_derp(r));
            }
            let last_report = tt.steps[tt.steps.len() - 1].r.clone().unwrap();
            let got = client.actor.reports.prev.len();
            let want = tt.want_prev_len;
            assert_eq!(got, want, "prev length");
            let got = last_report.preferred_derp;
            let want = tt.want_derp;
            assert_eq!(got, want, "preferred_derp");
        }

        Ok(())
    }
}<|MERGE_RESOLUTION|>--- conflicted
+++ resolved
@@ -248,13 +248,12 @@
     }
 
     /// Spawns a tokio task reading stun packets from the UDP socket.
-<<<<<<< HEAD
     ///
     /// This is a sync function and does not wait until the task is running.  However this
     /// is fine since the socket is already bound so packets will not be lost.
     fn spawn_udp_listener(
         sock: Arc<UdpSocket>,
-        sender: mpsc::Sender<ActorMessage>,
+        sender: mpsc::Sender<(Bytes, SocketAddr)>,
         cancel_token: CancellationToken,
     ) {
         let span = debug_span!(
@@ -281,19 +280,6 @@
                             }
                         }
                     }
-=======
-    fn spawn_udp_listener(&self, sock: Arc<UdpSocket>, sender: mpsc::Sender<(Bytes, SocketAddr)>) {
-        tokio::spawn(async move {
-            debug!("udp stun socket listener started");
-            // TODO: Can we do better for buffers here?  Probably doesn't matter
-            // much.
-            let mut buf = vec![0u8; 64 << 10];
-            loop {
-                if let Err(err) = Self::recv_stun_socket(&sock, &mut buf, &sender).await {
-                    // TODO: handle socket closed nicely
-                    warn!(%err, "stun recv failed");
-                    break;
->>>>>>> e54653fc
                 }
                 debug!("udp stun socket listener stopped");
             }
@@ -1568,11 +1554,8 @@
             UseIpv4::None,
             UseIpv6::None,
         );
-<<<<<<< HEAD
+        dm.regions.get_mut(&1).unwrap().nodes[0].stun_only = true;
         dbg!(&dm);
-=======
-        dm.regions.get_mut(&1).unwrap().nodes[0].stun_only = true;
->>>>>>> e54653fc
 
         let r = client
             .get_report(&dm, None, None)
