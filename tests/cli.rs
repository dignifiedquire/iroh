#![cfg(any(target_os = "windows", target_os = "macos", target_os = "linux"))]
use std::env;
use std::fs::OpenOptions;
use std::io::{BufRead, BufReader, Read};
use std::net::SocketAddr;
use std::path::{Path, PathBuf};
use std::str::FromStr;

use anyhow::{Context, Result};
use duct::{cmd, ReaderHandle};
use rand::{RngCore, SeedableRng};
use regex::Regex;
use testdir::testdir;
use walkdir::WalkDir;

const ADDR: &str = "127.0.0.1:0";
const RPC_PORT: &str = "4999";

fn make_rand_file(size: usize, path: &Path) -> Result<()> {
    let mut content = vec![0u8; size];
    rand::rngs::StdRng::seed_from_u64(1).fill_bytes(&mut content);
    std::fs::write(path, content)?;
    Ok(())
}

/// Given a directory, make a partial download of it.
///
/// Takes all files and splits them in half, and leaves the collection alone.
fn make_partial_download(out_dir: &Path) -> anyhow::Result<iroh::Hash> {
    use iroh::provider::{create_collection, create_data_sources, BlobOrCollection};

    let temp_dir = out_dir.join(".iroh-tmp");
    anyhow::ensure!(!temp_dir.exists());
    std::fs::create_dir_all(&temp_dir)?;
    let sources = create_data_sources(out_dir.to_owned())?;
    let rt = tokio::runtime::Runtime::new().unwrap();
    let (db, hash) = rt.block_on(create_collection(sources))?;
    let db = db.to_inner();
    for (hash, boc) in db {
        let text = blake3::Hash::from(hash).to_hex();
        let mut outboard_path = temp_dir.join(text.as_str());
        outboard_path.set_extension("outboard.part");
        let mut data_path = temp_dir.join(text.as_str());
        match boc {
            BlobOrCollection::Blob { outboard, path, .. } => {
                data_path.set_extension("data.part");
                std::fs::write(outboard_path, outboard)?;
                std::fs::rename(path, &data_path)?;
                let file = OpenOptions::new().write(true).open(&data_path)?;
                let len = file.metadata()?.len();
                file.set_len(len / 2)?;
                drop(file);
            }
            BlobOrCollection::Collection { outboard, data } => {
                data_path.set_extension("data");
                std::fs::write(outboard_path, outboard)?;
                std::fs::write(data_path, data)?;
            }
        }
    }
    Ok(hash)
}

#[test]
fn cli_provide_one_file() -> Result<()> {
    let dir = testdir!();
    let path = dir.join("foo");
    make_rand_file(1000, &path)?;
    // provide a path to a file, do not pipe from stdin, do not pipe to stdout
    test_provide_get_loop(&path, Input::Path, Output::Path)
}

#[test]
fn cli_provide_folder() -> Result<()> {
    let dir = testdir!();
    let foo_path = dir.join("foo");
    let bar_path = dir.join("bar");
    make_rand_file(1000, &foo_path)?;
    make_rand_file(10000, &bar_path)?;
    // provide a path to a folder, do not pipe from stdin, do not pipe to stdout
    test_provide_get_loop(&dir, Input::Path, Output::Path)
}

#[test]
fn cli_provide_tree() -> Result<()> {
    let dir = testdir!();
    let foo_path = dir.join("foo");
    let bar_path = dir.join("bar");
    let file1 = foo_path.join("file1");
    let file2 = bar_path.join("file2");
    let file3 = bar_path.join("file3");
    std::fs::create_dir(&foo_path)?;
    std::fs::create_dir(&bar_path)?;
    make_rand_file(1000, &file1)?;
    make_rand_file(10000, &file2)?;
    make_rand_file(5000, &file3)?;
    // provide a path to a folder, do not pipe from stdin, do not pipe to stdout
    test_provide_get_loop(&dir, Input::Path, Output::Path)
}

#[test]
fn cli_provide_tree_resume() -> Result<()> {
    let dir = testdir!();
    let foo_path = dir.join("foo");
    let bar_path = dir.join("bar");
    let file1 = foo_path.join("file1");
    let file2 = bar_path.join("file2");
    let file3 = bar_path.join("file3");
    std::fs::create_dir(&foo_path)?;
    std::fs::create_dir(&bar_path)?;
    make_rand_file(1000, &file1)?;
    make_rand_file(10000, &file2)?;
    make_rand_file(5000, &file3)?;
    // provide a path to a folder, do not pipe from stdin, do not pipe to stdout
    let tmp = testdir!();
    let out = tmp.join("out");
    test_provide_get_loop(&dir, Input::Path, Output::Custom(out.clone()))?;
    // turn the output into a partial download
    let _hash = make_partial_download(&out)?;
    // resume the download
    test_provide_get_loop(&dir, Input::Path, Output::Custom(out))?;

    Ok(())
}

#[test]
fn cli_provide_from_stdin_to_stdout() -> Result<()> {
    let dir = testdir!();
    let path = dir.join("foo");
    make_rand_file(1000, &path)?;
    // provide a file, pipe content to the provider's stdin, pipe content to the getter's stdout
    test_provide_get_loop(&path, Input::Stdin, Output::Stdout)
}

#[cfg(all(unix, feature = "cli"))]
#[test]
fn cli_provide_persistence() -> anyhow::Result<()> {
    use std::time::Duration;

    use iroh::provider::Database;
    use nix::{
        sys::signal::{self, Signal},
        unistd::Pid,
    };

    let dir = testdir!();
    let iroh_data_dir = dir.join("iroh_data_dir");

    let foo_path = dir.join("foo");
    std::fs::write(&foo_path, b"foo")?;
    let bar_path = dir.join("bar");
    std::fs::write(&bar_path, b"bar")?;

    // spawn iroh in provide mode
    let iroh_provide = |path: &PathBuf| {
        cmd(
            iroh_bin(),
            [
                "provide",
                "--addr",
                ADDR,
                "--rpc-port",
                "disabled",
                path.to_str().unwrap(),
            ],
        )
        .env("IROH_DATA_DIR", &iroh_data_dir)
        .stdin_null()
        .stderr_capture()
        .reader()
    };
    // start provide until we got the ticket, then stop with control-c
    let provide = |path| {
        let mut child = iroh_provide(path)?;
        // wait for the provider to start
        let _ticket = match_provide_output(&mut child, 1, Input::Path)?;
        println!("got ticket, stopping provider {}", _ticket);
        // kill the provider via Control-C
        for pid in child.pids() {
            signal::kill(Pid::from_raw(pid as i32), Signal::SIGINT).unwrap();
        }
        // wait for the provider to stop
        loop {
            if let Some(_output) = child.try_wait()? {
                break;
            }
            std::thread::sleep(Duration::from_millis(100));
        }
        anyhow::Ok(())
    };
    provide(&foo_path)?;
    // should have some data now
    let db = Database::load_test(iroh_data_dir.clone())?;
    let blobs = db.blobs().map(|x| x.1).collect::<Vec<_>>();
    assert_eq!(blobs, vec![foo_path.clone()]);

    provide(&bar_path)?;
    // should have more data now
    let db = Database::load_test(&iroh_data_dir)?;
    let mut blobs = db.blobs().map(|x| x.1).collect::<Vec<_>>();
    blobs.sort();
    assert_eq!(blobs, vec![bar_path, foo_path]);

    Ok(())
}

#[test]
fn cli_provide_addresses() -> Result<()> {
    let home = testdir!();
    let dir = testdir!();
    let path = dir.join("foo");
    make_rand_file(1000, &path)?;
    let input = Input::Path;

<<<<<<< HEAD
    let mut provider = make_provider(&path, &input, home, Some("127.0.0.1:4333"), Some(RPC_PORT))?;
    let mut stdout = provider.child.stdout.take().unwrap();
    let stderr = provider.child.stderr.take().unwrap();
    drain(stderr);
=======
    let mut provider = make_provider(
        &path,
        &input,
        home.clone(),
        Some("127.0.0.1:4333"),
        Some(RPC_PORT),
    )?;
>>>>>>> fcc74b80
    // wait for the provider to start
    let _all_in_one = match_provide_output(&mut provider, 1, input)?;

    // test output
    let get_output = cmd(iroh_bin(), ["addresses", "--rpc-port", RPC_PORT])
        // .stderr_file(std::io::stderr().as_raw_fd()) for debug output
        .stdout_capture()
        .run()?;
    let stdout = String::from_utf8(get_output.stdout).unwrap();
    assert!(get_output.status.success());
    assert!(stdout.starts_with("Listening addresses:"));
    //parse the output to get the addresses
    let addresses = stdout
        .split('[')
        .nth(1)
        .unwrap()
        .split(']')
        .next()
        .unwrap()
        .split(',')
        .map(|x| x.trim())
        .filter(|x| !x.is_empty())
        .map(|x| SocketAddr::from_str(x).unwrap())
        .collect::<Vec<_>>();
    assert!(!addresses.is_empty());
    Ok(())
}

/// Parameter for `test_provide_get_loop`, that determines how we handle the fetched data from the
/// `iroh get` command
#[derive(Debug, PartialEq)]
enum Output {
    /// Indicates we should save the content as a file in the given directory, by passing the path
    /// to the `--out` argument in `iroh get`
    Path,
    /// Indicates we should pipe the content to `stdout` of the `iroh get` process
    Stdout,
    /// Custom output
    Custom(PathBuf),
}

/// Parameter for `test_provide_get_loop`, that determines how we send the data to the `provide`
/// command.
#[derive(Debug, PartialEq, Clone, Copy)]
enum Input {
    /// Indicates we should pass the content as an argument to the `iroh provide` command
    Path,
    /// Idincates we should pipe the content via `stdin` to the `iroh provide` command
    Stdin,
}

fn iroh_bin() -> &'static str {
    env!("CARGO_BIN_EXE_iroh")
}

fn make_provider(
    path: &Path,
    input: &Input,
    home: impl AsRef<Path>,
    addr: Option<&str>,
    rpc_port: Option<&str>,
) -> Result<ReaderHandle> {
    // spawn a provider & optionally provide from stdin
    let res = cmd(
        iroh_bin(),
        [
            "provide",
            path.to_str().unwrap(),
            "--addr",
            addr.unwrap_or(ADDR),
            "--rpc-port",
            rpc_port.unwrap_or("disabled"),
        ],
    )
    .stderr_null()
    // .stderr_file(std::io::stderr().as_raw_fd()) for debug output
    .env("RUST_LOG", "debug")
    .env("IROH_DATA_DIR", home.as_ref().join("iroh_data_dir"));

    let provider = match input {
        Input::Stdin => res.stdin_path(path),
        Input::Path => res.stdin_null(),
    }
    .reader()?;

    // wrap in `ProvideProcess` to ensure the spawned process is killed on drop
    Ok(provider)
}

/// Test the provide and get loop for success, stderr output, and file contents.
///
/// Can optionally pipe the given `path` content to the provider from stdin & can optionally save the output to an `out` path.
///
/// Runs the provider as a child process that stays alive until the getter has completed. Then
/// checks the output of the "provide" and "get" processes against expected regex output. Finally,
/// test the content fetched from the "get" process is the same as the "provided" content.
fn test_provide_get_loop(path: &Path, input: Input, output: Output) -> Result<()> {
    let out = match output {
        Output::Stdout => None,
        Output::Path => {
            let dir = testdir!();
            Some(dir.join("out"))
        }
        Output::Custom(out) => Some(out),
    };

    let src = PathBuf::from(env!("CARGO_MANIFEST_DIR"))
        .join("tests")
        .join("fixtures");

    let path = src.join(path);
    let num_blobs = if path.is_dir() {
        WalkDir::new(&path)
            .into_iter()
            .filter_map(|x| x.ok().filter(|x| x.file_type().is_file()))
            .count()
    } else {
        1
    };

    let home = testdir!();
    let mut provider = make_provider(&path, &input, home, None, None)?;

    // test provide output & get all in one ticket from stderr
    let all_in_one = match_provide_output(&mut provider, num_blobs, input)?;

    // create a `get-ticket` cmd & optionally provide out path
    let cmd = if let Some(ref out) = out {
        cmd(
            iroh_bin(),
            ["get-ticket", &all_in_one, "--out", out.to_str().unwrap()],
        )
    } else {
        cmd(iroh_bin(), ["get-ticket", &all_in_one])
    }
    .stdout_capture()
    .stderr_capture();

    // test get stderr output
    let get_output = cmd.run()?;
    drop(provider);
    assert!(get_output.status.success());

    // test output
    match out {
        None => {
            assert!(!get_output.stdout.is_empty());
            let expect_content = std::fs::read(path)?;
            assert_eq!(expect_content, get_output.stdout);
        }
        Some(out) => compare_files(path, out)?,
    };

    assert!(!get_output.stderr.is_empty());
    match_get_stderr(get_output.stderr)
}

fn compare_files(expect_path: impl AsRef<Path>, got_dir_path: impl AsRef<Path>) -> Result<()> {
    let expect_path = expect_path.as_ref();
    let got_dir_path = got_dir_path.as_ref();
    if expect_path.is_dir() {
        let paths = WalkDir::new(expect_path).into_iter().filter(|x| {
            x.as_ref()
                .ok()
                .map(|x| x.file_type().is_file())
                .unwrap_or(false)
        });
        for entry in paths {
            let entry = entry?;
            let file_path = entry.path();
            let rel = file_path.strip_prefix(expect_path)?;
            let expected_file_path = got_dir_path.join(rel);
            let got = std::fs::read(file_path)?;
            let expect = std::fs::read(expected_file_path)?;
            assert_eq!(expect, got);
        }
    } else {
        let file_name = expect_path.file_name().unwrap();
        let expect = std::fs::read(expect_path)?;
        let got = std::fs::read(got_dir_path.join(file_name))?;
        assert_eq!(expect, got);
    }

    Ok(())
}

/// Looks for regex matches on stderr output for the getter.
///
/// Errors on the first regex mis-match or if the stderr output has fewer lines than expected
fn match_get_stderr(stderr: Vec<u8>) -> Result<()> {
    println!("get stderr\n{}", String::from_utf8_lossy(&stderr[..]));
    let stderr = std::io::BufReader::new(&stderr[..]);
    assert_matches_line(
        stderr,
        [
            (r"Fetching: [\da-z]{59}", 1),
            (r"\[1/3\] Connecting ...", 1),
            (r"\[2/3\] Requesting ...", 1),
            (r"\[3/3\] Downloading ...", 1),
            (
                r"\d* file\(s\) with total transfer size [\d.]* ?(B|KiB|MiB|GiB|TiB)",
                1,
            ),
            (
                r"Transferred \d*.?\d*? ?[BKMGT]i?B? in \d* seconds?, \d*.?\d* ?(B|KiB|MiB|GiB|TiB)/s",
                1,
            ),
        ],
    );
    Ok(())
}

/// Looks for regex matches on each line of output for the provider, returning the "all in one ticket"
/// that can be used to 'get' from another process.
///
/// Errors on the first regex mismatch or if the stderr output has fewer lines than expected
fn match_provide_output<T: Read>(reader: T, num_blobs: usize, input: Input) -> Result<String> {
    let reader = BufReader::new(reader);
    // if we are using `stdin` we don't "read" any files, so the provider does not output any lines
    // about "Reading"
    let _reading_line_num = match input {
        Input::Stdin => 0,
        Input::Path => 1,
    };

    let mut caps = assert_matches_line(
        reader,
        [
            (r"Listening addresses:", 1),
            (r"^  \S+", -1),
            (r"PeerID: [_\w\d-]*", 1),
            (r"", 1),
            (r"Adding .*", 1),
            (r"- \S*: \d*.?\d*? ?[BKMGT]i?B?", num_blobs as i64),
            (r"Total: [_\w\d-]*", 1),
            (r"", 1),
            (r"Collection: [\da-z]{59}", 1),
            (r"All-in-one ticket: ([_a-zA-Z\d-]*)", 1),
        ],
    );

    // return the capture of the all in one ticket, should be the last capture
    caps.pop().context("Expected at least one capture.")
}

/// Ensures each line of the first expression matches the regex of each following expression. Each
/// regex expression is followed by the number of consecutive lines it should match.
///
/// A match number of `-1` indicates that the regex should match at least once.
///
/// Returns a vec of `String`s of any captures made against the regex on each line.
///
/// # Examples
/// ```
/// let expr = b"hello world!\nNice to meet you!\n02/23/2023\n02/23/2023\n02/23/2023";
/// let buf_reader = std::io::BufReader::new(&expr[..]);
/// assert_matches_line(
///     buf_reader,
///     [
///         (r"hello world!", 1),
///         (r"\S*$", 1),
///         (r"\d{2}/\d{2}/\d{4}", 3),
///     ]);
/// ```
fn assert_matches_line<R: BufRead, I>(reader: R, expressions: I) -> Vec<String>
where
    I: IntoIterator<Item = (&'static str, i64)>,
{
    let mut lines = reader.lines().peekable();
    let mut caps = Vec::new();

    for (regex_str, num_matches) in expressions {
        let rx = Regex::new(regex_str).expect("invalid regex");
        let mut matches = 0;

        loop {
            if num_matches > 0 && matches == num_matches as usize {
                break;
            }

            if let Some(Ok(line)) = lines.peek() {
                println!("|{}", line);

                if let Some(cap) = rx.captures(line) {
                    for i in 0..cap.len() {
                        if let Some(capture_group) = cap.get(i) {
                            caps.push(capture_group.as_str().to_string());
                        }
                    }

                    matches += 1;
                } else {
                    break;
                }
            } else {
                panic!("Unexpected end of reader");
            }

            let _ = lines.next();
        }

        if num_matches == -1 {
            if matches == 0 {
                println!("Expected at least one match for regex: {}", regex_str);
                panic!("no matches found");
            }
        } else if matches != num_matches as usize {
            println!("Expected {} matches for regex: {}", num_matches, regex_str);
            panic!("invalid number of matches");
        }
    }

    caps
}<|MERGE_RESOLUTION|>--- conflicted
+++ resolved
@@ -212,20 +212,7 @@
     make_rand_file(1000, &path)?;
     let input = Input::Path;
 
-<<<<<<< HEAD
     let mut provider = make_provider(&path, &input, home, Some("127.0.0.1:4333"), Some(RPC_PORT))?;
-    let mut stdout = provider.child.stdout.take().unwrap();
-    let stderr = provider.child.stderr.take().unwrap();
-    drain(stderr);
-=======
-    let mut provider = make_provider(
-        &path,
-        &input,
-        home.clone(),
-        Some("127.0.0.1:4333"),
-        Some(RPC_PORT),
-    )?;
->>>>>>> fcc74b80
     // wait for the provider to start
     let _all_in_one = match_provide_output(&mut provider, 1, input)?;
 
