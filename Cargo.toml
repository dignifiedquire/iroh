[workspace]
members = [
  "iroh",
  "iroh-base",
  "iroh-dns-server",
  "iroh-metrics",
  "iroh-net",
  "iroh-test",
  "iroh-net/bench",
  "iroh-cli",
  "iroh-router",
  "net-tools/netwatch",
  "net-tools/portmapper",
]
resolver = "2"

[profile.release]
debug = true

[profile.dev-ci]
inherits = 'dev'
opt-level = 1

[profile.optimized-release]
inherits = 'release'
debug = false
lto = true
debug-assertions = false
opt-level = 3
panic = 'abort'
incremental = false

[workspace.lints.rust]
missing_debug_implementations = "warn"

# We use this --cfg for documenting the cargo features on which an API
# is available.  To preview this locally use: RUSTFLAGS="--cfg
# iroh_docsrs cargo +nightly doc --all-features".  We use our own
# iroh_docsrs instead of the common docsrs to avoid also enabling this
# feature in any dependencies, because some indirect dependencies
# require a feature enabled when using `--cfg docsrs` which we can not
# do.  To enable for a crate set `#![cfg_attr(iroh_docsrs,
# feature(doc_cfg))]` in the crate.
unexpected_cfgs = { level = "warn", check-cfg = ["cfg(iroh_docsrs)"] }

[workspace.lints.clippy]
unused-async = "warn"

# Temporary fix for dependencies
[patch.crates-io]
iroh-base = { path = "./iroh-base" }
iroh-net = { path = "./iroh-net" }
iroh-metrics = { path = "./iroh-metrics" }
iroh-test = { path = "./iroh-test" }
iroh-router = { path = "./iroh-router" }

iroh-gossip = { git = "https://github.com/n0-computer/iroh-gossip", branch = "main" }
<<<<<<< HEAD
iroh-docs = { git = "https://github.com/n0-computer/iroh-docs", branch = "refactor-extract-rpc" }

# iroh-docs = { path = "../iroh-crates/iroh-docs" }
=======
iroh-docs = { git = "https://github.com/n0-computer/iroh-docs", branch = "main" }
iroh-blobs = { git = "https://github.com/n0-computer/iroh-blobs", branch = "main" }
>>>>>>> 91d44dc4
<|MERGE_RESOLUTION|>--- conflicted
+++ resolved
@@ -55,11 +55,5 @@
 iroh-router = { path = "./iroh-router" }
 
 iroh-gossip = { git = "https://github.com/n0-computer/iroh-gossip", branch = "main" }
-<<<<<<< HEAD
 iroh-docs = { git = "https://github.com/n0-computer/iroh-docs", branch = "refactor-extract-rpc" }
-
-# iroh-docs = { path = "../iroh-crates/iroh-docs" }
-=======
-iroh-docs = { git = "https://github.com/n0-computer/iroh-docs", branch = "main" }
-iroh-blobs = { git = "https://github.com/n0-computer/iroh-blobs", branch = "main" }
->>>>>>> 91d44dc4
+iroh-blobs = { git = "https://github.com/n0-computer/iroh-blobs", branch = "main" }