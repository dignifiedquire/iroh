--- conflicted
+++ resolved
@@ -1,19 +1,5 @@
 [workspace]
 members = [
-<<<<<<< HEAD
-    "iroh",
-    "iroh-blobs",
-    "iroh-base",
-    "iroh-dns-server",
-    "iroh-gossip",
-    "iroh-metrics",
-    "iroh-net",
-    "iroh-docs",
-    "iroh-test",
-    "iroh-net/bench",
-    "iroh-cli",
-    "iroh-willow",
-=======
   "iroh",
   "iroh-base",
   "iroh-dns-server",
@@ -24,9 +10,9 @@
   "iroh-cli",
   "iroh-relay",
   "iroh-router",
+  "iroh-willow",
   "net-tools/netwatch",
   "net-tools/portmapper",
->>>>>>> 289b4cf5
 ]
 resolver = "2"
 
@@ -49,15 +35,12 @@
 panic = 'abort'
 incremental = false
 
-<<<<<<< HEAD
 [profile.dev.package]
 # optimize crypto dependencies in dev mode
 ed25519-dalek = { opt-level = 3 }
 curve25519-dalek = { opt-level = 3 }
 iroh-blake3 = { opt-level = 3 }
 
-=======
->>>>>>> 289b4cf5
 [workspace.lints.rust]
 missing_debug_implementations = "warn"
 
@@ -74,7 +57,6 @@
 [workspace.lints.clippy]
 unused-async = "warn"
 
-<<<<<<< HEAD
 [patch.crates-io]
 # willow-data-model = { path = "../willow-rs/data-model" }
 # willow-encoding = { path = "../willow-rs/encoding" }
@@ -82,9 +64,7 @@
 willow-data-model = { git = "https://github.com/n0-computer/willow-rs.git", branch = "main" }
 willow-encoding = { git = "https://github.com/n0-computer/willow-rs.git", branch = "main" }
 meadowcap = { git = "https://github.com/n0-computer/willow-rs.git", branch = "main" }
-=======
-# Temporary fix for dependencies
-[patch.crates-io]
+
 iroh-base = { path = "./iroh-base" }
 iroh-net = { path = "./iroh-net" }
 iroh-metrics = { path = "./iroh-metrics" }
@@ -93,5 +73,4 @@
 
 iroh-gossip = { git = "https://github.com/n0-computer/iroh-gossip", branch = "main" }
 iroh-docs = { git = "https://github.com/n0-computer/iroh-docs", branch = "main" }
-iroh-blobs = { git = "https://github.com/n0-computer/iroh-blobs", branch = "main" }
->>>>>>> 289b4cf5
+iroh-blobs = { git = "https://github.com/n0-computer/iroh-blobs", branch = "main" }