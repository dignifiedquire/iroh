[package]
name = "iroh"
version = "0.3.0"
edition = "2021"
readme = "README.md"
description = "IPFS reimagined"
license = "MIT/Apache-2.0"
authors = ["dignifiedquire <me@dignifiedquire.com>", "n0 team"]
repository = "https://github.com/n0-computer/iroh"

# Sadly this also needs to be updated in .github/workflows/ci.yml
rust-version = "1.63"

[dependencies]
# abao = { version = "0.2.0", features = ["group_size_16k", "tokio_io"], default-features = false }
anyhow = { version = "1", features = ["backtrace"] }
base64 = "0.21.0"
blake3 = "1.3.3"
bytes = "1"
clap = { version = "4", features = ["derive"], optional = true }
console = { version = "0.15.5", optional = true }
data-encoding = { version = "2.3.3", optional = true }
default-net = "0.14.1"
der = { version = "0.6", features = ["alloc", "derive"] }
derive_more = "0.99.17"
dirs-next = "2.0.0"
ed25519-dalek = { version = "1.0.1", features = ["serde"] }
futures = "0.3.25"
hex = "0.4.3"
indicatif = { version = "0.17", features = ["tokio"], optional = true }
multibase = { version = "0.9.1", optional = true }
num_cpus = "1.15.0"
portable-atomic = "1"
postcard = { version = "1", default-features = false, features = ["alloc", "use-std", "experimental-derive"] }
quic-rpc = { version = "0.5", default-features = false, features = ["quinn-transport", "flume-transport"] }
quinn = "0.9.3"
rand = "0.7"
rcgen = "0.10"
ring = "0.16.20"
rustls = { version = "0.20.8", default-features = false, features = ["dangerous_configuration"] }
serde = { version = "1", features = ["derive"] }
serde-error = "0.1.2"
ssh-key = { version = "0.5.1", features = ["ed25519", "std", "rand_core"] }
tempfile = "3.4"
thiserror = "1"
tokio = { version = "1", features = ["full"] }
tokio-stream = "0.1"
tokio-util = { version = "0.7" }
tracing = "0.1"
tracing-futures = "0.2.5"
tracing-subscriber = { version = "0.3", features = ["env-filter"] }
walkdir = "2"
webpki = "0.22"
x509-parser = "0.14"
zeroize = "1.5"
<<<<<<< HEAD
bao-tree = { path = "../bao-tree" }
# bao-tree = { version = "0.1.4", features = ["tokio_io"], default-features = false }
=======
# bao-tree = { path = "../bao-tree" }
bao-tree = { version = "0.1.5", features = ["tokio_io"], default-features = false }
>>>>>>> bb094c21
range-collections = "0.4.0"

[dev-dependencies]
proptest = "1.0.0"
rand = "0.7"
testdir = "0.7.2"
regex = { version = "1.7.1", features = ["std"] }
nix = "0.26.2"

[features]
default = ["cli"]
cli = ["clap", "console", "indicatif", "data-encoding", "multibase"]
test = []

[[bin]]
name = "iroh"
required-features = ["cli"]

[profile.optimized-release]
inherits = 'release'
lto = true
debug-assertions = false
opt-level = 3
panic = 'abort'
incremental = false<|MERGE_RESOLUTION|>--- conflicted
+++ resolved
@@ -53,13 +53,8 @@
 webpki = "0.22"
 x509-parser = "0.14"
 zeroize = "1.5"
-<<<<<<< HEAD
-bao-tree = { path = "../bao-tree" }
-# bao-tree = { version = "0.1.4", features = ["tokio_io"], default-features = false }
-=======
 # bao-tree = { path = "../bao-tree" }
 bao-tree = { version = "0.1.5", features = ["tokio_io"], default-features = false }
->>>>>>> bb094c21
 range-collections = "0.4.0"
 
 [dev-dependencies]
